--- conflicted
+++ resolved
@@ -511,12 +511,8 @@
         sDefaults.putBoolean(KEY_USE_OTASP_FOR_PROVISIONING_BOOL, false);
         sDefaults.putBoolean(KEY_VOICEMAIL_NOTIFICATION_PERSISTENT_BOOL, false);
         sDefaults.putBoolean(KEY_VOICE_PRIVACY_DISABLE_UI_BOOL, false);
-<<<<<<< HEAD
         sDefaults.putBoolean(KEY_WORLD_PHONE_BOOL, true);
-=======
-        sDefaults.putBoolean(KEY_WORLD_PHONE_BOOL, false);
         sDefaults.putBoolean(KEY_REQUIRE_ENTITLEMENT_CHECKS_BOOL, true);
->>>>>>> 25b5096f
         sDefaults.putInt(KEY_VOLTE_REPLACEMENT_RAT_INT, 0);
         sDefaults.putString(KEY_DEFAULT_SIM_CALL_MANAGER_STRING, "");
         sDefaults.putString(KEY_VVM_DESTINATION_NUMBER_STRING, "");
