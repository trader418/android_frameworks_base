--- conflicted
+++ resolved
@@ -64,15 +64,8 @@
                 <com.android.systemui.statusbar.StatusBarIconView android:id="@+id/moreIcon"
                     android:layout_width="@dimen/status_bar_icon_size"
                     android:layout_height="match_parent"
-<<<<<<< HEAD
                     android:src="@drawable/stat_notify_more"
                     android:visibility="gone"
-=======
-                    android:singleLine="true"
-                    android:paddingLeft="4dip"
-                    android:layout_marginRight="-3dip"
-                    android:gravity="center_vertical|left"
->>>>>>> ab0d96c1
                     />
     
                 <com.android.systemui.statusbar.phone.IconMerger android:id="@+id/notificationIcons"
@@ -134,7 +127,6 @@
                         android:layout_width="wrap_content"
                         android:layout_height="match_parent"
                         android:singleLine="true"
-                        android:textSize="20sp"
                         android:paddingLeft="4dip"
                         android:layout_marginRight="-3dip"
                         android:gravity="center_vertical|left"
