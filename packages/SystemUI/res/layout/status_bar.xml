--- conflicted
+++ resolved
@@ -1,20 +1,24 @@
 <?xml version="1.0" encoding="utf-8"?>
-<!-- Copyright (C) 2006 The Android Open Source Project
-     Copyright (C) 2013 The CyanogenMod Project
-
-     Licensed under the Apache License, Version 2.0 (the "License");
-     you may not use this file except in compliance with the License.
-     You may obtain a copy of the License at
-
-          http://www.apache.org/licenses/LICENSE-2.0
-
-     Unless required by applicable law or agreed to in writing, software
-     distributed under the License is distributed on an "AS IS" BASIS,
-     WITHOUT WARRANTIES OR CONDITIONS OF ANY KIND, either express or implied.
-     See the License for the specific language governing permissions and
-     limitations under the License.
+<!--
+/* apps/common/assets/default/default/skins/StatusBar.xml
+**
+** Copyright 2006, The Android Open Source Project
+**
+** Licensed under the Apache License, Version 2.0 (the "License"); 
+** you may not use this file except in compliance with the License. 
+** You may obtain a copy of the License at 
+**
+**     http://www.apache.org/licenses/LICENSE-2.0 
+**
+** Unless required by applicable law or agreed to in writing, software 
+** distributed under the License is distributed on an "AS IS" BASIS, 
+** WITHOUT WARRANTIES OR CONDITIONS OF ANY KIND, either express or implied. 
+** See the License for the specific language governing permissions and 
+** limitations under the License.
+*/
 -->
 
+<!--    android:background="@drawable/status_bar_closed_default_background" -->
 <com.android.systemui.statusbar.phone.PhoneStatusBarView
     xmlns:android="http://schemas.android.com/apk/res/android"
     xmlns:systemui="http://schemas.android.com/apk/res/com.android.systemui"
@@ -35,7 +39,8 @@
         android:paddingBottom="2dip"
         android:src="@drawable/ic_sysbar_lights_out_dot_small"
         android:scaleType="center"
-        android:visibility="gone" />
+        android:visibility="gone"
+        />
 
     <LinearLayout 
         android:id="@+id/status_bar_contents"
@@ -49,37 +54,6 @@
             android:layout_width="match_parent" 
             android:layout_height="match_parent"
             >
-<<<<<<< HEAD
-=======
-
-            <com.android.systemui.statusbar.StatusBarIconView android:id="@+id/moreIcon"
-                android:layout_width="@dimen/status_bar_icon_size"
-                android:layout_height="match_parent"
-                android:src="@drawable/stat_notify_more"
-                android:visibility="gone" />
-
-            <com.android.systemui.statusbar.phone.IconMerger android:id="@+id/notificationIcons"
-                android:layout_width="match_parent"
-                android:layout_height="match_parent"
-                android:layout_alignParentLeft="true"
-                android:gravity="center_vertical"
-                android:orientation="horizontal" />
-        </LinearLayout>
-
-        <LinearLayout
-            android:id="@+id/system_icon_area"
-            android:layout_width="wrap_content"
-            android:layout_height="match_parent"
-            android:orientation="horizontal"
-            >
-
-            <LinearLayout android:id="@+id/statusIcons"
-                android:layout_width="wrap_content"
-                android:layout_height="match_parent"
-                android:gravity="center_vertical"
-                android:orientation="horizontal" />
-
->>>>>>> 283dad37
             <LinearLayout
                 android:id="@+id/notification_icon_area"
                 android:layout_alignParentLeft="true"
@@ -87,7 +61,6 @@
                 android:layout_height="match_parent"
                 android:orientation="horizontal"
                 >
-<<<<<<< HEAD
                 <com.android.systemui.statusbar.StatusBarIconView android:id="@+id/moreIcon"
                     android:layout_width="@dimen/status_bar_icon_size"
                     android:layout_height="match_parent"
@@ -203,91 +176,15 @@
                 <com.android.systemui.statusbar.policy.Clock
                     android:id="@+id/clock"
                     android:textAppearance="@style/TextAppearance.StatusBar.Clock"
-=======
-
-                <include layout="@layout/signal_cluster_view" 
-                    android:id="@+id/signal_cluster"
-                    android:layout_width="wrap_content"
-                    android:layout_height="wrap_content" />
-
-                <include layout="@layout/signal_cluster_text_view"
-                    android:id="@+id/signal_cluster_text"
-                    android:layout_width="wrap_content"
-                    android:layout_height="wrap_content" />
-
-                <TextView
-                    android:id="@+id/dock_battery_text"
-                    android:textAppearance="@style/TextAppearance.StatusBar.Battery"
                     android:layout_width="wrap_content"
                     android:layout_height="match_parent"
                     android:singleLine="true"
-                    android:paddingLeft="@dimen/status_bar_battery_cluster_padding"
-                    android:layout_marginRight="@dimen/status_bar_battery_cluster_text_margin"
-                    android:gravity="center_vertical|left" />
-
-                <ImageView
-                    android:id="@+id/dock_battery"
-                    android:layout_height="wrap_content"
-                    android:layout_width="wrap_content"
-                    android:paddingLeft="@dimen/status_bar_battery_cluster_padding" />
-
-                <com.android.systemui.statusbar.policy.CircleDockBattery
-                    android:id="@+id/circle_dock_battery"
-                    android:layout_width="wrap_content"
-                    android:layout_height="wrap_content"
-                    android:textAppearance="@style/TextAppearance.StatusBar.Battery"
-                    android:singleLine="true"
-                    android:gravity="bottom"
-                    android:paddingLeft="@dimen/status_bar_battery_cluster_padding" />
-
-                <TextView
-                    android:id="@+id/battery_text"
-                    android:textAppearance="@style/TextAppearance.StatusBar.Battery"
-                    android:layout_width="wrap_content"
-                    android:layout_height="match_parent"
-                    android:singleLine="true"
-                    android:paddingLeft="@dimen/status_bar_battery_cluster_padding"
-                    android:layout_marginRight="@dimen/status_bar_battery_cluster_text_margin"
-                    android:gravity="left|center_vertical" />
-
-                <ImageView
-                    android:id="@+id/battery"
-                    android:layout_height="wrap_content"
-                    android:layout_width="wrap_content"
-                    android:paddingLeft="@dimen/status_bar_battery_cluster_padding" />
-
-                <com.android.systemui.statusbar.policy.CircleBattery
-                    android:id="@+id/circle_battery"
->>>>>>> 283dad37
-                    android:layout_width="wrap_content"
-                    android:layout_height="match_parent"
-                    android:singleLine="true"
-<<<<<<< HEAD
                     android:paddingLeft="6dip"
                     android:gravity="center_vertical|left"
                     android:clickable="false"
                     />
             </LinearLayout>
         </RelativeLayout>
-=======
-                    android:gravity="bottom"
-                    android:paddingLeft="@dimen/status_bar_battery_cluster_padding" />
-
-            </LinearLayout>
-
-            <com.android.systemui.statusbar.policy.Clock
-                android:id="@+id/clock"
-                android:textAppearance="@style/TextAppearance.StatusBar.Clock"
-                android:layout_width="wrap_content"
-                android:layout_height="match_parent"
-                android:singleLine="true"
-                android:paddingLeft="6dip"
-                android:gravity="center_vertical|left"
-                android:clickable="false" />
-
-        </LinearLayout>
-
->>>>>>> 283dad37
     </LinearLayout>
 
     <LinearLayout android:id="@+id/ticker"
@@ -295,50 +192,42 @@
         android:layout_height="match_parent"
         android:paddingLeft="6dip"
         android:animationCache="false"
-        android:orientation="horizontal"
-        >
-
+        android:orientation="horizontal" >
         <ImageSwitcher android:id="@+id/tickerIcon"
             android:layout_width="@dimen/status_bar_icon_size"
             android:layout_height="@dimen/status_bar_icon_size"
             android:layout_marginRight="4dip"
             >
-
             <com.android.systemui.statusbar.AnimatedImageView
                 android:layout_width="@dimen/status_bar_icon_size"
                 android:layout_height="@dimen/status_bar_icon_size"
-                android:scaleType="center" />
-
+                android:scaleType="center"
+                />
             <com.android.systemui.statusbar.AnimatedImageView
                 android:layout_width="@dimen/status_bar_icon_size"
                 android:layout_height="@dimen/status_bar_icon_size"
-                android:scaleType="center" />
-
+                android:scaleType="center"
+                />
         </ImageSwitcher>
-
-        <com.android.systemui.statusbar.phone.TickerView
-            android:id="@+id/tickerText"
+        <com.android.systemui.statusbar.phone.TickerView android:id="@+id/tickerText"
             android:layout_width="0dip"
             android:layout_weight="1"
             android:layout_height="wrap_content"
             android:paddingTop="2dip"
-            android:paddingRight="10dip"
-            >
-
+            android:paddingRight="10dip">
             <TextView
                 android:textAppearance="@style/TextAppearance.StatusBar.PhoneTicker"
                 android:layout_width="match_parent"
                 android:layout_height="wrap_content"
-                android:singleLine="true" />
-
+                android:singleLine="true"
+                />
             <TextView
                 android:textAppearance="@style/TextAppearance.StatusBar.PhoneTicker"
                 android:layout_width="match_parent"
                 android:layout_height="wrap_content"
-                android:singleLine="true" />
-
+                android:singleLine="true"
+                />
         </com.android.systemui.statusbar.phone.TickerView>
-
     </LinearLayout>
 
     <com.android.systemui.statusbar.policy.BatteryBarController
