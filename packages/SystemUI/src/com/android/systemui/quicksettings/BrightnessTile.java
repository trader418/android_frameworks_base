package com.android.systemui.quicksettings;

import android.app.Dialog;
import android.content.ContentResolver;
import android.content.Context;
import android.net.Uri;
import android.os.Handler;
import android.os.RemoteException;
import android.provider.Settings;
import android.provider.Settings.SettingNotFoundException;
import android.util.Log;
import android.view.LayoutInflater;
import android.view.View;
import android.view.View.OnClickListener;
import android.view.View.OnLongClickListener;
import android.view.Window;
import android.view.WindowManager;
import android.view.WindowManagerGlobal;

import com.android.systemui.R;
import com.android.systemui.statusbar.phone.QuickSettingsController;
import com.android.systemui.statusbar.phone.QuickSettingsContainerView;
import com.android.systemui.statusbar.policy.BrightnessController.BrightnessStateChangeCallback;

public class BrightnessTile extends QuickSettingsTile implements BrightnessStateChangeCallback {

    private static final String TAG = "BrightnessTile";

    private final int mBrightnessDialogLongTimeout;
    private Dialog mBrightnessDialog;
    private final Handler mHandler;

    public BrightnessTile(Context context, LayoutInflater inflater,
            QuickSettingsContainerView container, final QuickSettingsController qsc, Handler handler) {
        super(context, inflater, container, qsc);

        mHandler = handler;
        mBrightnessDialogLongTimeout = mContext.getResources().getInteger(R.integer.quick_settings_brightness_dialog_long_timeout);

        mOnClick = new OnClickListener() {

            @Override
            public void onClick(View v) {
                qsc.mBar.collapseAllPanels(true);
                showBrightnessDialog();
            }
        };

        mOnLongClick = new OnLongClickListener() {

            @Override
            public boolean onLongClick(View v) {
                startSettingsActivity(Settings.ACTION_DISPLAY_SETTINGS);
                return true;
            }

        };

        qsc.registerObservedContent(Settings.System.getUriFor(Settings.System.SCREEN_BRIGHTNESS), this);
        qsc.registerObservedContent(Settings.System.getUriFor(Settings.System.SCREEN_BRIGHTNESS_MODE), this);
        onBrightnessLevelChanged();
    }

    private void showBrightnessDialog() {
        if (mBrightnessDialog == null) {
            mBrightnessDialog = new Dialog(mContext);
            mBrightnessDialog.requestWindowFeature(Window.FEATURE_NO_TITLE);
            mBrightnessDialog.setContentView(R.layout.quick_settings_brightness_dialog);
            mBrightnessDialog.setCanceledOnTouchOutside(true);
<<<<<<< HEAD
=======

            new BrightnessController(mContext,
                    (ImageView) mBrightnessDialog.findViewById(R.id.brightness_icon),
                    (ToggleSlider) mBrightnessDialog.findViewById(R.id.brightness_slider));

>>>>>>> fb64bdfa
            mBrightnessDialog.getWindow().setType(WindowManager.LayoutParams.TYPE_SYSTEM_ALERT);
            mBrightnessDialog.getWindow().getAttributes().privateFlags |=
                    WindowManager.LayoutParams.PRIVATE_FLAG_SHOW_FOR_ALL_USERS;
            mBrightnessDialog.getWindow().clearFlags(WindowManager.LayoutParams.FLAG_DIM_BEHIND);
        }
        if (!mBrightnessDialog.isShowing()) {
            try {
                WindowManagerGlobal.getWindowManagerService().dismissKeyguard();
            } catch (RemoteException e) {
                // Do nothing here
            }
            mBrightnessDialog.show();
            dismissBrightnessDialog(mBrightnessDialogLongTimeout);
        }
    }

    private void dismissBrightnessDialog(int timeout) {
        if (mBrightnessDialog != null) {
            mHandler.postDelayed(mDismissBrightnessDialogRunnable, timeout);
        }
    }

    private final Runnable mDismissBrightnessDialogRunnable = new Runnable() {
        @Override
        public void run() {
            if (mBrightnessDialog != null && mBrightnessDialog.isShowing()) {
                mBrightnessDialog.dismiss();
            }
        };
    };

    @Override
    void onPostCreate() {
        updateTile();
        super.onPostCreate();
    }

    @Override
    public void updateResources() {
        updateTile();
        super.updateResources();
    }

    private synchronized void updateTile() {
        int mode;
        try {
            mode = Settings.System.getIntForUser(mContext.getContentResolver(),
                    Settings.System.SCREEN_BRIGHTNESS_MODE,
                    Settings.System.SCREEN_BRIGHTNESS_MODE_MANUAL);
            boolean autoBrightness = (mode == Settings.System.SCREEN_BRIGHTNESS_MODE_AUTOMATIC);
            mDrawable = autoBrightness
                    ? R.drawable.ic_qs_brightness_auto_on
                    : R.drawable.ic_qs_brightness_auto_off;
            mLabel = mContext.getString(R.string.quick_settings_brightness_label);
        } catch (SettingNotFoundException e) {
            Log.e(TAG, "Brightness setting not found", e);
        }
    }

    @Override
    public void onBrightnessLevelChanged() {
        updateResources();
    }

    @Override
    public void onChangeUri(ContentResolver resolver, Uri uri) {
        updateResources();
    }
}<|MERGE_RESOLUTION|>--- conflicted
+++ resolved
@@ -3,6 +3,7 @@
 import android.app.Dialog;
 import android.content.ContentResolver;
 import android.content.Context;
+import android.content.DialogInterface;
 import android.net.Uri;
 import android.os.Handler;
 import android.os.RemoteException;
@@ -16,11 +17,14 @@
 import android.view.Window;
 import android.view.WindowManager;
 import android.view.WindowManagerGlobal;
+import android.widget.ImageView;
 
 import com.android.systemui.R;
 import com.android.systemui.statusbar.phone.QuickSettingsController;
 import com.android.systemui.statusbar.phone.QuickSettingsContainerView;
+import com.android.systemui.statusbar.policy.BrightnessController;
 import com.android.systemui.statusbar.policy.BrightnessController.BrightnessStateChangeCallback;
+import com.android.systemui.statusbar.policy.ToggleSlider;
 
 public class BrightnessTile extends QuickSettingsTile implements BrightnessStateChangeCallback {
 
@@ -67,14 +71,11 @@
             mBrightnessDialog.requestWindowFeature(Window.FEATURE_NO_TITLE);
             mBrightnessDialog.setContentView(R.layout.quick_settings_brightness_dialog);
             mBrightnessDialog.setCanceledOnTouchOutside(true);
-<<<<<<< HEAD
-=======
 
             new BrightnessController(mContext,
                     (ImageView) mBrightnessDialog.findViewById(R.id.brightness_icon),
                     (ToggleSlider) mBrightnessDialog.findViewById(R.id.brightness_slider));
 
->>>>>>> fb64bdfa
             mBrightnessDialog.getWindow().setType(WindowManager.LayoutParams.TYPE_SYSTEM_ALERT);
             mBrightnessDialog.getWindow().getAttributes().privateFlags |=
                     WindowManager.LayoutParams.PRIVATE_FLAG_SHOW_FOR_ALL_USERS;
