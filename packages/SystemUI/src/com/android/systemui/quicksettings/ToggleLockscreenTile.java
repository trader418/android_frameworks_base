--- conflicted
+++ resolved
@@ -31,18 +31,12 @@
 
             @Override
             public void onClick(View v) {
-<<<<<<< HEAD
-                mDisabledLockscreen = !mDisabledLockscreen;
-                mPrefs.edit().putBoolean(KEY_DISABLED, mDisabledLockscreen).apply();
-                updateResources();
-		if (isFlipTilesEnabled()) {
-                    flipTile(0);
-                }
-=======
                 sDisabledLockscreen = !sDisabledLockscreen;
                 mPrefs.edit().putBoolean(KEY_DISABLED, sDisabledLockscreen).apply();
                 updateLockscreenState();
->>>>>>> a3186e56
+                if (isFlipTilesEnabled()) {
+                    flipTile(0);
+                }
             }
         };
 
