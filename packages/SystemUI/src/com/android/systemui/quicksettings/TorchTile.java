package com.android.systemui.quicksettings;

import android.content.ContentResolver;
import android.content.Context;
import android.content.Intent;
import android.net.Uri;
import android.os.Handler;
import android.provider.Settings;
import android.view.LayoutInflater;
import android.view.View;

import com.android.internal.util.cm.TorchConstants;
import com.android.systemui.R;
import com.android.systemui.statusbar.phone.QuickSettingsContainerView;
import com.android.systemui.statusbar.phone.QuickSettingsController;

public class TorchTile extends QuickSettingsTile {
    private boolean mActive = false;

    public TorchTile(Context context, 
            QuickSettingsController qsc, Handler handler) {
        super(context, qsc);

        mOnClick = new View.OnClickListener() {
            @Override
            public void onClick(View v) {
                Intent i = new Intent(TorchConstants.ACTION_TOGGLE_STATE);
                mContext.sendBroadcast(i);
            }
        };

        mOnLongClick = new View.OnLongClickListener() {
            @Override
            public boolean onLongClick(View v) {
                startSettingsActivity(TorchConstants.INTENT_LAUNCH_APP);
                return true;
            }
        };

        qsc.registerAction(TorchConstants.ACTION_STATE_CHANGED, this);
    }

    @Override
    void onPostCreate() {
        updateTile();
        super.onPostCreate();
    }

    @Override
    public void updateResources() {
        updateTile();
        super.updateResources();
    }

    private synchronized void updateTile() {
<<<<<<< HEAD
        boolean enabled = Settings.System.getInt(mContext.getContentResolver(),
                Settings.System.TORCH_STATE, 0) == 1;

        if(enabled) {
=======
        if (mActive) {
>>>>>>> 69c5fce7
            mDrawable = R.drawable.ic_qs_torch_on;
            mLabel = mContext.getString(R.string.quick_settings_torch);
        } else {
            mDrawable = R.drawable.ic_qs_torch_off;
            mLabel = mContext.getString(R.string.quick_settings_torch_off);
        }
    }

    @Override
    public void onReceive(Context context, Intent intent) {
        mActive = intent.getIntExtra(TorchConstants.EXTRA_CURRENT_STATE, 0) != 0;
        updateResources();
    }
}<|MERGE_RESOLUTION|>--- conflicted
+++ resolved
@@ -53,14 +53,7 @@
     }
 
     private synchronized void updateTile() {
-<<<<<<< HEAD
-        boolean enabled = Settings.System.getInt(mContext.getContentResolver(),
-                Settings.System.TORCH_STATE, 0) == 1;
-
-        if(enabled) {
-=======
         if (mActive) {
->>>>>>> 69c5fce7
             mDrawable = R.drawable.ic_qs_torch_on;
             mLabel = mContext.getString(R.string.quick_settings_torch);
         } else {
