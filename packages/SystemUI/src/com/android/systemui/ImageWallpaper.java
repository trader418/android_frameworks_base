--- conflicted
+++ resolved
@@ -322,10 +322,6 @@
             mLastXTranslation = xPixels;
             mLastYTranslation = yPixels;
 
-<<<<<<< HEAD
-=======
-
->>>>>>> ede4d56e
             if (mIsHwAccelerated) {
                 if (!drawWallpaperWithOpenGL(sh, availw, availh, xPixels, yPixels)) {
                     drawWallpaperWithCanvas(sh, availw, availh, xPixels, yPixels);
