package com.android.systemui.statusbar.powerwidget;

import android.content.Context;
import android.content.Intent;
<<<<<<< HEAD
import android.net.Uri;
=======
import android.content.IntentFilter;
import android.os.UserHandle;
>>>>>>> 69c5fce7
import android.provider.Settings;

import com.android.internal.util.cm.TorchConstants;
import com.android.systemui.R;

import java.util.ArrayList;
import java.util.List;

public class FlashlightButton extends PowerButton {
    private static final IntentFilter STATE_FILTER =
            new IntentFilter(TorchConstants.ACTION_STATE_CHANGED);
    private boolean mActive = false;

    public FlashlightButton() { mType = BUTTON_FLASHLIGHT; }

    @Override
    protected void updateState(Context context) {
<<<<<<< HEAD
        boolean enabled = Settings.System.getInt(context.getContentResolver(), Settings.System.TORCH_STATE, 0) == 1;
        if(enabled) {
=======
        if (mActive) {
>>>>>>> 69c5fce7
            mIcon = R.drawable.stat_flashlight_on;
            mState = STATE_ENABLED;
        } else {
            mIcon = R.drawable.stat_flashlight_off;
            mState = STATE_DISABLED;
        }
    }

    @Override
    protected void toggleState(Context context) {
<<<<<<< HEAD
        boolean bright = Settings.System.getInt(context.getContentResolver(),
                Settings.System.EXPANDED_FLASH_MODE, 0) == 1;
        Intent i = new Intent("net.cactii.flash2.TOGGLE_FLASHLIGHT");
        i.putExtra("bright", bright);
=======
        boolean bright = Settings.System.getIntForUser(context.getContentResolver(),
                Settings.System.EXPANDED_FLASH_MODE, 0, UserHandle.USER_CURRENT) == 1;
        Intent i = new Intent(TorchConstants.ACTION_TOGGLE_STATE);
        i.putExtra(TorchConstants.EXTRA_BRIGHT_MODE, bright);
>>>>>>> 69c5fce7
        context.sendBroadcast(i);
    }

    @Override
    protected boolean handleLongClick(Context context) {
        Intent intent = new Intent(TorchConstants.INTENT_LAUNCH_APP);
        intent.addFlags(Intent.FLAG_ACTIVITY_NEW_TASK);
        context.startActivity(intent);
        return true;
    }

    @Override
    protected IntentFilter getBroadcastIntentFilter() {
        return STATE_FILTER;
    }

    @Override
    protected void onReceive(Context context, Intent intent) {
        mActive = intent.getIntExtra(TorchConstants.EXTRA_CURRENT_STATE, 0) != 0;
    }
}<|MERGE_RESOLUTION|>--- conflicted
+++ resolved
@@ -2,12 +2,8 @@
 
 import android.content.Context;
 import android.content.Intent;
-<<<<<<< HEAD
-import android.net.Uri;
-=======
 import android.content.IntentFilter;
 import android.os.UserHandle;
->>>>>>> 69c5fce7
 import android.provider.Settings;
 
 import com.android.internal.util.cm.TorchConstants;
@@ -25,12 +21,7 @@
 
     @Override
     protected void updateState(Context context) {
-<<<<<<< HEAD
-        boolean enabled = Settings.System.getInt(context.getContentResolver(), Settings.System.TORCH_STATE, 0) == 1;
-        if(enabled) {
-=======
         if (mActive) {
->>>>>>> 69c5fce7
             mIcon = R.drawable.stat_flashlight_on;
             mState = STATE_ENABLED;
         } else {
@@ -41,17 +32,10 @@
 
     @Override
     protected void toggleState(Context context) {
-<<<<<<< HEAD
-        boolean bright = Settings.System.getInt(context.getContentResolver(),
-                Settings.System.EXPANDED_FLASH_MODE, 0) == 1;
-        Intent i = new Intent("net.cactii.flash2.TOGGLE_FLASHLIGHT");
-        i.putExtra("bright", bright);
-=======
         boolean bright = Settings.System.getIntForUser(context.getContentResolver(),
                 Settings.System.EXPANDED_FLASH_MODE, 0, UserHandle.USER_CURRENT) == 1;
         Intent i = new Intent(TorchConstants.ACTION_TOGGLE_STATE);
         i.putExtra(TorchConstants.EXTRA_BRIGHT_MODE, bright);
->>>>>>> 69c5fce7
         context.sendBroadcast(i);
     }
 
