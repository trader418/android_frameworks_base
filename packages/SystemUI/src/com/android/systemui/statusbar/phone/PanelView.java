/*
 * Copyright (C) 2012 The Android Open Source Project
 *
 * Licensed under the Apache License, Version 2.0 (the "License");
 * you may not use this file except in compliance with the License.
 * You may obtain a copy of the License at
 *
 *      http://www.apache.org/licenses/LICENSE-2.0
 *
 * Unless required by applicable law or agreed to in writing, software
 * distributed under the License is distributed on an "AS IS" BASIS,
 * WITHOUT WARRANTIES OR CONDITIONS OF ANY KIND, either express or implied.
 * See the License for the specific language governing permissions and
 * limitations under the License.
 */

package com.android.systemui.statusbar.phone;

import java.io.FileDescriptor;
import java.io.PrintWriter;
import java.util.ArrayDeque;
import java.util.Iterator;

import android.animation.ObjectAnimator;
import android.animation.TimeAnimator;
import android.animation.TimeAnimator.TimeListener;
import android.content.Context;
import android.content.res.Resources;
import android.util.AttributeSet;
import android.util.Slog;
import android.view.MotionEvent;
import android.view.View;
import android.widget.FrameLayout;

import com.android.systemui.R;

public class PanelView extends FrameLayout {
    public static final boolean DEBUG = PanelBar.DEBUG;
    public static final String TAG = PanelView.class.getSimpleName();

    public static final boolean DEBUG_NAN = true; // http://b/7686690

    public final void LOG(String fmt, Object... args) {
        if (!DEBUG) return;
        Slog.v(TAG, (mViewName != null ? (mViewName + ": ") : "") + String.format(fmt, args));
    }

    public static final boolean BRAKES = false;
    private boolean mRubberbandingEnabled = true;

    private float mSelfExpandVelocityPx; // classic value: 2000px/s
    private float mSelfCollapseVelocityPx; // classic value: 2000px/s (will be negated to collapse "up")
    private float mFlingExpandMinVelocityPx; // classic value: 200px/s
    private float mFlingCollapseMinVelocityPx; // classic value: 200px/s
    private float mCollapseMinDisplayFraction; // classic value: 0.08 (25px/min(320px,480px) on G1)
    private float mExpandMinDisplayFraction; // classic value: 0.5 (drag open halfway to expand)
    private float mFlingGestureMaxXVelocityPx; // classic value: 150px/s

    private float mFlingGestureMinDistPx;

    private float mExpandAccelPx; // classic value: 2000px/s/s
    private float mCollapseAccelPx; // classic value: 2000px/s/s (will be negated to collapse "up")

    private float mFlingGestureMaxOutputVelocityPx; // how fast can it really go? (should be a little
                                                    // faster than mSelfCollapseVelocityPx)

    private float mCollapseBrakingDistancePx = 200; // XXX Resource
    private float mExpandBrakingDistancePx = 150; // XXX Resource
    private float mBrakingSpeedPx = 150; // XXX Resource

    private View mHandleView;
    private float mPeekHeight;
    private float mTouchOffset;
    private float mExpandedFraction = 0;
    private float mExpandedHeight = 0;
    protected boolean mJustPeeked;
    private boolean mClosing;
    private boolean mRubberbanding;
    private boolean mTracking;

    private TimeAnimator mTimeAnimator;
    private ObjectAnimator mPeekAnimator;
    private FlingTracker mVelocityTracker;

    /**
     * A very simple low-pass velocity filter for motion events; not nearly as sophisticated as
     * VelocityTracker but optimized for the kinds of gestures we expect to see in status bar
     * panels.
     */
    private static class FlingTracker {
        static final boolean DEBUG = false;
        final int MAX_EVENTS = 8;
        final float DECAY = 0.75f;
        ArrayDeque<MotionEventCopy> mEventBuf = new ArrayDeque<MotionEventCopy>(MAX_EVENTS);
        float mVX, mVY = 0;
        private static class MotionEventCopy {
            public MotionEventCopy(float x2, float y2, long eventTime) {
                this.x = x2;
                this.y = y2;
                this.t = eventTime;
            }
            public float x, y;
            public long t;
        }
        public FlingTracker() {
        }
        public void addMovement(MotionEvent event) {
            if (mEventBuf.size() == MAX_EVENTS) {
                mEventBuf.remove();
            }
            mEventBuf.add(new MotionEventCopy(event.getX(), event.getY(), event.getEventTime()));
        }
        public void computeCurrentVelocity(long timebase) {
            if (FlingTracker.DEBUG) {
                Slog.v("FlingTracker", "computing velocities for " + mEventBuf.size() + " events");
            }
            mVX = mVY = 0;
            MotionEventCopy last = null;
            int i = 0;
            int j = 0;
            float totalweight = 0f;
            float weight = 10f;
            for (final Iterator<MotionEventCopy> iter = mEventBuf.descendingIterator();
                    iter.hasNext();) {
                final MotionEventCopy event = iter.next();
                if (last != null) {
                    final float dt = (float) (event.t - last.t) / timebase;
                    if (dt == 0) {
                        last = event;
                        continue;
                    }
                    final float dx = (event.x - last.x);
                    final float dy = (event.y - last.y);
                    if (FlingTracker.DEBUG) {
                        Slog.v("FlingTracker", String.format("   [%d] dx=%.1f dy=%.1f dt=%.0f vx=%.1f vy=%.1f",
                                i,
                                dx, dy, dt,
                                (dx/dt),
                                (dy/dt)
                                ));
                    }
                    mVX += weight * dx / dt;
                    mVY += weight * dy / dt;
                    totalweight += weight;
                    weight *= DECAY;
                    j++;
                }
                last = event;
                i++;
            }
<<<<<<< HEAD
            if (j != 0) {
                mVX /= totalweight;
                mVY /= totalweight;
=======
            if (totalweight > 0) {
                mVX /= totalweight;
                mVY /= totalweight;
            } else {
                if (DEBUG_NAN) {
                    Slog.v("FlingTracker", "computeCurrentVelocity warning: totalweight=0",
                            new Throwable());
                }
                // so as not to contaminate the velocities with NaN
                mVX = mVY = 0;
>>>>>>> a34a64d2
            }

            if (FlingTracker.DEBUG) {
                Slog.v("FlingTracker", "computed: vx=" + mVX + " vy=" + mVY);
            }
        }
        public float getXVelocity() {
            if (Float.isNaN(mVX)) {
                if (DEBUG_NAN) {
                    Slog.v("FlingTracker", "warning: vx=NaN");
                }
                mVX = 0;
            }
            return mVX;
        }
        public float getYVelocity() {
            if (Float.isNaN(mVY)) {
                if (DEBUG_NAN) {
                    Slog.v("FlingTracker", "warning: vx=NaN");
                }
                mVY = 0;
            }
            return mVY;
        }
        public void recycle() {
            mEventBuf.clear();
        }

        static FlingTracker sTracker;
        static FlingTracker obtain() {
            if (sTracker == null) {
                sTracker = new FlingTracker();
            }
            return sTracker;
        }
    }

    private int[] mAbsPos = new int[2];
    PanelBar mBar;

    private final TimeListener mAnimationCallback = new TimeListener() {
        @Override
        public void onTimeUpdate(TimeAnimator animation, long totalTime, long deltaTime) {
            animationTick(deltaTime);
        }
    };

    private final Runnable mStopAnimator = new Runnable() {
        @Override
        public void run() {
            if (mTimeAnimator != null && mTimeAnimator.isStarted()) {
                mTimeAnimator.end();
                mRubberbanding = false;
                mClosing = false;
            }
        }
    };

    private float mVel, mAccel;
    private int mFullHeight = 0;
    private String mViewName;
    protected float mInitialTouchY;
    protected float mFinalTouchY;

    public void setRubberbandingEnabled(boolean enable) {
        mRubberbandingEnabled = enable;
    }

    private void runPeekAnimation() {
        if (DEBUG) LOG("peek to height=%.1f", mPeekHeight);
        if (mTimeAnimator.isStarted()) {
            return;
        }
        if (mPeekAnimator == null) {
            mPeekAnimator = ObjectAnimator.ofFloat(this, 
                    "expandedHeight", mPeekHeight)
                .setDuration(250);
        }
        mPeekAnimator.start();
    }

    private void animationTick(long dtms) {
        if (!mTimeAnimator.isStarted()) {
            // XXX HAX to work around bug in TimeAnimator.end() not resetting its last time
            mTimeAnimator = new TimeAnimator();
            mTimeAnimator.setTimeListener(mAnimationCallback);

            if (mPeekAnimator != null) mPeekAnimator.cancel();

            mTimeAnimator.start();

            mRubberbanding = mRubberbandingEnabled // is it enabled at all?
                    && mExpandedHeight > getFullHeight() // are we past the end?
                    && mVel >= -mFlingGestureMinDistPx; // was this not possibly a "close" gesture?
            if (mRubberbanding) {
                mClosing = true;
            } else if (mVel == 0) {
                // if the panel is less than halfway open, close it
                mClosing = (mFinalTouchY / getFullHeight()) < 0.5f;
            } else {
                mClosing = mExpandedHeight > 0 && mVel < 0;
            }
        } else if (dtms > 0) {
            final float dt = dtms * 0.001f;                  // ms -> s
            if (DEBUG) LOG("tick: v=%.2fpx/s dt=%.4fs", mVel, dt);
            if (DEBUG) LOG("tick: before: h=%d", (int) mExpandedHeight);

            final float fh = getFullHeight();
            boolean braking = false;
            if (BRAKES) {
                if (mClosing) {
                    braking = mExpandedHeight <= mCollapseBrakingDistancePx;
                    mAccel = braking ? 10*mCollapseAccelPx : -mCollapseAccelPx;
                } else {
                    braking = mExpandedHeight >= (fh-mExpandBrakingDistancePx);
                    mAccel = braking ? 10*-mExpandAccelPx : mExpandAccelPx;
                }
            } else {
                mAccel = mClosing ? -mCollapseAccelPx : mExpandAccelPx;
            }

            mVel += mAccel * dt;

            if (braking) {
                if (mClosing && mVel > -mBrakingSpeedPx) {
                    mVel = -mBrakingSpeedPx;
                } else if (!mClosing && mVel < mBrakingSpeedPx) {
                    mVel = mBrakingSpeedPx;
                }
            } else {
                if (mClosing && mVel > -mFlingCollapseMinVelocityPx) {
                    mVel = -mFlingCollapseMinVelocityPx;
                } else if (!mClosing && mVel > mFlingGestureMaxOutputVelocityPx) {
                    mVel = mFlingGestureMaxOutputVelocityPx;
                }
            }

            float h = mExpandedHeight + mVel * dt;

            if (mRubberbanding && h < fh) {
                h = fh;
            }

            if (DEBUG) LOG("tick: new h=%d closing=%s", (int) h, mClosing?"true":"false");

            setExpandedHeightInternal(h);

            mBar.panelExpansionChanged(PanelView.this, mExpandedFraction);

            if (mVel == 0
                    || (mClosing && mExpandedHeight == 0)
                    || ((mRubberbanding || !mClosing) && mExpandedHeight == fh)) {
                post(mStopAnimator);
            }
        } else {
            Slog.v(TAG, "animationTick called with dtms=" + dtms + "; nothing to do (h="
                    + mExpandedHeight + " v=" + mVel + ")");
        }
    }

    public PanelView(Context context, AttributeSet attrs) {
        super(context, attrs);

        mTimeAnimator = new TimeAnimator();
        mTimeAnimator.setTimeListener(mAnimationCallback);
    }

    private void loadDimens() {
        final Resources res = getContext().getResources();

        mSelfExpandVelocityPx = res.getDimension(R.dimen.self_expand_velocity);
        mSelfCollapseVelocityPx = res.getDimension(R.dimen.self_collapse_velocity);
        mFlingExpandMinVelocityPx = res.getDimension(R.dimen.fling_expand_min_velocity);
        mFlingCollapseMinVelocityPx = res.getDimension(R.dimen.fling_collapse_min_velocity);

        mFlingGestureMinDistPx = res.getDimension(R.dimen.fling_gesture_min_dist);

        mCollapseMinDisplayFraction = res.getFraction(R.dimen.collapse_min_display_fraction, 1, 1);
        mExpandMinDisplayFraction = res.getFraction(R.dimen.expand_min_display_fraction, 1, 1);

        mExpandAccelPx = res.getDimension(R.dimen.expand_accel);
        mCollapseAccelPx = res.getDimension(R.dimen.collapse_accel);

        mFlingGestureMaxXVelocityPx = res.getDimension(R.dimen.fling_gesture_max_x_velocity);

        mFlingGestureMaxOutputVelocityPx = res.getDimension(R.dimen.fling_gesture_max_output_velocity);

        mPeekHeight = res.getDimension(R.dimen.peek_height) 
            + getPaddingBottom() // our window might have a dropshadow
            - (mHandleView == null ? 0 : mHandleView.getPaddingTop()); // the handle might have a topshadow
    }

    private void trackMovement(MotionEvent event) {
        // Add movement to velocity tracker using raw screen X and Y coordinates instead
        // of window coordinates because the window frame may be moving at the same time.
        float deltaX = event.getRawX() - event.getX();
        float deltaY = event.getRawY() - event.getY();
        event.offsetLocation(deltaX, deltaY);
        if (mVelocityTracker != null) mVelocityTracker.addMovement(event);
        event.offsetLocation(-deltaX, -deltaY);
    }

    // Pass all touches along to the handle, allowing the user to drag the panel closed from its interior
    @Override
    public boolean onTouchEvent(MotionEvent event) {
        return mHandleView.dispatchTouchEvent(event);
    }

    @Override
    protected void onFinishInflate() {
        super.onFinishInflate();
        mHandleView = findViewById(R.id.handle);

        loadDimens();

        if (DEBUG) LOG("handle view: " + mHandleView);
        if (mHandleView != null) {
            mHandleView.setOnTouchListener(new View.OnTouchListener() {
                @Override
                public boolean onTouch(View v, MotionEvent event) {
                    final float y = event.getY();
                    final float rawY = event.getRawY();
                    if (DEBUG) LOG("handle.onTouch: a=%s y=%.1f rawY=%.1f off=%.1f",
                            MotionEvent.actionToString(event.getAction()),
                            y, rawY, mTouchOffset);
                    PanelView.this.getLocationOnScreen(mAbsPos);

                    switch (event.getAction()) {
                        case MotionEvent.ACTION_DOWN:
                            mTracking = true;
                            mHandleView.setPressed(true);
                            postInvalidate(); // catch the press state change
                            mInitialTouchY = y;
                            mVelocityTracker = FlingTracker.obtain();
                            trackMovement(event);
                            mTimeAnimator.cancel(); // end any outstanding animations
                            mBar.onTrackingStarted(PanelView.this);
                            mTouchOffset = (rawY - mAbsPos[1]) - PanelView.this.getExpandedHeight();
                            if (mExpandedHeight == 0) {
                                mJustPeeked = true;
                                runPeekAnimation();
                            }
                            break;

                        case MotionEvent.ACTION_MOVE:
                            final float h = rawY - mAbsPos[1] - mTouchOffset;
                            if (h > mPeekHeight) {
                                if (mPeekAnimator != null && mPeekAnimator.isStarted()) {
                                    mPeekAnimator.cancel();
                                }
                                mJustPeeked = false;
                            }
                            if (!mJustPeeked) {
                                PanelView.this.setExpandedHeightInternal(h);
                                mBar.panelExpansionChanged(PanelView.this, mExpandedFraction);
                            }

                            trackMovement(event);
                            break;

                        case MotionEvent.ACTION_UP:
                        case MotionEvent.ACTION_CANCEL:
                            mFinalTouchY = y;
                            mTracking = false;
                            mHandleView.setPressed(false);
                            postInvalidate(); // catch the press state change
                            mBar.onTrackingStopped(PanelView.this);
                            trackMovement(event);

                            float vel = 0, yVel = 0, xVel = 0;
                            boolean negative = false;

                            if (mVelocityTracker != null) {
                                // the velocitytracker might be null if we got a bad input stream
                                mVelocityTracker.computeCurrentVelocity(1000);

                                yVel = mVelocityTracker.getYVelocity();
                                negative = yVel < 0;

                                xVel = mVelocityTracker.getXVelocity();
                                if (xVel < 0) {
                                    xVel = -xVel;
                                }
                                if (xVel > mFlingGestureMaxXVelocityPx) {
                                    xVel = mFlingGestureMaxXVelocityPx; // limit how much we care about the x axis
                                }

                                vel = (float)Math.hypot(yVel, xVel);
                                if (vel > mFlingGestureMaxOutputVelocityPx) {
                                    vel = mFlingGestureMaxOutputVelocityPx;
                                }

                                mVelocityTracker.recycle();
                                mVelocityTracker = null;
                            }

                            // if you've barely moved your finger, we treat the velocity as 0
                            // preventing spurious flings due to touch screen jitter
                            final float deltaY = Math.abs(mFinalTouchY - mInitialTouchY);
                            if (deltaY < mFlingGestureMinDistPx
                                    || vel < mFlingExpandMinVelocityPx
                                    ) {
                                vel = 0;
                            }

                            if (negative) {
                                vel = -vel;
                            }

                            if (DEBUG) LOG("gesture: dy=%f vel=(%f,%f) vlinear=%f",
                                    deltaY,
                                    xVel, yVel,
                                    vel);

                            fling(vel, true);

                            break;
                    }
                    return true;
                }});
        }
    }

    public void fling(float vel, boolean always) {
        if (DEBUG) LOG("fling: vel=%.3f, this=%s", vel, this);
        mVel = vel;

        if (always||mVel != 0) {
            animationTick(0); // begin the animation
        }
    }

    @Override
    protected void onAttachedToWindow() {
        super.onAttachedToWindow();
        mViewName = getResources().getResourceName(getId());
    }

    public String getName() {
        return mViewName;
    }

    @Override
    protected void onViewAdded(View child) {
        if (DEBUG) LOG("onViewAdded: " + child);
    }

    public View getHandle() {
        return mHandleView;
    }

    // Rubberbands the panel to hold its contents.
    @Override
    protected void onMeasure(int widthMeasureSpec, int heightMeasureSpec) {
        super.onMeasure(widthMeasureSpec, heightMeasureSpec);

        if (DEBUG) LOG("onMeasure(%d, %d) -> (%d, %d)",
                widthMeasureSpec, heightMeasureSpec, getMeasuredWidth(), getMeasuredHeight());

        // Did one of our children change size?
        int newHeight = getMeasuredHeight();
        if (newHeight != mFullHeight) {
            mFullHeight = newHeight;
            // If the user isn't actively poking us, let's rubberband to the content
            if (!mTracking && !mRubberbanding && !mTimeAnimator.isStarted()
                    && mExpandedHeight > 0 && mExpandedHeight != mFullHeight) {
                mExpandedHeight = mFullHeight;
            }
        }
        heightMeasureSpec = MeasureSpec.makeMeasureSpec(
                    (int) mExpandedHeight, MeasureSpec.AT_MOST); // MeasureSpec.getMode(heightMeasureSpec));
        setMeasuredDimension(widthMeasureSpec, heightMeasureSpec);
    }


    public void setExpandedHeight(float height) {
        if (DEBUG) LOG("setExpandedHeight(%.1f)", height);
        mRubberbanding = false;
        if (mTimeAnimator.isStarted()) {
            post(mStopAnimator);
        }
        setExpandedHeightInternal(height);
        mBar.panelExpansionChanged(PanelView.this, mExpandedFraction);
    }

    @Override
    protected void onLayout (boolean changed, int left, int top, int right, int bottom) {
        if (DEBUG) LOG("onLayout: changed=%s, bottom=%d eh=%d fh=%d", changed?"T":"f", bottom, (int)mExpandedHeight, mFullHeight);
        super.onLayout(changed, left, top, right, bottom);
    }

    public void setExpandedHeightInternal(float h) {
        if (Float.isNaN(h)) {
            // If a NaN gets in here, it will freeze the Animators.
            if (DEBUG_NAN) {
                Slog.v(TAG, "setExpandedHeightInternal: warning: h=NaN, using 0 instead",
                        new Throwable());
            }
            h = 0;
        }

        float fh = getFullHeight();
        if (fh == 0) {
            // Hmm, full height hasn't been computed yet
        }

        if (h < 0) h = 0;
        if (!(mRubberbandingEnabled && (mTracking || mRubberbanding)) && h > fh) h = fh;

        mExpandedHeight = h;

        if (DEBUG) LOG("setExpansion: height=%.1f fh=%.1f tracking=%s rubber=%s", h, fh, mTracking?"T":"f", mRubberbanding?"T":"f");

        requestLayout();
//        FrameLayout.LayoutParams lp = (FrameLayout.LayoutParams) getLayoutParams();
//        lp.height = (int) mExpandedHeight;
//        setLayoutParams(lp);

        mExpandedFraction = Math.min(1f, (fh == 0) ? 0 : h / fh);
    }

    private float getFullHeight() {
        if (mFullHeight <= 0) {
            if (DEBUG) LOG("Forcing measure() since fullHeight=" + mFullHeight);
            measure(MeasureSpec.makeMeasureSpec(android.view.ViewGroup.LayoutParams.WRAP_CONTENT, MeasureSpec.EXACTLY),
                    MeasureSpec.makeMeasureSpec(android.view.ViewGroup.LayoutParams.WRAP_CONTENT, MeasureSpec.EXACTLY));
        }
        return mFullHeight;
    }

    public void setExpandedFraction(float frac) {
        if (Float.isNaN(frac)) {
            // If a NaN gets in here, it will freeze the Animators.
            if (DEBUG_NAN) {
                Slog.v(TAG, "setExpandedFraction: frac=NaN, using 0 instead",
                        new Throwable());
            }
            frac = 0;
        }
        setExpandedHeight(getFullHeight() * frac);
    }

    public float getExpandedHeight() {
        return mExpandedHeight;
    }

    public float getExpandedFraction() {
        return mExpandedFraction;
    }

    public boolean isFullyExpanded() {
        return mExpandedHeight >= getFullHeight();
    }

    public boolean isFullyCollapsed() {
        return mExpandedHeight <= 0;
    }

    public boolean isCollapsing() {
        return mClosing;
    }

    public void setBar(PanelBar panelBar) {
        mBar = panelBar;
    }

    public void collapse() {
        // TODO: abort animation or ongoing touch
        if (DEBUG) LOG("collapse: " + this);
        if (!isFullyCollapsed()) {
            mTimeAnimator.cancel();
            mClosing = true;
            // collapse() should never be a rubberband, even if an animation is already running
            mRubberbanding = false;
            fling(-mSelfCollapseVelocityPx, /*always=*/ true);
        }
    }

    public void expand() {
        if (DEBUG) LOG("expand: " + this);
        if (isFullyCollapsed()) {
            mBar.startOpeningPanel(this);
            fling(mSelfExpandVelocityPx, /*always=*/ true);
        } else if (DEBUG) {
            if (DEBUG) LOG("skipping expansion: is expanded");
        }
    }

    public void dump(FileDescriptor fd, PrintWriter pw, String[] args) {
        pw.println(String.format("[PanelView(%s): expandedHeight=%f fullHeight=%f closing=%s"
                + " tracking=%s rubberbanding=%s justPeeked=%s peekAnim=%s%s timeAnim=%s%s"
                + "]",
                this.getClass().getSimpleName(),
                getExpandedHeight(),
                getFullHeight(),
                mClosing?"T":"f",
                mTracking?"T":"f",
                mRubberbanding?"T":"f",
                mJustPeeked?"T":"f",
                mPeekAnimator, ((mPeekAnimator!=null && mPeekAnimator.isStarted())?" (started)":""),
                mTimeAnimator, ((mTimeAnimator!=null && mTimeAnimator.isStarted())?" (started)":"")
        ));
    }
}<|MERGE_RESOLUTION|>--- conflicted
+++ resolved
@@ -148,11 +148,7 @@
                 last = event;
                 i++;
             }
-<<<<<<< HEAD
             if (j != 0) {
-                mVX /= totalweight;
-                mVY /= totalweight;
-=======
             if (totalweight > 0) {
                 mVX /= totalweight;
                 mVY /= totalweight;
@@ -163,7 +159,7 @@
                 }
                 // so as not to contaminate the velocities with NaN
                 mVX = mVY = 0;
->>>>>>> a34a64d2
+            }
             }
 
             if (FlingTracker.DEBUG) {
