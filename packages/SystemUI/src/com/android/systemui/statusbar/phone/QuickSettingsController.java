/*
 * Copyright (C) 2012 The Android Open Source Project
 *
 * Licensed under the Apache License, Version 2.0 (the "License");
 * you may not use this file except in compliance with the License.
 * You may obtain a copy of the License at
 *
 *      http://www.apache.org/licenses/LICENSE-2.0
 *
 * Unless required by applicable law or agreed to in writing, software
 * distributed under the License is distributed on an "AS IS" BASIS,
 * WITHOUT WARRANTIES OR CONDITIONS OF ANY KIND, either express or implied.
 * See the License for the specific language governing permissions and
 * limitations under the License.
 */

package com.android.systemui.statusbar.phone;

import static com.android.internal.util.cm.QSConstants.TILES_DEFAULT;
import static com.android.internal.util.cm.QSConstants.TILE_AIRPLANE;
import static com.android.internal.util.cm.QSConstants.TILE_AUTOROTATE;
import static com.android.internal.util.cm.QSConstants.TILE_BATTERY;
import static com.android.internal.util.cm.QSConstants.TILE_BLUETOOTH;
import static com.android.internal.util.cm.QSConstants.TILE_BRIGHTNESS;
import static com.android.internal.util.cm.QSConstants.TILE_DELIMITER;
import static com.android.internal.util.cm.QSConstants.TILE_GPS;
import static com.android.internal.util.cm.QSConstants.TILE_LOCKSCREEN;
import static com.android.internal.util.cm.QSConstants.TILE_LTE;
import static com.android.internal.util.cm.QSConstants.TILE_MOBILEDATA;
import static com.android.internal.util.cm.QSConstants.TILE_NETWORKMODE;
import static com.android.internal.util.cm.QSConstants.TILE_NFC;
import static com.android.internal.util.cm.QSConstants.TILE_PROFILE;
import static com.android.internal.util.cm.QSConstants.TILE_QUIETHOURS;
import static com.android.internal.util.cm.QSConstants.TILE_RINGER;
import static com.android.internal.util.cm.QSConstants.TILE_SCREENTIMEOUT;
import static com.android.internal.util.cm.QSConstants.TILE_SETTINGS;
import static com.android.internal.util.cm.QSConstants.TILE_SLEEP;
import static com.android.internal.util.cm.QSConstants.TILE_SYNC;
import static com.android.internal.util.cm.QSConstants.TILE_TORCH;
import static com.android.internal.util.cm.QSConstants.TILE_USER;
import static com.android.internal.util.cm.QSConstants.TILE_WIFI;
import static com.android.internal.util.cm.QSConstants.TILE_WIFIAP;
import static com.android.internal.util.cm.QSConstants.TILE_WIMAX;
import static com.android.internal.util.cm.QSUtils.deviceSupportsBluetooth;
import static com.android.internal.util.cm.QSUtils.deviceSupportsTelephony;
import static com.android.internal.util.cm.QSUtils.deviceSupportsUsbTether;
import static com.android.internal.util.cm.QSUtils.systemProfilesEnabled;
<<<<<<< HEAD
=======
import static com.android.internal.util.cm.QSUtils.deviceSupportsLte;
>>>>>>> fb64bdfa

import android.content.BroadcastReceiver;
import android.content.ContentResolver;
import android.content.Context;
import android.content.Intent;
import android.content.IntentFilter;
import android.database.ContentObserver;
import android.net.Uri;
import android.os.Handler;
import android.provider.Settings;
import android.text.TextUtils;
import android.util.Log;
import android.view.LayoutInflater;

import com.android.systemui.quicksettings.AirplaneModeTile;
import com.android.systemui.quicksettings.AlarmTile;
import com.android.systemui.quicksettings.AutoRotateTile;
import com.android.systemui.quicksettings.BatteryTile;
import com.android.systemui.quicksettings.BluetoothTile;
import com.android.systemui.quicksettings.BrightnessTile;
import com.android.systemui.quicksettings.BugReportTile;
import com.android.systemui.quicksettings.GPSTile;
import com.android.systemui.quicksettings.InputMethodTile;
import com.android.systemui.quicksettings.LteTile;
import com.android.systemui.quicksettings.MobileNetworkTile;
import com.android.systemui.quicksettings.MobileNetworkTypeTile;
import com.android.systemui.quicksettings.NfcTile;
import com.android.systemui.quicksettings.PreferencesTile;
import com.android.systemui.quicksettings.ProfileTile;
import com.android.systemui.quicksettings.QuickSettingsTile;
import com.android.systemui.quicksettings.QuietHoursTile;
import com.android.systemui.quicksettings.RingerModeTile;
import com.android.systemui.quicksettings.ScreenTimeoutTile;
import com.android.systemui.quicksettings.SleepScreenTile;
import com.android.systemui.quicksettings.SyncTile;
import com.android.systemui.quicksettings.ToggleLockscreenTile;
import com.android.systemui.quicksettings.TorchTile;
import com.android.systemui.quicksettings.UsbTetherTile;
import com.android.systemui.quicksettings.UserTile;
import com.android.systemui.quicksettings.WiFiDisplayTile;
import com.android.systemui.quicksettings.WiFiTile;
import com.android.systemui.quicksettings.WifiAPTile;

import java.util.ArrayList;
import java.util.HashMap;

public class QuickSettingsController {
    private static String TAG = "QuickSettingsController";

    // Stores the broadcast receivers and content observers
    // quick tiles register for.
    public HashMap<String, ArrayList<QuickSettingsTile>> mReceiverMap
        = new HashMap<String, ArrayList<QuickSettingsTile>>();
    public HashMap<Uri, ArrayList<QuickSettingsTile>> mObserverMap
        = new HashMap<Uri, ArrayList<QuickSettingsTile>>();

    private final Context mContext;
    private ArrayList<QuickSettingsTile> mQuickSettingsTiles;
    public PanelBar mBar;
    private final QuickSettingsContainerView mContainerView;
    private final Handler mHandler;
    private BroadcastReceiver mReceiver;
    private ContentObserver mObserver;
    public PhoneStatusBar mStatusBarService;

    private InputMethodTile IMETile;

    public QuickSettingsController(Context context, QuickSettingsContainerView container, PhoneStatusBar statusBarService) {
        mContext = context;
        mContainerView = container;
        mHandler = new Handler();
        mStatusBarService = statusBarService;
        mQuickSettingsTiles = new ArrayList<QuickSettingsTile>();
    }

    void loadTiles() {

        // Filter items not compatible with device
        boolean bluetoothSupported = deviceSupportsBluetooth();
        boolean telephonySupported = deviceSupportsTelephony(mContext);
<<<<<<< HEAD
=======
        boolean lteSupported = deviceSupportsLte(mContext);
>>>>>>> fb64bdfa

        if (!bluetoothSupported) {
            TILES_DEFAULT.remove(TILE_BLUETOOTH);
        }

        if (!telephonySupported) {
            TILES_DEFAULT.remove(TILE_WIFIAP);
            TILES_DEFAULT.remove(TILE_MOBILEDATA);
            TILES_DEFAULT.remove(TILE_NETWORKMODE);
        }

        if (!lteSupported) {
            TILES_DEFAULT.remove(TILE_LTE);
        }

        // Read the stored list of tiles
        ContentResolver resolver = mContext.getContentResolver();
        LayoutInflater inflater = LayoutInflater.from(mContext);
        String tiles = Settings.System.getString(resolver, Settings.System.QUICK_SETTINGS_TILES);
        if (tiles == null) {
            Log.i(TAG, "Default tiles being loaded");
            tiles = TextUtils.join(TILE_DELIMITER, TILES_DEFAULT);
        }

        Log.i(TAG, "Tiles list: " + tiles);

        // Split out the tile names and add to the list
        for (String tile : tiles.split("\\|")) {
            QuickSettingsTile qs = null;
            if (tile.equals(TILE_USER)) {
                qs = new UserTile(mContext, inflater, mContainerView, this);
            } else if (tile.equals(TILE_BATTERY)) {
                qs = new BatteryTile(mContext, inflater, mContainerView, this);
            } else if (tile.equals(TILE_SETTINGS)) {
                qs = new PreferencesTile(mContext, inflater, mContainerView, this);
            } else if (tile.equals(TILE_WIFI)) {
                qs = new WiFiTile(mContext, inflater, mContainerView, this);
            } else if (tile.equals(TILE_GPS)) {
                qs = new GPSTile(mContext, inflater, mContainerView, this);
            } else if (tile.equals(TILE_BLUETOOTH) && bluetoothSupported) {
                    qs = new BluetoothTile(mContext, inflater, mContainerView, this);
            } else if (tile.equals(TILE_BRIGHTNESS)) {
                qs = new BrightnessTile(mContext, inflater, mContainerView, this, mHandler);
            } else if (tile.equals(TILE_RINGER)) {
                qs = new RingerModeTile(mContext, inflater, mContainerView, this);
            } else if (tile.equals(TILE_SYNC)) {
                qs = new SyncTile(mContext, inflater, mContainerView, this);
            } else if (tile.equals(TILE_WIFIAP) && telephonySupported) {
                qs = new WifiAPTile(mContext, inflater, mContainerView, this);
            } else if (tile.equals(TILE_SCREENTIMEOUT)) {
                qs = new ScreenTimeoutTile(mContext, inflater, mContainerView, this);
            } else if (tile.equals(TILE_MOBILEDATA) && telephonySupported) {
                qs = new MobileNetworkTile(mContext, inflater, mContainerView, this);
            } else if (tile.equals(TILE_LOCKSCREEN)) {
                qs = new ToggleLockscreenTile(mContext, inflater, mContainerView, this);
            } else if (tile.equals(TILE_NETWORKMODE) && telephonySupported) {
                qs = new MobileNetworkTypeTile(mContext, inflater, mContainerView, this);
            } else if (tile.equals(TILE_AUTOROTATE)) {
                qs = new AutoRotateTile(mContext, inflater, mContainerView, this, mHandler);
            } else if (tile.equals(TILE_AIRPLANE)) {
                qs = new AirplaneModeTile(mContext, inflater, mContainerView, this);
            } else if (tile.equals(TILE_TORCH)) {
                qs = new TorchTile(mContext, inflater, mContainerView, this, mHandler);
            } else if (tile.equals(TILE_SLEEP)) {
                qs = new SleepScreenTile(mContext, inflater, mContainerView, this);
            } else if (tile.equals(TILE_PROFILE) && systemProfilesEnabled(resolver)) {
                qs = new ProfileTile(mContext, inflater, mContainerView, this);
            } else if (tile.equals(TILE_NFC)) {
                // User cannot add the NFC tile if the device does not support it
                // No need to check again here
                qs = new NfcTile(mContext, inflater, mContainerView, this);
            } else if (tile.equals(TILE_WIMAX)) {
                // Not available yet
            } else if (tile.equals(TILE_LTE)) {
                qs = new LteTile(mContext, inflater, mContainerView, this);
            } else if (tile.equals(TILE_QUIETHOURS)) {
                qs = new QuietHoursTile(mContext, inflater, mContainerView, this);
            }
            if (qs != null) {
                qs.setupQuickSettingsTile();
                mQuickSettingsTiles.add(qs);
            }
        }

        // Load the dynamic tiles
        // These toggles must be the last ones added to the view, as they will show
        // only when they are needed
        if (Settings.System.getInt(resolver, Settings.System.QS_DYNAMIC_ALARM, 1) == 1) {
            QuickSettingsTile qs = new AlarmTile(mContext, inflater, mContainerView, this, mHandler);
            qs.setupQuickSettingsTile();
            mQuickSettingsTiles.add(qs);
        }
        if (Settings.System.getInt(resolver, Settings.System.QS_DYNAMIC_BUGREPORT, 1) == 1) {
            QuickSettingsTile qs = new BugReportTile(mContext, inflater, mContainerView, this, mHandler);
            qs.setupQuickSettingsTile();
            mQuickSettingsTiles.add(qs);
        }
        if (Settings.System.getInt(resolver, Settings.System.QS_DYNAMIC_WIFI, 1) == 1) {
            QuickSettingsTile qs = new WiFiDisplayTile(mContext, inflater, mContainerView, this);
            qs.setupQuickSettingsTile();
            mQuickSettingsTiles.add(qs);
        }
        if (Settings.System.getInt(resolver, Settings.System.QS_DYNAMIC_IME, 1) == 1) {
            QuickSettingsTile qs = new InputMethodTile(mContext, inflater, mContainerView, this);
            qs.setupQuickSettingsTile();
            mQuickSettingsTiles.add(qs);
        }
        if (deviceSupportsUsbTether(mContext) && Settings.System.getInt(resolver, Settings.System.QS_DYNAMIC_USBTETHER, 1) == 1) {
            QuickSettingsTile qs = new UsbTetherTile(mContext, inflater, mContainerView, this);
            qs.setupQuickSettingsTile();
            mQuickSettingsTiles.add(qs);
        }
    }

    protected void setupQuickSettings() {
        mQuickSettingsTiles.clear();
        mContainerView.removeAllViews();
        // Clear out old receiver
        if (mReceiver != null) {
            mContext.unregisterReceiver(mReceiver);
        }
        mReceiver = new QSBroadcastReceiver();
        mReceiverMap.clear();
        ContentResolver resolver = mContext.getContentResolver();
        // Clear out old observer
        if (mObserver != null) {
            resolver.unregisterContentObserver(mObserver);
        }
        mObserver = new QuickSettingsObserver(mHandler);
        mObserverMap.clear();
        loadTiles();
        setupBroadcastReceiver();
        setupContentObserver();
    }

    void setupContentObserver() {
        ContentResolver resolver = mContext.getContentResolver();
        for (Uri uri : mObserverMap.keySet()) {
            resolver.registerContentObserver(uri, false, mObserver);
        }
    }

    private class QuickSettingsObserver extends ContentObserver {
        public QuickSettingsObserver(Handler handler) {
            super(handler);
        }

        @Override
        public void onChange(boolean selfChange, Uri uri) {
            ContentResolver resolver = mContext.getContentResolver();
            for (QuickSettingsTile tile : mObserverMap.get(uri)) {
                tile.onChangeUri(resolver, uri);
            }
        }
    }

    void setupBroadcastReceiver() {
        IntentFilter filter = new IntentFilter();
        for (String action : mReceiverMap.keySet()) {
            filter.addAction(action);
        }
        mContext.registerReceiver(mReceiver, filter);
    }

    @SuppressWarnings({ "rawtypes", "unchecked" })
    private void registerInMap(Object item, QuickSettingsTile tile, HashMap map) {
        if (map.keySet().contains(item)) {
            ArrayList list = (ArrayList) map.get(item);
            if (!list.contains(tile)) {
                list.add(tile);
            }
        } else {
            ArrayList<QuickSettingsTile> list = new ArrayList<QuickSettingsTile>();
            list.add(tile);
            map.put(item, list);
        }
    }

    public void registerAction(Object action, QuickSettingsTile tile) {
        registerInMap(action, tile, mReceiverMap);
    }

    public void registerObservedContent(Uri uri, QuickSettingsTile tile) {
        registerInMap(uri, tile, mObserverMap);
    }

    private class QSBroadcastReceiver extends BroadcastReceiver {
        public void onReceive(Context context, Intent intent) {
            String action = intent.getAction();
            if (action != null) {
                for (QuickSettingsTile t : mReceiverMap.get(action)) {
                    t.onReceive(context, intent);
                }
            }
        }
    };

    void setBar(PanelBar bar) {
        mBar = bar;
    }

    public void setService(PhoneStatusBar phoneStatusBar) {
        mStatusBarService = phoneStatusBar;
    }

    public void setImeWindowStatus(boolean visible) {
        if (IMETile != null) {
            IMETile.toggleVisibility(visible);
        }
    }

    public void updateResources() {
        mContainerView.updateResources();
        for (QuickSettingsTile t : mQuickSettingsTiles) {
            t.updateResources();
        }
    }
}<|MERGE_RESOLUTION|>--- conflicted
+++ resolved
@@ -45,10 +45,7 @@
 import static com.android.internal.util.cm.QSUtils.deviceSupportsTelephony;
 import static com.android.internal.util.cm.QSUtils.deviceSupportsUsbTether;
 import static com.android.internal.util.cm.QSUtils.systemProfilesEnabled;
-<<<<<<< HEAD
-=======
 import static com.android.internal.util.cm.QSUtils.deviceSupportsLte;
->>>>>>> fb64bdfa
 
 import android.content.BroadcastReceiver;
 import android.content.ContentResolver;
@@ -129,10 +126,7 @@
         // Filter items not compatible with device
         boolean bluetoothSupported = deviceSupportsBluetooth();
         boolean telephonySupported = deviceSupportsTelephony(mContext);
-<<<<<<< HEAD
-=======
         boolean lteSupported = deviceSupportsLte(mContext);
->>>>>>> fb64bdfa
 
         if (!bluetoothSupported) {
             TILES_DEFAULT.remove(TILE_BLUETOOTH);
