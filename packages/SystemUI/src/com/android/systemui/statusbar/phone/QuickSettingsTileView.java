/*
 * Copyright (C) 2012 The Android Open Source Project
 *
 * Licensed under the Apache License, Version 2.0 (the "License");
 * you may not use this file except in compliance with the License.
 * You may obtain a copy of the License at
 *
 *      http://www.apache.org/licenses/LICENSE-2.0
 *
 * Unless required by applicable law or agreed to in writing, software
 * distributed under the License is distributed on an "AS IS" BASIS,
 * WITHOUT WARRANTIES OR CONDITIONS OF ANY KIND, either express or implied.
 * See the License for the specific language governing permissions and
 * limitations under the License.
 */

package com.android.systemui.statusbar.phone;

import android.content.Context;
import android.util.AttributeSet;
import android.view.LayoutInflater;
import android.view.View;
import android.widget.FrameLayout;

/**
 *
 */
public class QuickSettingsTileView extends FrameLayout {

    private int mColSpan;
<<<<<<< HEAD
    private final int mRowSpan;
    private int mCellWidth;
=======
    private int mRowSpan;
>>>>>>> a34a64d2

    public QuickSettingsTileView(Context context, AttributeSet attrs) {
        super(context, attrs);

        mColSpan = 1;
        mRowSpan = 1;
    }

    void setColumnSpan(int span) {
        mColSpan = span;
    }

    int getColumnSpan() {
        return mColSpan;
    }

    public void setContent(int layoutId, LayoutInflater inflater) {
        inflater.inflate(layoutId, this);
    }

    @Override
    public void setVisibility(int vis) {
        if (QuickSettings.DEBUG_GONE_TILES) {
            if (vis == View.GONE) {
                vis = View.VISIBLE;
                setAlpha(0.25f);
                setEnabled(false);
            } else {
                setAlpha(1f);
                setEnabled(true);
            }
        }
        super.setVisibility(vis);
    }
}<|MERGE_RESOLUTION|>--- conflicted
+++ resolved
@@ -28,12 +28,7 @@
 public class QuickSettingsTileView extends FrameLayout {
 
     private int mColSpan;
-<<<<<<< HEAD
     private final int mRowSpan;
-    private int mCellWidth;
-=======
-    private int mRowSpan;
->>>>>>> a34a64d2
 
     public QuickSettingsTileView(Context context, AttributeSet attrs) {
         super(context, attrs);
