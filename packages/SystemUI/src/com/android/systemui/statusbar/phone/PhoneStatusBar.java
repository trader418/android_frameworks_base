/*
 * Copyright (C) 2010 The Android Open Source Project
 *
 * Licensed under the Apache License, Version 2.0 (the "License");
 * you may not use this file except in compliance with the License.
 * You may obtain a copy of the License at
 *
 *      http://www.apache.org/licenses/LICENSE-2.0
 *
 * Unless required by applicable law or agreed to in writing, software
 * distributed under the License is distributed on an "AS IS" BASIS,
 * WITHOUT WARRANTIES OR CONDITIONS OF ANY KIND, either express or implied.
 * See the License for the specific language governing permissions and
 * limitations under the License.
 */

package com.android.systemui.statusbar.phone;

import java.io.File;
import java.io.FileDescriptor;
import java.io.PrintWriter;
import java.util.ArrayList;
import java.util.List;

import android.animation.Animator;
import android.animation.AnimatorListenerAdapter;
import android.animation.AnimatorSet;
import android.animation.ObjectAnimator;
import android.animation.TimeInterpolator;
import android.app.ActivityManager;
import android.app.ActivityManagerNative;
import android.app.Notification;
import android.app.PendingIntent;
import android.app.StatusBarManager;
import android.service.notification.StatusBarNotification;
import android.content.BroadcastReceiver;
import android.content.ContentResolver;
import android.content.Context;
import android.content.Intent;
import android.content.IntentFilter;
import android.content.SharedPreferences;
import android.content.res.Configuration;
import android.content.res.CustomTheme;
import android.content.res.Resources;
import android.graphics.Bitmap;
import android.graphics.BitmapFactory;
import android.graphics.drawable.BitmapDrawable;
import android.database.ContentObserver;
import android.graphics.Canvas;
import android.graphics.ColorFilter;
import android.graphics.PixelFormat;
import android.graphics.Point;
import android.graphics.PorterDuff;
import android.graphics.PorterDuff.Mode;
import android.graphics.Rect;
import android.graphics.drawable.Drawable;
import android.inputmethodservice.InputMethodService;
import android.net.Uri;
import android.os.Handler;
import android.os.IBinder;
import android.os.IPowerManager;
import android.os.Message;
import android.os.RemoteException;
import android.os.ServiceManager;
import android.os.SystemClock;
import android.os.UserHandle;
import android.provider.Settings;
import android.service.dreams.DreamService;
import android.service.dreams.IDreamManager;
import android.util.DisplayMetrics;
import android.util.EventLog;
import android.util.Log;
import android.util.Pair;
import android.util.Slog;
import android.view.Display;
import android.view.Gravity;
import android.view.HapticFeedbackConstants;
import android.view.MotionEvent;
import android.view.VelocityTracker;
import android.view.View;
import android.view.ViewConfiguration;
import android.view.ViewGroup;
import android.view.ViewGroup.LayoutParams;
import android.view.ViewPropertyAnimator;
import android.view.ViewStub;
import android.view.WindowManager;
import android.view.animation.AccelerateInterpolator;
import android.view.animation.Animation;
import android.view.animation.AnimationUtils;
import android.view.animation.DecelerateInterpolator;
import android.widget.FrameLayout;
import android.widget.HorizontalScrollView;
import android.widget.ImageView;
import android.widget.LinearLayout;
import android.widget.ScrollView;
import android.widget.TextView;

import android.service.notification.StatusBarNotification;

import com.android.internal.statusbar.StatusBarIcon;
import com.android.internal.util.pie.PiePosition;
import com.android.systemui.EventLogTags;
import com.android.systemui.R;
import com.android.systemui.statusbar.AppSidebar;
import com.android.systemui.statusbar.BaseStatusBar;
import com.android.systemui.statusbar.CommandQueue;
import com.android.systemui.statusbar.GestureRecorder;
import com.android.systemui.statusbar.NotificationData;
import com.android.systemui.statusbar.NotificationData.Entry;
import com.android.systemui.statusbar.SignalClusterTextView;
import com.android.systemui.statusbar.SignalClusterView;
import com.android.systemui.statusbar.StatusBarIconView;
import com.android.systemui.statusbar.phone.ShortcutsWidget;
import com.android.systemui.statusbar.policy.BatteryController;
import com.android.systemui.statusbar.policy.CircleBattery;
import com.android.systemui.statusbar.policy.CircleDockBattery;
import com.android.systemui.statusbar.policy.Clock;
import com.android.systemui.statusbar.policy.DockBatteryController;
import com.android.systemui.statusbar.policy.BluetoothController;
import com.android.systemui.statusbar.policy.DateView;
import com.android.systemui.statusbar.policy.IntruderAlertView;
import com.android.systemui.statusbar.policy.LocationController;
import com.android.systemui.statusbar.policy.NetworkController;
import com.android.systemui.statusbar.policy.NotificationRowLayout;
import com.android.systemui.statusbar.policy.OnSizeChangedListener;
import com.android.systemui.statusbar.policy.Prefs;

public class PhoneStatusBar extends BaseStatusBar {
    static final String TAG = "PhoneStatusBar";
    public static final boolean DEBUG = BaseStatusBar.DEBUG;
    public static final boolean SPEW = DEBUG;
    public static final boolean DUMPTRUCK = true; // extra dumpsys info
    public static final boolean DEBUG_GESTURES = false;

    public static final boolean DEBUG_CLINGS = false;

    public static final boolean ENABLE_NOTIFICATION_PANEL_CLING = false;

    public static final boolean SETTINGS_DRAG_SHORTCUT = true;

    // additional instrumentation for testing purposes; intended to be left on during development
    public static final boolean CHATTY = DEBUG;

    public static final String ACTION_STATUSBAR_START
            = "com.android.internal.policy.statusbar.START";

    private static final int MSG_OPEN_NOTIFICATION_PANEL = 1000;
    private static final int MSG_CLOSE_PANELS = 1001;
    private static final int MSG_OPEN_SETTINGS_PANEL = 1002;
    // 1020-1030 reserved for BaseStatusBar

    // will likely move to a resource or other tunable param at some point
    private static final int INTRUDER_ALERT_DECAY_MS = 0; // disabled, was 10000;

    private static final int NOTIFICATION_PRIORITY_MULTIPLIER = 10; // see NotificationManagerService
    private static final int HIDE_ICONS_BELOW_SCORE = Notification.PRIORITY_LOW * NOTIFICATION_PRIORITY_MULTIPLIER;

    private static final float BRIGHTNESS_CONTROL_PADDING = 0.15f;
    private static final int BRIGHTNESS_CONTROL_LONG_PRESS_TIMEOUT = 750; // ms
    private static final int BRIGHTNESS_CONTROL_LINGER_THRESHOLD = 20;

    // fling gesture tuning parameters, scaled to display density
    private float mSelfExpandVelocityPx; // classic value: 2000px/s
    private float mSelfCollapseVelocityPx; // classic value: 2000px/s (will be negated to collapse "up")
    private float mFlingExpandMinVelocityPx; // classic value: 200px/s
    private float mFlingCollapseMinVelocityPx; // classic value: 200px/s
    private float mCollapseMinDisplayFraction; // classic value: 0.08 (25px/min(320px,480px) on G1)
    private float mExpandMinDisplayFraction; // classic value: 0.5 (drag open halfway to expand)
    private float mFlingGestureMaxXVelocityPx; // classic value: 150px/s

    private float mExpandAccelPx; // classic value: 2000px/s/s
    private float mCollapseAccelPx; // classic value: 2000px/s/s (will be negated to collapse "up")

    private float mFlingGestureMaxOutputVelocityPx; // how fast can it really go? (should be a little
                                                    // faster than mSelfCollapseVelocityPx)

    private final String NOTIF_WALLPAPER_IMAGE_PATH = "/data/data/com.android.settings/files/notification_wallpaper.jpg";

    PhoneStatusBarPolicy mIconPolicy;

    //private AppSidebar mAppSidebar;
    //private int mSidebarPosition;

    // These are no longer handled by the policy, because we need custom strategies for them
    BluetoothController mBluetoothController;
    BatteryController mBatteryController;
    DockBatteryController mDockBatteryController;
    LocationController mLocationController;
    NetworkController mNetworkController;

    private boolean mHasDockBattery;

    int mNaturalBarHeight = -1;
    int mIconSize = -1;
    int mIconHPadding = -1;
    Display mDisplay;
    Point mCurrentDisplaySize = new Point();
    int mCurrUiInvertedMode;

    IDreamManager mDreamManager;

    StatusBarWindowView mStatusBarWindow;
    PhoneStatusBarView mStatusBarView;

    int mPixelFormat;
    Object mQueueLock = new Object();

    // viewgroup containing the normal contents of the statusbar
    LinearLayout mStatusBarContents;

    // right-hand icons
    LinearLayout mSystemIconArea;

    // left-hand icons
    LinearLayout mStatusIcons;
    LinearLayout mCenterClockLayout; 
    // the icons themselves
    IconMerger mNotificationIcons;
    // [+>
    View mMoreIcon;

    // expanded notifications
    NotificationPanelView mNotificationPanel; // the sliding/resizing panel within the notification window
    ScrollView mScrollView;
    View mExpandedContents;
    int mNotificationPanelGravity;
    int mNotificationPanelMarginBottomPx, mNotificationPanelMarginPx;
    float mNotificationPanelMinHeightFrac;
    boolean mNotificationPanelIsFullScreenWidth;
    TextView mNotificationPanelDebugText;
    private int mNotificationsSizeOldState = 0; 

    // settings
    QuickSettingsController mQS;
    boolean mHasSettingsPanel, mHideSettingsPanel, mHasFlipSettings; 
    boolean mUiModeIsToggled; 
    SettingsPanelView mSettingsPanel;
    View mFlipSettingsView;
    QuickSettingsContainerView mSettingsContainer;
    int mSettingsPanelGravity;
    private TilesChangedObserver mTilesChangedObserver;
    private SettingsObserver mSettingsObserver;

    // Ribbon settings
    private boolean mHasQuickAccessSettings;
    private boolean mQuickAccessLayoutLinked = true;
    private QuickSettingsHorizontalScrollView mRibbonView;
    private QuickSettingsController mRibbonQS;

    // top bar
    View mNotificationPanelHeader;
    View mClearButton;
    ImageView mSettingsButton, mNotificationButton;

    // carrier/wifi label
    private TextView mCarrierLabel;
    private boolean mCarrierLabelVisible = false;
    private int mCarrierLabelHeight;
    private TextView mEmergencyCallLabel;
    private int mNotificationHeaderHeight;

    private SignalClusterView mSignalView;
    private SignalClusterTextView mSignalTextView;
    private CircleBattery mCircleBattery;
    private CircleDockBattery mCircleDockBattery;
    private Clock mClock;

    private boolean mShowCarrierInPanel = false;

    // clock
    private boolean mShowClock;

    // drag bar
    CloseDragHandle mCloseView;
    private int mCloseViewHeight;

    // position
    int[] mPositionTmp = new int[2];
    boolean mExpandedVisible;

    // for immersive activities
    private IntruderAlertView mIntruderAlertView;

    // on-screen navigation buttons
    private NavigationBarView mNavigationBarView = null;

    // the tracker view
    int mTrackingPosition; // the position of the top of the tracking view.

<<<<<<< HEAD
    // the power widget
    PowerWidget mPowerWidget;

    // Notification Shortcuts
    ShortcutsWidget mNotificationShortcutsLayout;
    HorizontalScrollView mNotificationShortcutsScrollView;
    private boolean mNotificationShortcutsVisible;
    private boolean mNotificationShortcutsToggle;
    private boolean mNotificationShortcutsHideCarrier;
    FrameLayout.LayoutParams lpScrollView;
    FrameLayout.LayoutParams lpCarrierLabel;
    int mShortcutsDrawerMargin;
    int mShortcutsSpacingHeight;

=======
>>>>>>> c669c074
    // ticker
    private View mTickerView;
    private boolean mTicking;

    // Tracking finger for opening/closing.
    int mEdgeBorder; // corresponds to R.dimen.status_bar_edge_ignore
    boolean mTracking;
    VelocityTracker mVelocityTracker;

    // help screen
    private boolean mClingShown;
    private ViewGroup mCling;
    private boolean mSuppressStatusBarDrags; // while a cling is up, briefly deaden the bar to give things time to settle

    int[] mAbsPos = new int[2];

    private Animator mLightsOutAnimation;
    private Animator mLightsOnAnimation;
    // last theme that was applied in order to detect theme change (as opposed
    // to some other configuration change).
    CustomTheme mCurrentTheme;
    private boolean mRecreating = false;

    private boolean mBrightnessControl = true;
    private float mScreenWidth;
    private int mMinBrightness;
    int mLinger;
    int mInitialTouchX;
    int mInitialTouchY;

    // for disabling the status bar
    int mDisabled = 0;

    // tracking calls to View.setSystemUiVisibility()
    int mSystemUiVisibility = View.SYSTEM_UI_FLAG_VISIBLE;

    DisplayMetrics mDisplayMetrics = new DisplayMetrics();

    // XXX: gesture research
    private final GestureRecorder mGestureRec = DEBUG_GESTURES
        ? new GestureRecorder("/sdcard/statusbar_gestures.dat")
        : null;

    private int mNavigationIconHints = 0;
    private final Animator.AnimatorListener mMakeIconsInvisible = new AnimatorListenerAdapter() {
        @Override
        public void onAnimationEnd(Animator animation) {
            // double-check to avoid races
            if (mStatusBarContents.getAlpha() == 0) {
                if (DEBUG) Slog.d(TAG, "makeIconsInvisible");
                mStatusBarContents.setVisibility(View.INVISIBLE);
            }
        }
    };

    Runnable mLongPressBrightnessChange = new Runnable() {
        @Override
        public void run() {
            mStatusBarView.performHapticFeedback(HapticFeedbackConstants.LONG_PRESS);
            adjustBrightness(mInitialTouchX);
            mLinger = BRIGHTNESS_CONTROL_LINGER_THRESHOLD + 1;
        }
    };

    private final Runnable mNotifyClearAll = new Runnable() {
        @Override
        public void run() {
            if (DEBUG) {
                Slog.v(TAG, "Notifying status bar of notification clear");
            }
            try {
                mPile.setViewRemoval(true);
                mBarService.onClearAllNotifications();
            } catch (RemoteException ex) { }
        }
    };

    class SettingsObserver extends ContentObserver {
        SettingsObserver(Handler handler) {
            super(handler);
        }

        void observe() {
            ContentResolver resolver = mContext.getContentResolver();
            resolver.registerContentObserver(Settings.System.getUriFor(
                    Settings.System.STATUS_BAR_BRIGHTNESS_CONTROL), false, this);
            resolver.registerContentObserver(Settings.System.getUriFor(
                    Settings.System.SCREEN_BRIGHTNESS_MODE), false, this);
            resolver.registerContentObserver(Settings.System.getUriFor(
                    Settings.System.AUTO_HIDE_STATUSBAR), false, this, UserHandle.USER_ALL); 
            resolver.registerContentObserver(Settings.System.getUriFor(
                    Settings.System.NOTIFICATION_SHORTCUTS_TOGGLE), false, this, UserHandle.USER_ALL);
            resolver.registerContentObserver(Settings.System.getUriFor(
                    Settings.System.NOTIFICATION_SHORTCUTS_HIDE_CARRIER), false, this, UserHandle.USER_ALL);
	    resolver.registerContentObserver(Settings.System.getUriFor(
                    Settings.System.APP_SIDEBAR_POSITION), false, this, UserHandle.USER_ALL);
            update();
        }

        @Override
        public void onChange(boolean selfChange) {
            update();
        }

        public void update() {
            ContentResolver resolver = mContext.getContentResolver();
            int brightnessValue = Settings.System.getIntForUser(resolver,
                    Settings.System.SCREEN_BRIGHTNESS_MODE, 0, UserHandle.USER_CURRENT);
            mBrightnessControl = brightnessValue != Settings.System.SCREEN_BRIGHTNESS_MODE_AUTOMATIC
                    && Settings.System.getIntForUser(resolver,
                            Settings.System.STATUS_BAR_BRIGHTNESS_CONTROL,
                            0, UserHandle.USER_CURRENT) == 1;
            mNotificationShortcutsToggle = Settings.System.getIntForUser(resolver,
                    Settings.System.NOTIFICATION_SHORTCUTS_TOGGLE, 0, UserHandle.USER_CURRENT) != 0;
            mNotificationShortcutsHideCarrier = Settings.System.getIntForUser(resolver,
                    Settings.System.NOTIFICATION_SHORTCUTS_HIDE_CARRIER, 0, UserHandle.USER_CURRENT) != 0;
            if (mCarrierLabel != null) {
                toggleCarrierAndWifiLabelVisibility();
            }

	    int sidebarPosition = Settings.System.getInt(
                    resolver, Settings.System.APP_SIDEBAR_POSITION, AppSidebar.SIDEBAR_POSITION_LEFT);
            if (sidebarPosition != mSidebarPosition) {
                mSidebarPosition = sidebarPosition;
                mWindowManager.updateViewLayout(mAppSidebar, getAppSidebarLayoutParams(sidebarPosition));
            }

	    if (mNotificationData != null) {
                updateStatusBarVisibility();
            }
	    showClock(true); 
        }
    }


    // ensure quick settings is disabled until the current user makes it through the setup wizard
    private boolean mUserSetup = false;
    private final ContentObserver mUserSetupObserver = new ContentObserver(new Handler()) {
        @Override
        public void onChange(boolean selfChange) {
            final boolean userSetup = 0 != Settings.Secure.getIntForUser(
                    mContext.getContentResolver(),
                    Settings.Secure.USER_SETUP_COMPLETE,
                    0 /*default */,
                    mCurrentUserId);
            if (MULTIUSER_DEBUG) Slog.d(TAG, String.format("User setup changed: " +
                    "selfChange=%s userSetup=%s mUserSetup=%s",
                    selfChange, userSetup, mUserSetup));
            if (mSettingsButton != null && mHasFlipSettings) {
                mSettingsButton.setVisibility(userSetup ? View.VISIBLE : View.INVISIBLE);
            }
	    if (mHaloButton != null && mHasFlipSettings) {
                mHaloButtonVisible = userSetup;
                updateHaloButton();
            } 
            if (mSettingsPanel != null) {
                mSettingsPanel.setEnabled(userSetup);
            }
            if (userSetup != mUserSetup) {
                mUserSetup = userSetup;
                if (!mUserSetup && mStatusBarView != null)
                    animateCollapseQuickSettings();
            }
        }
    };

    @Override
    public void start() {
        mDisplay = ((WindowManager)mContext.getSystemService(Context.WINDOW_SERVICE))
                .getDefaultDisplay();

        mDreamManager = IDreamManager.Stub.asInterface(
                ServiceManager.checkService(DreamService.DREAM_SERVICE));

	mCurrUiInvertedMode = mContext.getResources().getConfiguration().uiInvertedMode; 

        CustomTheme currentTheme = mContext.getResources().getConfiguration().customTheme;
        if (currentTheme != null) {
            mCurrentTheme = (CustomTheme)currentTheme.clone();
        }

        super.start(); // calls createAndAddWindows()

        addNavigationBar();

        if (ENABLE_INTRUDERS) addIntruderView();

        mSettingsObserver = new SettingsObserver(mHandler);
        mSettingsObserver.observe();

        // Lastly, call to the icon policy to install/update all the icons.
        mIconPolicy = new PhoneStatusBarPolicy(mContext);
    }

<<<<<<< HEAD
    private int calculateCarrierLabelBottomMargin() {
        return mNotificationShortcutsToggle ? mShortcutsSpacingHeight : 0;
    }

    private void updateNotificationShortcutsMargin() {
        lpScrollView.bottomMargin = mNotificationShortcutsToggle ? mShortcutsDrawerMargin : 0;
        mScrollView.setLayoutParams(lpScrollView);

        if (!mShowCarrierInPanel) return;
        lpCarrierLabel.bottomMargin = mNotificationShortcutsToggle ? mShortcutsSpacingHeight : mCloseViewHeight;
        mCarrierLabel.setLayoutParams(lpCarrierLabel);
    }

    private void toggleCarrierAndWifiLabelVisibility() {
        mShowCarrierInPanel = !mNotificationShortcutsHideCarrier;
        mCarrierLabel.setVisibility(mShowCarrierInPanel ? View.VISIBLE : View.INVISIBLE);
=======
    private void cleanupRibbon() {
        if (mRibbonView == null) {
            return;
        }
        mRibbonView.setVisibility(View.GONE);
        mRibbonQS.shutdown();
        mRibbonQS = null;
    }

    private void inflateRibbon() {
        if (mRibbonView == null) {
            ViewStub ribbon_stub = (ViewStub) mStatusBarWindow.findViewById(R.id.ribbon_settings_stub);
            if (ribbon_stub != null) {
                mRibbonView = (QuickSettingsHorizontalScrollView) ((ViewStub)ribbon_stub).inflate();
                mRibbonView.setVisibility(View.VISIBLE);
            }
        }
        if (mRibbonQS == null) {
            QuickSettingsContainerView mRibbonContainer = (QuickSettingsContainerView)
                    mStatusBarWindow.findViewById(R.id.quick_settings_ribbon_container);
            if (mRibbonContainer != null) {
                mRibbonQS = new QuickSettingsController(mContext, mRibbonContainer, this,
                        mQuickAccessLayoutLinked ? Settings.System.QUICK_SETTINGS_TILES
                            : Settings.System.QUICK_SETTINGS_RIBBON_TILES);
                mRibbonQS.hideLiveTiles(true);
                mRibbonQS.setService(this);
                mRibbonQS.setBar(mStatusBarView);
                mRibbonQS.setupQuickSettings();
                mRibbonQS.setTileTitleVisibility(false);
            }
        }
>>>>>>> c669c074
    }

    // ================================================================================
    // Constructing the view
    // ================================================================================
    protected PhoneStatusBarView makeStatusBarView() {
        final Context context = mContext;

        Resources res = context.getResources();

        mScreenWidth = (float) context.getResources().getDisplayMetrics().widthPixels;
        mMinBrightness = context.getResources().getInteger(
                com.android.internal.R.integer.config_screenBrightnessDim);

        updateDisplaySize(); // populates mDisplayMetrics
        loadDimens();

        mIconSize = res.getDimensionPixelSize(com.android.internal.R.dimen.status_bar_icon_size);

        mStatusBarWindow = (StatusBarWindowView) View.inflate(context,
                R.layout.super_status_bar, null);
        mStatusBarWindow.mService = this;
        mStatusBarWindow.setOnTouchListener(new View.OnTouchListener() {
            @Override
            public boolean onTouch(View v, MotionEvent event) {
                if (event.getAction() == MotionEvent.ACTION_DOWN) {
                    if (mExpandedVisible) {
                        animateCollapsePanels();
                    }
                }
                return mStatusBarWindow.onTouchEvent(event);
            }});

        mStatusBarView = (PhoneStatusBarView) mStatusBarWindow.findViewById(R.id.status_bar);
        mStatusBarView.setBar(this);


        PanelHolder holder = (PanelHolder) mStatusBarWindow.findViewById(R.id.panel_holder);
        mStatusBarView.setPanelHolder(holder);

        mNotificationPanel = (NotificationPanelView) mStatusBarWindow.findViewById(R.id.notification_panel);
        mNotificationPanel.setStatusBar(this);
        mNotificationPanelIsFullScreenWidth =
            (mNotificationPanel.getLayoutParams().width == ViewGroup.LayoutParams.MATCH_PARENT);

        // make the header non-responsive to clicks
        mNotificationPanel.findViewById(R.id.header).setOnTouchListener(
                new View.OnTouchListener() {
                    @Override
                    public boolean onTouch(View v, MotionEvent event) {
                        return true; // e eats everything
                    }
                });

        if (ENABLE_INTRUDERS) {
            mIntruderAlertView = (IntruderAlertView) View.inflate(context, R.layout.intruder_alert, null);
            mIntruderAlertView.setVisibility(View.GONE);
            mIntruderAlertView.setBar(this);
        }
        if (MULTIUSER_DEBUG) {
            mNotificationPanelDebugText = (TextView) mNotificationPanel.findViewById(R.id.header_debug_info);
            mNotificationPanelDebugText.setVisibility(View.VISIBLE);
        }

        updateShowSearchHoldoff();

        try {
            boolean showNav = mWindowManagerService.hasNavigationBar();
            if (DEBUG) Slog.v(TAG, "hasNavigationBar=" + showNav);
            if (mNavigationBarView == null && showNav && !mRecreating) {
                mNavigationBarView =
                    (NavigationBarView) View.inflate(context, R.layout.navigation_bar, null);   
                mNavigationBarView.setDisabledFlags(mDisabled);
                mNavigationBarView.setBar(this);
                addNavigationBarCallback(mNavigationBarView);
            }
        } catch (RemoteException ex) {
            // no window manager? good luck with that   
        }

        if (mRecreating) {
            //if (mAppSidebar != null)
            //    mWindowManager.removeView(mAppSidebar);
	    removeSidebarView();
        }
        //mAppSidebar = (AppSidebar)View.inflate(context, R.layout.app_sidebar, null);
        //mWindowManager.addView(mAppSidebar, getAppSidebarLayoutParams(mSidebarPosition));
	addSidebarView();

        // figure out which pixel-format to use for the status bar.
        mPixelFormat = PixelFormat.OPAQUE;

        mSystemIconArea = (LinearLayout) mStatusBarView.findViewById(R.id.system_icon_area);
        mStatusIcons = (LinearLayout)mStatusBarView.findViewById(R.id.statusIcons);
        mNotificationIcons = (IconMerger)mStatusBarView.findViewById(R.id.notificationIcons);
        mMoreIcon = mStatusBarView.findViewById(R.id.moreIcon);
        mNotificationIcons.setOverflowIndicator(mMoreIcon);
        mStatusBarContents = (LinearLayout)mStatusBarView.findViewById(R.id.status_bar_contents);
	mCenterClockLayout = (LinearLayout)mStatusBarView.findViewById(R.id.center_clock_layout); 
        mTickerView = mStatusBarView.findViewById(R.id.ticker);

        mPile = (NotificationRowLayout)mStatusBarWindow.findViewById(R.id.latestItems);
        mPile.setLayoutTransitionsEnabled(false);
        mPile.setLongPressListener(getNotificationLongClicker());
        mExpandedContents = mPile; // was: expanded.findViewById(R.id.notificationLinearLayout);

        mNotificationPanelHeader = mStatusBarWindow.findViewById(R.id.header);

        mClearButton = mStatusBarWindow.findViewById(R.id.clear_all_button);
        mClearButton.setOnClickListener(mClearButtonListener);
        mClearButton.setAlpha(0f);
        mClearButton.setVisibility(View.GONE);
        mClearButton.setEnabled(false);

	if (mStatusBarView.hasFullWidthNotifications()) {
            mHideSettingsPanel = Settings.System.getInt(mContext.getContentResolver(),
                                    Settings.System.QS_DISABLE_PANEL, 0) == 1;
            mHasSettingsPanel = res.getBoolean(R.bool.config_hasSettingsPanel) && !mHideSettingsPanel;
        } else {
            mHideSettingsPanel = false;
            mHasSettingsPanel = res.getBoolean(R.bool.config_hasSettingsPanel);
        } 
        mHasFlipSettings = res.getBoolean(R.bool.config_hasFlipSettingsPanel);

        mSettingsButton = (ImageView) mStatusBarWindow.findViewById(R.id.settings_button);
        if (mSettingsButton != null) {
            mSettingsButton.setOnClickListener(mSettingsButtonListener);
            if (mHasSettingsPanel) {
                if (mStatusBarView.hasFullWidthNotifications()) {
                    // the settings panel is hiding behind this button
                    mSettingsButton.setImageResource(R.drawable.ic_notify_quicksettings);
                    mSettingsButton.setVisibility(View.VISIBLE);
                } else {
                    // there is a settings panel, but it's on the other side of the (large) screen
                    final View buttonHolder = mStatusBarWindow.findViewById(
                            R.id.settings_button_holder);
                    if (buttonHolder != null) {
                        buttonHolder.setVisibility(View.GONE);
                    }
                }
            } else {
                // no settings panel, go straight to settings
                mSettingsButton.setVisibility(View.VISIBLE);
                mSettingsButton.setImageResource(R.drawable.ic_notify_settings);
            }
        }
	mHaloButton = (ImageView) mStatusBarWindow.findViewById(R.id.halo_button);
        if (mHaloButton != null) {
            mHaloButton.setOnClickListener(mHaloButtonListener);
            mHaloButtonVisible = true;
            updateHaloButton();
        } 
        if (mHasFlipSettings) {
            mNotificationButton = (ImageView) mStatusBarWindow.findViewById(R.id.notification_button);
            if (mNotificationButton != null) {
                mNotificationButton.setOnClickListener(mNotificationButtonListener);
            }
        }

        mScrollView = (ScrollView)mStatusBarWindow.findViewById(R.id.scroll);
        mScrollView.setVerticalScrollBarEnabled(false); // less drawing during pulldowns
        if (!mNotificationPanelIsFullScreenWidth) {
            mScrollView.setSystemUiVisibility(
                    View.STATUS_BAR_DISABLE_NOTIFICATION_TICKER |
                    View.STATUS_BAR_DISABLE_NOTIFICATION_ICONS |
                    View.STATUS_BAR_DISABLE_CLOCK);
        }

        mTicker = new MyTicker(context, mStatusBarView);
        TickerView tickerView = (TickerView)mStatusBarView.findViewById(R.id.tickerText);
        tickerView.mTicker = mTicker;
	if (mHaloActive) mTickerView.setVisibility(View.GONE); 

        mEdgeBorder = res.getDimensionPixelSize(R.dimen.status_bar_edge_ignore);

        // set the inital view visibility
        setAreThereNotifications();

        // Other icons
        mLocationController = new LocationController(mContext); // will post a notification
        mBatteryController = new BatteryController(mContext);
        mBatteryController.addIconView((ImageView)mStatusBarView.findViewById(R.id.battery));
        mBatteryController.addLabelView((TextView)mStatusBarView.findViewById(R.id.battery_text));

        mCircleBattery = (CircleBattery) mStatusBarView.findViewById(R.id.circle_battery);
        mBatteryController.addStateChangedCallback(mCircleBattery);

        // Dock Battery support
        mHasDockBattery = mContext.getResources().getBoolean(
                com.android.internal.R.bool.config_hasDockBattery);

        if (mHasDockBattery) {
            mDockBatteryController = new DockBatteryController(mContext);
            mDockBatteryController.addIconView(
                    (ImageView)mStatusBarView.findViewById(R.id.dock_battery));
            mDockBatteryController.addLabelView(
                    (TextView)mStatusBarView.findViewById(R.id.dock_battery_text));

            mCircleDockBattery =
                    (CircleDockBattery) mStatusBarView.findViewById(R.id.circle_dock_battery);
            final DockBatteryController.DockBatteryStateChangeCallback callback =
                    (DockBatteryController.DockBatteryStateChangeCallback) mCircleDockBattery;
            mDockBatteryController.addStateChangedCallback(callback);
        } else {
            // Remove dock battery icons if device doesn't hava dock battery support
            View v = mStatusBarView.findViewById(R.id.dock_battery);
            if (v != null) mStatusBarView.removeView(v);
            v = mStatusBarView.findViewById(R.id.dock_battery_text);
            if (v != null) mStatusBarView.removeView(v);
            v = mStatusBarView.findViewById(R.id.circle_dock_battery);
            if (v != null) mStatusBarView.removeView(v);
            mCircleDockBattery = null;
        }

        mNetworkController = new NetworkController(mContext);
        mBluetoothController = new BluetoothController(mContext);

        mSignalView = (SignalClusterView) mStatusBarView.findViewById(R.id.signal_cluster);
        mSignalTextView = (SignalClusterTextView) mStatusBarView.findViewById(R.id.signal_cluster_text);
        mClock = (Clock) mStatusBarView.findViewById(R.id.clock);

        mNetworkController.addSignalCluster(mSignalView);
        mSignalView.setNetworkController(mNetworkController);

        final boolean isAPhone = mNetworkController.hasVoiceCallingFeature();
        if (isAPhone) {
            mEmergencyCallLabel = (TextView)mStatusBarWindow.findViewById(R.id.emergency_calls_only);
            if (mEmergencyCallLabel != null) {
                mNetworkController.addEmergencyLabelView(mEmergencyCallLabel);
                mEmergencyCallLabel.setOnClickListener(new View.OnClickListener() {
                        @Override
                        public void onClick(View v) { }});
                mEmergencyCallLabel.addOnLayoutChangeListener(new View.OnLayoutChangeListener() {
                        @Override
                        public void onLayoutChange(View v, int left, int top, int right, int bottom,
                            int oldLeft, int oldTop, int oldRight, int oldBottom) {
                        updateCarrierLabelVisibility(false);
                        }});
            }
        }

        mCarrierLabel = (TextView)mStatusBarWindow.findViewById(R.id.carrier_label);
        mShowCarrierInPanel = (mCarrierLabel != null);
        if (DEBUG) Slog.v(TAG, "carrierlabel=" + mCarrierLabel + " show=" + mShowCarrierInPanel);
        if (mShowCarrierInPanel) {
            lpCarrierLabel = (FrameLayout.LayoutParams) mCarrierLabel.getLayoutParams();
            mCarrierLabel.setVisibility((mCarrierLabelVisible && !mNotificationShortcutsHideCarrier) ? View.VISIBLE : View.INVISIBLE);
            if (mNotificationShortcutsHideCarrier)
                mShowCarrierInPanel = false;

            // for mobile devices, we always show mobile connection info here (SPN/PLMN)
            // for other devices, we show whatever network is connected
            if (mNetworkController.hasMobileDataFeature()) {
                mNetworkController.addMobileLabelView(mCarrierLabel);
            } else {
                mNetworkController.addCombinedLabelView(mCarrierLabel);
            }

            // set up the dynamic hide/show of the label
            mPile.setOnSizeChangedListener(new OnSizeChangedListener() {
                @Override
                public void onSizeChanged(View view, int w, int h, int oldw, int oldh) {
                    updateCarrierLabelVisibility(false);
                }
            });
        }

        // Quick Settings (where available, some restrictions apply)
        if (mHasSettingsPanel) {
            // first, figure out where quick settings should be inflated
            final View settings_stub;
            if (mHasFlipSettings) {
                // a version of quick settings that flips around behind the notifications
                settings_stub = mStatusBarWindow.findViewById(R.id.flip_settings_stub);
                if (settings_stub != null) {
                    mFlipSettingsView = ((ViewStub)settings_stub).inflate();
                    mFlipSettingsView.setVisibility(View.GONE);
                    mFlipSettingsView.setVerticalScrollBarEnabled(false);
                }
            } else {
                // full quick settings panel
                settings_stub = mStatusBarWindow.findViewById(R.id.quick_settings_stub);
                if (settings_stub != null) {
                    mSettingsPanel = (SettingsPanelView) ((ViewStub)settings_stub).inflate();
                } else {
                    mSettingsPanel = (SettingsPanelView) mStatusBarWindow.findViewById(R.id.settings_panel);
                }
            }

            if (mQS != null) {
                mQS.shutdown();
                mQS = null;
            }

            // wherever you find it, Quick Settings needs a container to survive
            mSettingsContainer = (QuickSettingsContainerView)
                    mStatusBarWindow.findViewById(R.id.quick_settings_container);
            if (mSettingsContainer != null) {
                mQS = new QuickSettingsController(mContext, mSettingsContainer, this,
                        Settings.System.QUICK_SETTINGS_TILES);
                if (!mNotificationPanelIsFullScreenWidth) {
                    mSettingsContainer.setSystemUiVisibility(
                            View.STATUS_BAR_DISABLE_NOTIFICATION_TICKER
                            | View.STATUS_BAR_DISABLE_SYSTEM_INFO);
                }
                if (mSettingsPanel != null) {
                    mSettingsPanel.setQuickSettings(mQS);
                }
                mQS.setService(this);
                mQS.setBar(mStatusBarView);
                mQS.setupQuickSettings();

                // Start observing for changes
                if (mTilesChangedObserver == null) {
                    mTilesChangedObserver = new TilesChangedObserver(mHandler);
                    mTilesChangedObserver.startObserving();
                }
            }

            final ContentResolver resolver = mContext.getContentResolver();
            mHasQuickAccessSettings = Settings.System.getIntForUser(resolver,
                    Settings.System.QS_QUICK_ACCESS, 0, UserHandle.USER_CURRENT) == 1;
            mQuickAccessLayoutLinked = Settings.System.getIntForUser(resolver,
                    Settings.System.QS_QUICK_ACCESS_LINKED, 1, UserHandle.USER_CURRENT) == 1;
            if (mHasQuickAccessSettings) {
                inflateRibbon();
            }
        }

        mClingShown = ! (DEBUG_CLINGS
            || !Prefs.read(mContext).getBoolean(Prefs.SHOWN_QUICK_SETTINGS_HELP, false));

        if (!ENABLE_NOTIFICATION_PANEL_CLING || ActivityManager.isRunningInTestHarness()) {
            mClingShown = true;
        }

        // Notification Shortcuts
        mNotificationShortcutsLayout = (ShortcutsWidget)mStatusBarWindow.findViewById(R.id.custom_notificiation_shortcuts);
        mNotificationShortcutsLayout.setGlobalButtonOnClickListener(new View.OnClickListener() {
            public void onClick(View v) {
                customButtonVibrate();
                animateCollapsePanels();
            }
        });
        mNotificationShortcutsLayout.setGlobalButtonOnLongClickListener(new View.OnLongClickListener() {
            public boolean onLongClick(View v) {
                animateCollapsePanels();
                return true;
            }
        });
        mNotificationShortcutsScrollView = (HorizontalScrollView)mStatusBarWindow.findViewById(R.id.custom_notification_scrollview);

        mNotificationShortcutsToggle = Settings.System.getIntForUser(mContext.getContentResolver(),
                Settings.System.NOTIFICATION_SHORTCUTS_TOGGLE, 0, UserHandle.USER_CURRENT) != 0;

        lpScrollView = (FrameLayout.LayoutParams) mScrollView.getLayoutParams();

        mShortcutsDrawerMargin = res.getDimensionPixelSize(R.dimen.notification_shortcuts_drawer_margin);
        mShortcutsSpacingHeight = res.getDimensionPixelSize(R.dimen.notification_shortcuts_spacing_height);
        mCloseViewHeight = res.getDimensionPixelSize(R.dimen.close_handle_height);
        updateNotificationShortcutsMargin();

//        final ImageView wimaxRSSI =
//                (ImageView)sb.findViewById(R.id.wimax_signal);
//        if (wimaxRSSI != null) {
//            mNetworkController.addWimaxIconView(wimaxRSSI);
//        }

        // receive broadcasts
        IntentFilter filter = new IntentFilter();
        filter.addAction(Intent.ACTION_CONFIGURATION_CHANGED);
        filter.addAction(Intent.ACTION_CLOSE_SYSTEM_DIALOGS);
        filter.addAction(Intent.ACTION_SCREEN_OFF);
        filter.addAction(Intent.ACTION_SCREEN_ON);
        context.registerReceiver(mBroadcastReceiver, filter);

        // listen for USER_SETUP_COMPLETE setting (per-user)
        resetUserSetupObserver();

<<<<<<< HEAD
        mPowerWidget.setupWidget();
        mPowerWidget.updateVisibility();

        mNotificationShortcutsLayout.setupShortcuts();

=======
>>>>>>> c669c074
        mVelocityTracker = VelocityTracker.obtain();

        return mStatusBarView;
    }

    @Override
    protected View getStatusBarView() {
        return mStatusBarView;
    }

    @Override
    protected WindowManager.LayoutParams getRecentsLayoutParams(LayoutParams layoutParams) {
        boolean opaque = false;
        WindowManager.LayoutParams lp = new WindowManager.LayoutParams(
                layoutParams.width,
                layoutParams.height,
                WindowManager.LayoutParams.TYPE_STATUS_BAR_PANEL,
                WindowManager.LayoutParams.FLAG_LAYOUT_IN_SCREEN
                | WindowManager.LayoutParams.FLAG_ALT_FOCUSABLE_IM
                | WindowManager.LayoutParams.FLAG_SPLIT_TOUCH,
                (opaque ? PixelFormat.OPAQUE : PixelFormat.TRANSLUCENT));
        if (ActivityManager.isHighEndGfx()) {
            lp.flags |= WindowManager.LayoutParams.FLAG_HARDWARE_ACCELERATED;
        } else {
            lp.flags |= WindowManager.LayoutParams.FLAG_DIM_BEHIND;
            lp.dimAmount = 0.75f;
        }
        lp.gravity = Gravity.BOTTOM | Gravity.START;
        lp.setTitle("RecentsPanel");
        lp.windowAnimations = com.android.internal.R.style.Animation_RecentApplications;
        lp.softInputMode = WindowManager.LayoutParams.SOFT_INPUT_STATE_UNCHANGED
        | WindowManager.LayoutParams.SOFT_INPUT_ADJUST_NOTHING;
        return lp;
    }

    @Override
    protected WindowManager.LayoutParams getSearchLayoutParams(LayoutParams layoutParams) {
        boolean opaque = false;
        WindowManager.LayoutParams lp = new WindowManager.LayoutParams(
                LayoutParams.MATCH_PARENT,
                LayoutParams.MATCH_PARENT,
                WindowManager.LayoutParams.TYPE_NAVIGATION_BAR_PANEL,
                WindowManager.LayoutParams.FLAG_LAYOUT_IN_SCREEN
                | WindowManager.LayoutParams.FLAG_ALT_FOCUSABLE_IM
                | WindowManager.LayoutParams.FLAG_SPLIT_TOUCH,
                (opaque ? PixelFormat.OPAQUE : PixelFormat.TRANSLUCENT));
        if (ActivityManager.isHighEndGfx()) {
            lp.flags |= WindowManager.LayoutParams.FLAG_HARDWARE_ACCELERATED;
        }
        lp.gravity = Gravity.BOTTOM | Gravity.START;
        lp.setTitle("SearchPanel");
        // TODO: Define custom animation for Search panel
        lp.windowAnimations = com.android.internal.R.style.Animation_RecentApplications;
        lp.softInputMode = WindowManager.LayoutParams.SOFT_INPUT_STATE_UNCHANGED
        | WindowManager.LayoutParams.SOFT_INPUT_ADJUST_NOTHING;
        return lp;
    }

    void onBarViewDetached() {
     //   WindowManagerImpl.getDefault().removeView(mStatusBarWindow);
    }

    @Override
    protected void updateSearchPanel() {
        super.updateSearchPanel();
        mSearchPanelView.setStatusBarView(mNavigationBarView);
        mNavigationBarView.setDelegateView(mSearchPanelView);
    }

    @Override
    public void showSearchPanel() {
        super.showSearchPanel();
        mHandler.removeCallbacks(mShowSearchPanel);

        // we want to freeze the sysui state wherever it is
        mSearchPanelView.setSystemUiVisibility(mSystemUiVisibility);

        WindowManager.LayoutParams lp =
            (android.view.WindowManager.LayoutParams) mNavigationBarView.getLayoutParams();
        lp.flags &= ~WindowManager.LayoutParams.FLAG_NOT_TOUCH_MODAL;
        mWindowManager.updateViewLayout(mNavigationBarView, lp);
    }

    @Override
    public void hideSearchPanel() {
        super.hideSearchPanel();
        WindowManager.LayoutParams lp =
            (android.view.WindowManager.LayoutParams) mNavigationBarView.getLayoutParams();
        lp.flags |= WindowManager.LayoutParams.FLAG_NOT_TOUCH_MODAL;
        mWindowManager.updateViewLayout(mNavigationBarView, lp);
    }

    protected int getStatusBarGravity() {
        return Gravity.TOP | Gravity.FILL_HORIZONTAL;
    }

    public int getStatusBarHeight() {
        if (mNaturalBarHeight < 0) {
            final Resources res = mContext.getResources();
            mNaturalBarHeight =
                    res.getDimensionPixelSize(com.android.internal.R.dimen.status_bar_height);
        }
        return mNaturalBarHeight;
    }

    private final View.OnClickListener mRecentsClickListener = new View.OnClickListener() {
        @Override
        public void onClick(View v) {
            awakenDreams();
            toggleRecentApps();
        }
    };

    private int mShowSearchHoldoff = 0;
    private final Runnable mShowSearchPanel = new Runnable() {
        @Override
        public void run() {
            showSearchPanel();
            awakenDreams();
        }
    };

    View.OnTouchListener mHomeSearchActionListener = new View.OnTouchListener() {
        @Override
        public boolean onTouch(View v, MotionEvent event) {
            switch(event.getAction()) {
            case MotionEvent.ACTION_DOWN:
                if (!shouldDisableNavbarGestures()) {
                    mHandler.removeCallbacks(mShowSearchPanel);
                    mHandler.postDelayed(mShowSearchPanel, mShowSearchHoldoff);
                }
            break;

            case MotionEvent.ACTION_UP:
            case MotionEvent.ACTION_CANCEL:
                mHandler.removeCallbacks(mShowSearchPanel);
                awakenDreams();
            break;
        }
        return false;
        }
    };

    private void awakenDreams() {
        if (mDreamManager != null) {
            try {
                mDreamManager.awaken();
            } catch (RemoteException e) {
                // fine, stay asleep then
            }
        }
    }

    private void updateStatusBarVisibility() {
        switch (Settings.System.getInt(mContext.getContentResolver(),
                Settings.System.AUTO_HIDE_STATUSBAR, 0)) {
            //autohide if no non-permanent notifications
            case 1:
                Settings.System.putInt(mContext.getContentResolver(), 
                    Settings.System.HIDE_STATUSBAR,
                    hasClearableNotifications() ? 0 : 1); 
                break;
            //autohide if no notifications
            case 2:
                Settings.System.putInt(mContext.getContentResolver(),
                    Settings.System.HIDE_STATUSBAR,
                    hasVisibleNotifications() ? 0 : 1); 
                break;
            case 0:
            default:
                Settings.System.putInt(mContext.getContentResolver(), 
                    Settings.System.HIDE_STATUSBAR, 0);
		break;
        }
    }

    private void prepareNavigationBarView() {
        mNavigationBarView.reorient();
        mNavigationBarView.setListeners(mRecentsClickListener,
                mRecentsPreloadOnTouchListener, mHomeSearchActionListener);
        updateSearchPanel();
    }

    // For small-screen devices (read: phones) that lack hardware navigation buttons
    private void addNavigationBar() {
        if (DEBUG) Slog.v(TAG, "addNavigationBar: about to add " + mNavigationBarView);
        if (mNavigationBarView == null) return;

        prepareNavigationBarView();

        mWindowManager.addView(mNavigationBarView, getNavigationBarLayoutParams());
    }

    private void repositionNavigationBar() {
        if (mNavigationBarView == null) return;

        CustomTheme newTheme = mContext.getResources().getConfiguration().customTheme;
        if (newTheme != null &&
                (mCurrentTheme == null || !mCurrentTheme.equals(newTheme))) {
            // Nevermind, this will be re-created
            return;
        }
        prepareNavigationBarView();

        mWindowManager.updateViewLayout(mNavigationBarView, getNavigationBarLayoutParams());
    }

    private void notifyNavigationBarScreenOn(boolean screenOn) {
        if (mNavigationBarView == null) return;
        mNavigationBarView.notifyScreenOn(screenOn);
    }

    private WindowManager.LayoutParams getNavigationBarLayoutParams() {
        WindowManager.LayoutParams lp = new WindowManager.LayoutParams(
                LayoutParams.MATCH_PARENT, LayoutParams.MATCH_PARENT,
                WindowManager.LayoutParams.TYPE_NAVIGATION_BAR,
                    0
                    | WindowManager.LayoutParams.FLAG_TOUCHABLE_WHEN_WAKING
                    | WindowManager.LayoutParams.FLAG_NOT_FOCUSABLE
                    | WindowManager.LayoutParams.FLAG_NOT_TOUCH_MODAL
                    | WindowManager.LayoutParams.FLAG_WATCH_OUTSIDE_TOUCH
                    | WindowManager.LayoutParams.FLAG_SPLIT_TOUCH,
                PixelFormat.TRANSLUCENT);
        // this will allow the navbar to run in an overlay on devices that support this
        if (ActivityManager.isHighEndGfx()) {
            lp.flags |= WindowManager.LayoutParams.FLAG_HARDWARE_ACCELERATED;
        }

        lp.setTitle("NavigationBar");
        lp.windowAnimations = 0;
        return lp;
    }

    private void addIntruderView() {
        WindowManager.LayoutParams lp = new WindowManager.LayoutParams(
                ViewGroup.LayoutParams.MATCH_PARENT,
                ViewGroup.LayoutParams.WRAP_CONTENT,
                WindowManager.LayoutParams.TYPE_STATUS_BAR_PANEL, // above the status bar!
                WindowManager.LayoutParams.FLAG_LAYOUT_IN_SCREEN
                    | WindowManager.LayoutParams.FLAG_LAYOUT_NO_LIMITS
                    | WindowManager.LayoutParams.FLAG_NOT_TOUCH_MODAL
                    | WindowManager.LayoutParams.FLAG_NOT_FOCUSABLE
                    | WindowManager.LayoutParams.FLAG_ALT_FOCUSABLE_IM
                    | WindowManager.LayoutParams.FLAG_SPLIT_TOUCH,
                PixelFormat.TRANSLUCENT);
        lp.gravity = Gravity.TOP | Gravity.FILL_HORIZONTAL;
        //lp.y += height * 1.5; // FIXME
        lp.setTitle("IntruderAlert");
        lp.packageName = mContext.getPackageName();
        lp.windowAnimations = R.style.Animation_StatusBar_IntruderAlert;

        mWindowManager.addView(mIntruderAlertView, lp);
    }

    public void refreshAllStatusBarIcons() {
        refreshAllIconsForLayout(mStatusIcons);
        refreshAllIconsForLayout(mNotificationIcons);
    }

    private void refreshAllIconsForLayout(LinearLayout ll) {
        final int count = ll.getChildCount();
        for (int n = 0; n < count; n++) {
            View child = ll.getChildAt(n);
            if (child instanceof StatusBarIconView) {
                ((StatusBarIconView) child).updateDrawable();
            }
        }
    }

    /*
    private WindowManager.LayoutParams getAppSidebarLayoutParams(int position) {
        WindowManager.LayoutParams lp = new WindowManager.LayoutParams(
                LayoutParams.WRAP_CONTENT,
                ViewGroup.LayoutParams.MATCH_PARENT,
               WindowManager.LayoutParams.TYPE_STATUS_BAR_SUB_PANEL,
                0
                | WindowManager.LayoutParams.FLAG_TOUCHABLE_WHEN_WAKING
                | WindowManager.LayoutParams.FLAG_NOT_FOCUSABLE
                | WindowManager.LayoutParams.FLAG_NOT_TOUCH_MODAL
                | WindowManager.LayoutParams.FLAG_WATCH_OUTSIDE_TOUCH
                | WindowManager.LayoutParams.FLAG_SPLIT_TOUCH,
                PixelFormat.TRANSLUCENT);
        lp.gravity = Gravity.TOP;// | Gravity.FILL_VERTICAL;
        lp.gravity |= position == AppSidebar.SIDEBAR_POSITION_LEFT ? Gravity.LEFT : Gravity.RIGHT;
        lp.setTitle("AppSidebar");

        return lp;
    }
    */

    @Override
    public void addIcon(String slot, int index, int viewIndex, StatusBarIcon icon) {
        if (SPEW) Slog.d(TAG, "addIcon slot=" + slot + " index=" + index + " viewIndex=" + viewIndex
                + " icon=" + icon);
        StatusBarIconView view = new StatusBarIconView(mContext, slot, null);
        view.set(icon);
        mStatusIcons.addView(view, viewIndex, new LinearLayout.LayoutParams(mIconSize, mIconSize));
    }

    @Override
    public void updateIcon(String slot, int index, int viewIndex,
            StatusBarIcon old, StatusBarIcon icon) {
        if (SPEW) Slog.d(TAG, "updateIcon slot=" + slot + " index=" + index + " viewIndex=" + viewIndex
                + " old=" + old + " icon=" + icon);
        StatusBarIconView view = (StatusBarIconView)mStatusIcons.getChildAt(viewIndex);
        view.set(icon);
    }

    @Override
    public void removeIcon(String slot, int index, int viewIndex) {
        if (SPEW) Slog.d(TAG, "removeIcon slot=" + slot + " index=" + index + " viewIndex=" + viewIndex);
        mStatusIcons.removeViewAt(viewIndex);
    }

    @Override
    public void addNotification(IBinder key, StatusBarNotification notification) {
        if (DEBUG) Slog.d(TAG, "addNotification score=" + notification.getScore());
        StatusBarIconView iconView = addNotificationViews(key, notification);
        if (iconView == null) return;

        boolean immersive = false;
        try {
            immersive = ActivityManagerNative.getDefault().isTopActivityImmersive();
            if (DEBUG) {
                Slog.d(TAG, "Top activity is " + (immersive?"immersive":"not immersive"));
            }
        } catch (RemoteException ex) {
        }

        /*
         * DISABLED due to missing API
        if (ENABLE_INTRUDERS && (
                   // TODO(dsandler): Only if the screen is on
                notification.notification.intruderView != null)) {
            Slog.d(TAG, "Presenting high-priority notification");
            // special new transient ticker mode
            // 1. Populate mIntruderAlertView

            if (notification.notification.intruderView == null) {
                Slog.e(TAG, notification.notification.toString() + " wanted to intrude but intruderView was null");
                return;
            }

            // bind the click event to the content area
            PendingIntent contentIntent = notification.notification.contentIntent;
            final View.OnClickListener listener = (contentIntent != null)
                    ? new NotificationClicker(contentIntent,
                            notification.pkg, notification.tag, notification.id)
                    : null;

            mIntruderAlertView.applyIntruderContent(notification.notification.intruderView, listener);

            mCurrentlyIntrudingNotification = notification;

            // 2. Animate mIntruderAlertView in
            mHandler.sendEmptyMessage(MSG_SHOW_INTRUDER);

            // 3. Set alarm to age the notification off (TODO)
            mHandler.removeMessages(MSG_HIDE_INTRUDER);
            if (INTRUDER_ALERT_DECAY_MS > 0) {
                mHandler.sendEmptyMessageDelayed(MSG_HIDE_INTRUDER, INTRUDER_ALERT_DECAY_MS);
            }
        } else
         */

        if (notification.getNotification().fullScreenIntent != null) {
            // Stop screensaver if the notification has a full-screen intent.
            // (like an incoming phone call)
            awakenDreams();

            // not immersive & a full-screen alert should be shown
            if (DEBUG) Slog.d(TAG, "Notification has fullScreenIntent; sending fullScreenIntent");
            try {
                notification.getNotification().fullScreenIntent.send();
            } catch (PendingIntent.CanceledException e) {
            }
        } else if (!mRecreating) {
            // usual case: status bar visible & not immersive

            // show the ticker if there isn't an intruder too
            if (mCurrentlyIntrudingNotification == null) {
                tick(null, notification, true);
            }
        }

        // Recalculate the position of the sliding windows and the titles.
        setAreThereNotifications();
        updateExpandedViewPos(EXPANDED_LEAVE_ALONE);
    }

    @Override
    public void removeNotification(IBinder key) {
        StatusBarNotification old = removeNotificationViews(key);
        if (SPEW) Slog.d(TAG, "removeNotification key=" + key + " old=" + old);

        if (old != null) {
            // Cancel the ticker if it's still running
            mTicker.removeEntry(old);

            // Recalculate the position of the sliding windows and the titles.
            updateExpandedViewPos(EXPANDED_LEAVE_ALONE);

            if (ENABLE_INTRUDERS && old == mCurrentlyIntrudingNotification) {
                mHandler.sendEmptyMessage(MSG_HIDE_INTRUDER);
            }
        }

        setAreThereNotifications();
    }

    @Override
    protected void refreshLayout(int layoutDirection) {
        if (mNavigationBarView != null) {
            mNavigationBarView.setLayoutDirection(layoutDirection);
        }

        if (mClearButton != null && mClearButton instanceof ImageView) {
            // Force asset reloading
            ((ImageView)mClearButton).setImageDrawable(null);
            ((ImageView)mClearButton).setImageResource(R.drawable.ic_notify_clear);
        }

        if (mSettingsButton != null) {
            // Force asset reloading
            mSettingsButton.setImageDrawable(null);
            mSettingsButton.setImageResource(R.drawable.ic_notify_quicksettings);
        }

        if (mNotificationButton != null) {
            // Force asset reloading
            mNotificationButton.setImageDrawable(null);
            mNotificationButton.setImageResource(R.drawable.ic_notifications);
        }

        refreshAllStatusBarIcons();
    }

    private void updateShowSearchHoldoff() {
        mShowSearchHoldoff = mContext.getResources().getInteger(
            R.integer.config_show_search_delay);
    }

    private void loadNotificationShade() {
        if (mPile == null) return;

        int N = mNotificationData.size();

        ArrayList<View> toShow = new ArrayList<View>();

        final boolean provisioned = isDeviceProvisioned();
        // If the device hasn't been through Setup, we only show system notifications
        for (int i=0; i<N; i++) {
            Entry ent = mNotificationData.get(N-i-1);
            if (!(provisioned || showNotificationEvenIfUnprovisioned(ent.notification))) continue;
            if (!notificationIsForCurrentUser(ent.notification)) continue;
            toShow.add(ent.row);
        }

        ArrayList<View> toRemove = new ArrayList<View>();
        for (int i=0; i<mPile.getChildCount(); i++) {
            View child = mPile.getChildAt(i);
            if (!toShow.contains(child)) {
                toRemove.add(child);
            }
        }

        for (View remove : toRemove) {
            mPile.removeView(remove);
        }

        for (int i=0; i<toShow.size(); i++) {
            View v = toShow.get(i);
            if (v.getParent() == null) {
                mPile.addView(v, i);
            }
        }

        if (mSettingsButton != null) {
            mSettingsButton.setEnabled(isDeviceProvisioned());
        }
	if (mHaloButton != null) {
            mHaloButton.setEnabled(isDeviceProvisioned());
        } 
    }

    @Override
    protected void updateNotificationIcons() {
        if (mNotificationIcons == null) return;

        loadNotificationShade();

        final LinearLayout.LayoutParams params
            = new LinearLayout.LayoutParams(mIconSize + 2*mIconHPadding, mNaturalBarHeight);

        int N = mNotificationData.size();

        if (DEBUG) {
            Slog.d(TAG, "refreshing icons: " + N + " notifications, mNotificationIcons=" + mNotificationIcons);
        }

        ArrayList<View> toShow = new ArrayList<View>();

        final boolean provisioned = isDeviceProvisioned();
        // If the device hasn't been through Setup, we only show system notifications
        for (int i=0; i<N; i++) {
            Entry ent = mNotificationData.get(N-i-1);
            if (!((provisioned && ent.notification.getScore() >= HIDE_ICONS_BELOW_SCORE)
                    || showNotificationEvenIfUnprovisioned(ent.notification) || mHaloTaskerActive)) continue; 
            if (!notificationIsForCurrentUser(ent.notification)) continue;
            toShow.add(ent.icon);
        }

        ArrayList<View> toRemove = new ArrayList<View>();
        for (int i=0; i<mNotificationIcons.getChildCount(); i++) {
            View child = mNotificationIcons.getChildAt(i);
            if (!toShow.contains(child)) {
                toRemove.add(child);
            }
        }

        for (View remove : toRemove) {
            mNotificationIcons.removeView(remove);
        }

        for (int i=0; i<toShow.size(); i++) {
            View v = toShow.get(i);
            if (v.getParent() == null) {
                mNotificationIcons.addView(v, i, params);
            }
        }
    }

    protected void updateCarrierLabelVisibility(boolean force) {
        if (!mShowCarrierInPanel) return;
        // The idea here is to only show the carrier label when there is enough room to see it,
        // i.e. when there aren't enough notifications to fill the panel.
        if (DEBUG) {
            Slog.d(TAG, String.format("pileh=%d scrollh=%d carrierh=%d",
                    mPile.getHeight(), mScrollView.getHeight(), mCarrierLabelHeight));
        }

        final boolean emergencyCallsShownElsewhere = mEmergencyCallLabel != null;
        final boolean makeVisible =
            !(emergencyCallsShownElsewhere && mNetworkController.isEmergencyOnly())
            && mPile.getHeight() < (mNotificationPanel.getHeight() - mCarrierLabelHeight - mNotificationHeaderHeight - calculateCarrierLabelBottomMargin())
            && mScrollView.getVisibility() == View.VISIBLE;

        if (force || mCarrierLabelVisible != makeVisible) {
            mCarrierLabelVisible = makeVisible;
            if (DEBUG) {
                Slog.d(TAG, "making carrier label " + (makeVisible?"visible":"invisible"));
            }
            mCarrierLabel.animate().cancel();
            if (makeVisible) {
                mCarrierLabel.setVisibility(View.VISIBLE);
            }
            mCarrierLabel.animate()
                .alpha(makeVisible ? 1f : 0f)
                //.setStartDelay(makeVisible ? 500 : 0)
                //.setDuration(makeVisible ? 750 : 100)
                .setDuration(150)
                .setListener(makeVisible ? null : new AnimatorListenerAdapter() {
                    @Override
                    public void onAnimationEnd(Animator animation) {
                        if (!mCarrierLabelVisible) { // race
                            mCarrierLabel.setVisibility(View.INVISIBLE);
                            mCarrierLabel.setAlpha(0f);
                        }
                    }
                })
                .start();
        }
    }

    boolean hasClearableNotifications() {
        if (mNotificationData != null) {
            return mNotificationData.size() > 0 && mNotificationData.hasClearableItems();
        }
        return false;
    }

    boolean hasVisibleNotifications() {
        if (mNotificationData != null) {
            return mNotificationData.size() > 0 && mNotificationData.hasVisibleItems();
        }
        return false;
    }

    protected void updateNotificationShortcutsVisibility(boolean vis) {
        if (!mNotificationShortcutsToggle && mNotificationShortcutsVisible == vis) return;
        if (DEBUG) {
            Slog.d(TAG, "NSCUT: mNotificationShortcutsVisible=" + mNotificationShortcutsVisible + " vis=" + vis);
        }

        if (mNotificationShortcutsVisible != vis) {
            mNotificationShortcutsVisible = vis;
            mNotificationShortcutsScrollView.animate().cancel();
            if (vis) {
                mNotificationShortcutsScrollView.setVisibility(View.VISIBLE);
            }
            mNotificationShortcutsScrollView.animate()
                .alpha(vis ? 1f : 0f)
                .setDuration(150)
                .setListener(vis ? null : new AnimatorListenerAdapter() {
                    @Override
                    public void onAnimationEnd(Animator animation) {
                        if (!mNotificationShortcutsVisible) { // race
                            mNotificationShortcutsScrollView.setVisibility(View.INVISIBLE);
                            mNotificationShortcutsScrollView.setAlpha(0f);
                        }
                    }
                })
                .start();
            updateNotificationShortcutsMargin();
        }
    }

    @Override
    protected void setAreThereNotifications() {
        final boolean any = mNotificationData.size() > 0;

        final boolean clearable = hasClearableNotifications(); 

        if (DEBUG) {
            Slog.d(TAG, "setAreThereNotifications: N=" + mNotificationData.size()
                    + " any=" + any + " clearable=" + clearable);
        }

        if (mHasFlipSettings
                && mFlipSettingsView != null 
                && mFlipSettingsView.getVisibility() == View.VISIBLE
                && mScrollView.getVisibility() != View.VISIBLE) {
            // the flip settings panel is unequivocally showing; we should not be shown
            mClearButton.setVisibility(View.GONE);
        } else if (mClearButton.isShown()) {
            if (clearable != (mClearButton.getAlpha() == 1.0f)) {
                ObjectAnimator clearAnimation = ObjectAnimator.ofFloat(
                        mClearButton, "alpha", clearable ? 1.0f : 0.0f).setDuration(250);
                clearAnimation.addListener(new AnimatorListenerAdapter() {
                    @Override
                    public void onAnimationEnd(Animator animation) {
                        if (mClearButton.getAlpha() <= 0.0f) {
                            mClearButton.setVisibility(View.INVISIBLE);
                        }
                    }

                    @Override
                    public void onAnimationStart(Animator animation) {
                        if (mClearButton.getAlpha() <= 0.0f) {
                            mClearButton.setVisibility(View.VISIBLE);
                        }
                    }
                });
                clearAnimation.start();
            }
        } else {
            mClearButton.setAlpha(clearable ? 1.0f : 0.0f);
            mClearButton.setVisibility(clearable ? View.VISIBLE : View.GONE);
        }
        mClearButton.setEnabled(clearable);

        final View nlo = mStatusBarView.findViewById(R.id.notification_lights_out);
        final boolean showDot = (any && !areLightsOn()); 
        if (showDot != (nlo.getAlpha() == 1.0f)) {
            if (showDot) {
                nlo.setAlpha(0f);
                nlo.setVisibility(View.VISIBLE);
            }
            nlo.animate()
                .alpha(showDot?1:0)
                .setDuration(showDot?750:250)
                .setInterpolator(new AccelerateInterpolator(2.0f))
                .setListener(showDot ? null : new AnimatorListenerAdapter() {
                    @Override
                    public void onAnimationEnd(Animator _a) {
                        nlo.setVisibility(View.GONE);
                    }
                })
                .start();
        }

        if (mNotificationData.size() != mNotificationsSizeOldState) {
            mNotificationsSizeOldState = mNotificationData.size();
            updateStatusBarVisibility(); 
        } 

        updateCarrierLabelVisibility(false);
    }

    public void showClock(boolean show) {
	if (mStatusBarView == null) return;
        ContentResolver resolver = mContext.getContentResolver();
        View clock = mStatusBarView.findViewById(R.id.clock);
        View cclock = mStatusBarView.findViewById(R.id.center_clock);
        mShowClock = (Settings.System.getInt(resolver,
                Settings.System.STATUS_BAR_CLOCK, 1) == 1);
        boolean rightClock = (Settings.System.getInt(mContext.getContentResolver(), Settings.System.STATUSBAR_CLOCK_STYLE, 0) == 0);
        boolean centerClock = (Settings.System.getInt(mContext.getContentResolver(), Settings.System.STATUSBAR_CLOCK_STYLE, 0) == 1);
        if (rightClock && clock != null) {
            clock.setVisibility(show ? (mShowClock ? View.VISIBLE : View.GONE) : View.GONE);
        }
        if (centerClock && cclock != null) {
            cclock.setVisibility(show ? (mShowClock ? View.VISIBLE : View.GONE) : View.GONE);
        }
    }

    /**
     * State is one or more of the DISABLE constants from StatusBarManager.
     */
    @Override
    public void disable(int state) {
        final int old = mDisabled;
        final int diff = state ^ old;
        mDisabled = state;

        if (DEBUG) {
            Slog.d(TAG, String.format("disable: 0x%08x -> 0x%08x (diff: 0x%08x)",
                old, state, diff));
        }

        StringBuilder flagdbg = new StringBuilder();
        flagdbg.append("disable: < ");
        flagdbg.append(((state & StatusBarManager.DISABLE_EXPAND) != 0) ? "EXPAND" : "expand");
        flagdbg.append(((diff  & StatusBarManager.DISABLE_EXPAND) != 0) ? "* " : " ");
        flagdbg.append(((state & StatusBarManager.DISABLE_NOTIFICATION_ICONS) != 0) ? "ICONS" : "icons");
        flagdbg.append(((diff  & StatusBarManager.DISABLE_NOTIFICATION_ICONS) != 0) ? "* " : " ");
        flagdbg.append(((state & StatusBarManager.DISABLE_NOTIFICATION_ALERTS) != 0) ? "ALERTS" : "alerts");
        flagdbg.append(((diff  & StatusBarManager.DISABLE_NOTIFICATION_ALERTS) != 0) ? "* " : " ");
        flagdbg.append(((state & StatusBarManager.DISABLE_NOTIFICATION_TICKER) != 0) ? "TICKER" : "ticker");
        flagdbg.append(((diff  & StatusBarManager.DISABLE_NOTIFICATION_TICKER) != 0) ? "* " : " ");
        flagdbg.append(((state & StatusBarManager.DISABLE_SYSTEM_INFO) != 0) ? "SYSTEM_INFO" : "system_info");
        flagdbg.append(((diff  & StatusBarManager.DISABLE_SYSTEM_INFO) != 0) ? "* " : " ");
        flagdbg.append(((state & StatusBarManager.DISABLE_BACK) != 0) ? "BACK" : "back");
        flagdbg.append(((diff  & StatusBarManager.DISABLE_BACK) != 0) ? "* " : " ");
        flagdbg.append(((state & StatusBarManager.DISABLE_HOME) != 0) ? "HOME" : "home");
        flagdbg.append(((diff  & StatusBarManager.DISABLE_HOME) != 0) ? "* " : " ");
        flagdbg.append(((state & StatusBarManager.DISABLE_RECENT) != 0) ? "RECENT" : "recent");
        flagdbg.append(((diff  & StatusBarManager.DISABLE_RECENT) != 0) ? "* " : " ");
        flagdbg.append(((state & StatusBarManager.DISABLE_CLOCK) != 0) ? "CLOCK" : "clock");
        flagdbg.append(((diff  & StatusBarManager.DISABLE_CLOCK) != 0) ? "* " : " ");
        flagdbg.append(((state & StatusBarManager.DISABLE_SEARCH) != 0) ? "SEARCH" : "search");
        flagdbg.append(((diff  & StatusBarManager.DISABLE_SEARCH) != 0) ? "* " : " ");
        flagdbg.append(">");
        Slog.d(TAG, flagdbg.toString());

        if ((diff & StatusBarManager.DISABLE_SYSTEM_INFO) != 0) {
            mSystemIconArea.animate().cancel();
            if ((state & StatusBarManager.DISABLE_SYSTEM_INFO) != 0) {
                mSystemIconArea.animate()
                    .alpha(0f)
                    .translationY(mNaturalBarHeight*0.5f)
                    .setDuration(175)
                    .setInterpolator(new DecelerateInterpolator(1.5f))
                    .setListener(mMakeIconsInvisible)
                    .start();
            } else {
                mSystemIconArea.setVisibility(View.VISIBLE);
                mSystemIconArea.animate()
                    .alpha(1f)
                    .translationY(0)
                    .setStartDelay(0)
                    .setInterpolator(new DecelerateInterpolator(1.5f))
                    .setDuration(175)
                    .start();
            }
        }

        if ((diff & StatusBarManager.DISABLE_CLOCK) != 0) {
            boolean show = (state & StatusBarManager.DISABLE_CLOCK) == 0;
            showClock(show);
        }
        if ((diff & StatusBarManager.DISABLE_EXPAND) != 0) {
            if ((state & StatusBarManager.DISABLE_EXPAND) != 0) {
                animateCollapsePanels();
            }
        }

        if ((diff & (StatusBarManager.DISABLE_HOME
                        | StatusBarManager.DISABLE_RECENT
                        | StatusBarManager.DISABLE_BACK
                        | StatusBarManager.DISABLE_SEARCH)) != 0) {

            // all navigation bar listeners will take care of these
            propagateDisabledFlags(state);

            if ((state & StatusBarManager.DISABLE_RECENT) != 0) {
                // close recents if it's visible
                mHandler.removeMessages(MSG_CLOSE_RECENTS_PANEL);
                mHandler.sendEmptyMessage(MSG_CLOSE_RECENTS_PANEL);
            }
        }

        if ((diff & StatusBarManager.DISABLE_NOTIFICATION_ICONS) != 0) {
            if ((state & StatusBarManager.DISABLE_NOTIFICATION_ICONS) != 0) {
                if (mTicking) {
                    haltTicker();
                }

                mNotificationIcons.animate()
                    .alpha(0f)
                    .translationY(mNaturalBarHeight*0.5f)
                    .setDuration(175)
                    .setInterpolator(new DecelerateInterpolator(1.5f))
                    .setListener(mMakeIconsInvisible)
                    .start();
            } else {
                mNotificationIcons.setVisibility(View.VISIBLE);
                mNotificationIcons.animate()
                    .alpha(1f)
                    .translationY(0)
                    .setStartDelay(0)
                    .setInterpolator(new DecelerateInterpolator(1.5f))
                    .setDuration(175)
                    .start();
            }
        } else if ((diff & StatusBarManager.DISABLE_NOTIFICATION_TICKER) != 0) {
            if (mTicking && (state & StatusBarManager.DISABLE_NOTIFICATION_TICKER) != 0) {
                haltTicker();
            }
        }
        mStatusBarView.updateBackgroundAlpha();
    }

    @Override
    protected BaseStatusBar.H createHandler() {
        return new PhoneStatusBar.H();
    }

    /**
     * All changes to the status bar and notifications funnel through here and are batched.
     */
    private class H extends BaseStatusBar.H {
        @Override
        public void handleMessage(Message m) {
            super.handleMessage(m);
            switch (m.what) {
                case MSG_OPEN_NOTIFICATION_PANEL:
                    animateExpandNotificationsPanel();
                    break;
                case MSG_OPEN_SETTINGS_PANEL:
                    animateExpandSettingsPanel();
                    break;
                case MSG_CLOSE_PANELS:
                    animateCollapsePanels();
                    break;
                case MSG_SHOW_INTRUDER:
                    setIntruderAlertVisibility(true);
                    break;
                case MSG_HIDE_INTRUDER:
                    setIntruderAlertVisibility(false);
                    mCurrentlyIntrudingNotification = null;
                    break;
            }
        }
    }

    public Handler getHandler() {
        return mHandler;
    }

    View.OnFocusChangeListener mFocusChangeListener = new View.OnFocusChangeListener() {
        @Override
        public void onFocusChange(View v, boolean hasFocus) {
            // Because 'v' is a ViewGroup, all its children will be (un)selected
            // too, which allows marqueeing to work.
            v.setSelected(hasFocus);
        }
    };

    void makeExpandedVisible(boolean revealAfterDraw) {
        if (SPEW) Slog.d(TAG, "Make expanded visible: expanded visible=" + mExpandedVisible);
        if (mExpandedVisible) {
            return;
        }

        mExpandedVisible = true;
        mPile.setLayoutTransitionsEnabled(true);
        if (mNavigationBarView != null)
            mNavigationBarView.setSlippery(true);

        updateCarrierLabelVisibility(true);

        updateExpandedViewPos(EXPANDED_LEAVE_ALONE);

        // Expand the window to encompass the full screen in anticipation of the drag.
        // This is only possible to do atomically because the status bar is at the top of the screen!
        WindowManager.LayoutParams lp = (WindowManager.LayoutParams) mStatusBarContainer.getLayoutParams();
        lp.flags &= ~WindowManager.LayoutParams.FLAG_NOT_FOCUSABLE;
        lp.flags |= WindowManager.LayoutParams.FLAG_ALT_FOCUSABLE_IM;
        lp.height = ViewGroup.LayoutParams.MATCH_PARENT;
        mWindowManager.updateViewLayout(mStatusBarContainer, lp);

        // Updating the window layout will force an expensive traversal/redraw.
        // Kick off the reveal animation after this is complete to avoid animation latency.
        if (revealAfterDraw) {
//            mHandler.post(mStartRevealAnimation);
        }

        visibilityChanged(true);
    }

    public void animateCollapsePanels() {
        animateCollapsePanels(CommandQueue.FLAG_EXCLUDE_NONE);
    }

    @Override
    public void animateCollapsePanels(int flags) {
        if (SPEW) {
            Slog.d(TAG, "animateCollapse():"
                    + " mExpandedVisible=" + mExpandedVisible
                    + " flags=" + flags);
        }

        if ((flags & CommandQueue.FLAG_EXCLUDE_RECENTS_PANEL) == 0) {
            mHandler.removeMessages(MSG_CLOSE_RECENTS_PANEL);
            mHandler.sendEmptyMessage(MSG_CLOSE_RECENTS_PANEL);
        }

        if ((flags & CommandQueue.FLAG_EXCLUDE_SEARCH_PANEL) == 0) {
            mHandler.removeMessages(MSG_CLOSE_SEARCH_PANEL);
            mHandler.sendEmptyMessage(MSG_CLOSE_SEARCH_PANEL);
        }

        mStatusBarWindow.cancelExpandHelper();
        mStatusBarView.collapseAllPanels(true);
    }

    public ViewPropertyAnimator setVisibilityWhenDone(
            final ViewPropertyAnimator a, final View v, final int vis) {
        a.setListener(new AnimatorListenerAdapter() {
            @Override
            public void onAnimationEnd(Animator animation) {
                v.setVisibility(vis);
                a.setListener(null); // oneshot
            }
        });
        return a;
    }

    public Animator setVisibilityWhenDone(
            final Animator a, final View v, final int vis) {
        a.addListener(new AnimatorListenerAdapter() {
            @Override
            public void onAnimationEnd(Animator animation) {
                v.setVisibility(vis);
            }
        });
        return a;
    }

    public Animator interpolator(TimeInterpolator ti, Animator a) {
        a.setInterpolator(ti);
        return a;
    }

    public Animator startDelay(int d, Animator a) {
        a.setStartDelay(d);
        return a;
    }

    public Animator start(Animator a) {
        a.start();
        return a;
    }

    final TimeInterpolator mAccelerateInterpolator = new AccelerateInterpolator();
    final TimeInterpolator mDecelerateInterpolator = new DecelerateInterpolator();
    final int FLIP_DURATION_OUT = 125;
    final int FLIP_DURATION_IN = 225;
    final int FLIP_DURATION = (FLIP_DURATION_IN + FLIP_DURATION_OUT);

    Animator mScrollViewAnim, mFlipSettingsViewAnim, mNotificationButtonAnim,
<<<<<<< HEAD
        mSettingsButtonAnim, mHaloButtonAnim, mClearButtonAnim; 
=======
        mSettingsButtonAnim, mClearButtonAnim, mRibbonViewAnim;
>>>>>>> c669c074

    @Override
    public void animateExpandNotificationsPanel() {
        if (SPEW) Slog.d(TAG, "animateExpand: mExpandedVisible=" + mExpandedVisible);
        if ((mDisabled & StatusBarManager.DISABLE_EXPAND) != 0) {
            return ;
        }
        // don't allow expanding via e.g. service call while status bar is hidden
        // due to expanded desktop
        if (getExpandedDesktopMode() == 2) {
            return;
        }

        mNotificationPanel.expand();
        if (mHasFlipSettings && mScrollView.getVisibility() != View.VISIBLE) {
            flipToNotifications();
        }

        if (false) postStartTracing();
    }

    public void flipToNotifications() {
        if (mFlipSettingsViewAnim != null) mFlipSettingsViewAnim.cancel();
        if (mScrollViewAnim != null) mScrollViewAnim.cancel();
        if (mRibbonViewAnim != null) mRibbonViewAnim.cancel();
        if (mSettingsButtonAnim != null) mSettingsButtonAnim.cancel();
	if (mHaloButtonAnim != null) mHaloButtonAnim.cancel(); 
        if (mNotificationButtonAnim != null) mNotificationButtonAnim.cancel();
        if (mClearButtonAnim != null) mClearButtonAnim.cancel();

        final boolean halfWayDone = mScrollView.getVisibility() == View.VISIBLE;
        final int zeroOutDelays = halfWayDone ? 0 : 1;

        if (!halfWayDone) {
            mScrollView.setScaleX(0f);
            mFlipSettingsView.setScaleX(1f);
        }

        mScrollView.setVisibility(View.VISIBLE);
        mScrollViewAnim = start(
            startDelay(FLIP_DURATION_OUT * zeroOutDelays,
                interpolator(mDecelerateInterpolator,
                    ObjectAnimator.ofFloat(mScrollView, View.SCALE_X, 1f)
                        .setDuration(FLIP_DURATION_IN)
                    )));
        if (mRibbonView != null && mHasQuickAccessSettings) {
            mRibbonView.setVisibility(View.VISIBLE);
            mRibbonViewAnim = start(
                    startDelay(FLIP_DURATION_OUT * zeroOutDelays,
                            interpolator(mDecelerateInterpolator,
                                    ObjectAnimator.ofFloat(mRibbonView, View.SCALE_X, 1f)
                                    .setDuration(FLIP_DURATION_IN)
                                    )));
        }
        mFlipSettingsViewAnim = start(
            setVisibilityWhenDone(
                interpolator(mAccelerateInterpolator,
                        ObjectAnimator.ofFloat(mFlipSettingsView, View.SCALE_X, 0f)
                        )
                    .setDuration(FLIP_DURATION_OUT),
                mFlipSettingsView, View.INVISIBLE));
        mNotificationButtonAnim = start(
            setVisibilityWhenDone(
                ObjectAnimator.ofFloat(mNotificationButton, View.ALPHA, 0f)
                    .setDuration(FLIP_DURATION),
                mNotificationButton, View.INVISIBLE));
        mSettingsButton.setVisibility(View.VISIBLE);
        mSettingsButtonAnim = start(
            ObjectAnimator.ofFloat(mSettingsButton, View.ALPHA, 1f)
                .setDuration(FLIP_DURATION));
 	mHaloButtonVisible = true;
        updateHaloButton();
        mHaloButtonAnim = start(
            ObjectAnimator.ofFloat(mHaloButton, View.ALPHA, 1f)
                .setDuration(FLIP_DURATION)); 
        mClearButton.setVisibility(View.VISIBLE);
        mClearButton.setAlpha(0f);
        setAreThereNotifications(); // this will show/hide the button as necessary
        mNotificationPanel.postDelayed(new Runnable() {
            @Override
            public void run() {
                updateCarrierLabelVisibility(false);
            }
        }, FLIP_DURATION - 150);

        if (mNotificationShortcutsToggle)
            updateNotificationShortcutsVisibility(true);

    }

    @Override
    public void animateExpandSettingsPanel() {
        if (SPEW) Slog.d(TAG, "animateExpand: mExpandedVisible=" + mExpandedVisible);
        if ((mDisabled & StatusBarManager.DISABLE_EXPAND) != 0) {
            return;
        }
        // don't allow expanding via e.g. service call while status bar is hidden
        // due to expanded desktop
        if (getExpandedDesktopMode() == 2) {
            return;
        }

        // Settings are not available in setup
        if (!mUserSetup) return;

        if (mHasFlipSettings) {
            mNotificationPanel.expand();
            if (mFlipSettingsView.getVisibility() != View.VISIBLE) {
                flipToSettings();
            }
        } else if (mSettingsPanel != null) {
            mSettingsPanel.expand();
        }

        if (false) postStartTracing();
    }

    public void switchToSettings() {
        // Settings are not available in setup
        if (!mUserSetup) return;

        mFlipSettingsView.setScaleX(1f);
        mFlipSettingsView.setVisibility(View.VISIBLE);
        mSettingsButton.setVisibility(View.GONE);
	mHaloButtonVisible = false;
        updateHaloButton(); 
        mScrollView.setVisibility(View.GONE);
        mScrollView.setScaleX(0f);
        if (mRibbonView != null) {
            mRibbonView.setVisibility(View.GONE);
            mRibbonView.setScaleX(0f);
        }
        mNotificationButton.setVisibility(View.VISIBLE);
        mNotificationButton.setAlpha(1f);
        mClearButton.setVisibility(View.GONE);
    }

    public boolean isShowingSettings() {
        return mHasFlipSettings && mFlipSettingsView.getVisibility() == View.VISIBLE;
    }

    public void completePartialFlip() {
        if (mHasFlipSettings) {
            if (mFlipSettingsView.getVisibility() == View.VISIBLE) {
                flipToSettings();
            } else {
                flipToNotifications();
            }
        }
    }

    public void partialFlip(float progress) {
        if (mFlipSettingsViewAnim != null) mFlipSettingsViewAnim.cancel();
        if (mScrollViewAnim != null) mScrollViewAnim.cancel();
        if (mSettingsButtonAnim != null) mSettingsButtonAnim.cancel();
	if (mHaloButtonAnim != null) mHaloButtonAnim.cancel(); 
        if (mNotificationButtonAnim != null) mNotificationButtonAnim.cancel();
        if (mClearButtonAnim != null) mClearButtonAnim.cancel();

        progress = Math.min(Math.max(progress, -1f), 1f);
        if (progress < 0f) { // notifications side
            mFlipSettingsView.setScaleX(0f);
            mFlipSettingsView.setVisibility(View.GONE);
            mSettingsButton.setVisibility(View.VISIBLE);
            mSettingsButton.setAlpha(-progress);
            mScrollView.setVisibility(View.VISIBLE);
            mScrollView.setScaleX(-progress);
            if (mRibbonView != null && mHasQuickAccessSettings) {
                mRibbonView.setVisibility(View.VISIBLE);
                mRibbonView.setScaleX(-progress);
            }
            mNotificationButton.setVisibility(View.GONE);
        } else { // settings side
            mFlipSettingsView.setScaleX(progress);
            mFlipSettingsView.setVisibility(View.VISIBLE);
            mSettingsButton.setVisibility(View.GONE);
            mScrollView.setVisibility(View.GONE);
            mScrollView.setScaleX(0f);
            if (mRibbonView != null) {
                mRibbonView.setVisibility(View.GONE);
                mRibbonView.setScaleX(0f);
            }
            mNotificationButton.setVisibility(View.VISIBLE);
            mNotificationButton.setAlpha(progress);
        }
        mClearButton.setVisibility(View.GONE);
    }

    public void flipToSettings() {
        // Settings are not available in setup
        if (!mUserSetup) return;

        if (mFlipSettingsViewAnim != null) mFlipSettingsViewAnim.cancel();
        if (mScrollViewAnim != null) mScrollViewAnim.cancel();
        if (mRibbonViewAnim != null) mRibbonViewAnim.cancel();
        if (mSettingsButtonAnim != null) mSettingsButtonAnim.cancel();
        if (mNotificationButtonAnim != null) mNotificationButtonAnim.cancel();
        if (mClearButtonAnim != null) mClearButtonAnim.cancel();

        final boolean halfWayDone = mFlipSettingsView.getVisibility() == View.VISIBLE;
        final int zeroOutDelays = halfWayDone ? 0 : 1;

        if (!halfWayDone) {
            mFlipSettingsView.setScaleX(0f);
            mScrollView.setScaleX(1f);
            if (mRibbonView != null) {
                mRibbonView.setScaleX(1f);
            }
        }

        mFlipSettingsView.setVisibility(View.VISIBLE);
        mFlipSettingsViewAnim = start(
            startDelay(FLIP_DURATION_OUT * zeroOutDelays,
                interpolator(mDecelerateInterpolator,
                    ObjectAnimator.ofFloat(mFlipSettingsView, View.SCALE_X, 1f)
                        .setDuration(FLIP_DURATION_IN)
                    )));
        mScrollViewAnim = start(
            setVisibilityWhenDone(
                interpolator(mAccelerateInterpolator,
                        ObjectAnimator.ofFloat(mScrollView, View.SCALE_X, 0f)
                        )
                    .setDuration(FLIP_DURATION_OUT),
                mScrollView, View.INVISIBLE));
        if (mRibbonView != null) {
            mRibbonViewAnim = start(
                    setVisibilityWhenDone(
                            interpolator(mAccelerateInterpolator,
                                    ObjectAnimator.ofFloat(mRibbonView, View.SCALE_X, 0f)
                                    )
                                    .setDuration(FLIP_DURATION_OUT),
                                    mRibbonView, View.GONE));
        }
        mSettingsButtonAnim = start(
            setVisibilityWhenDone(
                ObjectAnimator.ofFloat(mSettingsButton, View.ALPHA, 0f)
                    .setDuration(FLIP_DURATION),
                    mScrollView, View.INVISIBLE));
<<<<<<< HEAD
        mPowerWidget.setVisibility(View.GONE);
	mHaloButtonAnim = start(
            setVisibilityWhenDone(
                ObjectAnimator.ofFloat(mHaloButton, View.ALPHA, 0f)
                    .setDuration(FLIP_DURATION),
                    mScrollView, View.INVISIBLE));
=======
>>>>>>> c669c074
        mNotificationButton.setVisibility(View.VISIBLE);
        mNotificationButtonAnim = start(
            ObjectAnimator.ofFloat(mNotificationButton, View.ALPHA, 1f)
                .setDuration(FLIP_DURATION));
        mClearButtonAnim = start(
            setVisibilityWhenDone(
                ObjectAnimator.ofFloat(mClearButton, View.ALPHA, 0f)
                .setDuration(FLIP_DURATION),
                mClearButton, View.INVISIBLE));
        mNotificationPanel.postDelayed(new Runnable() {
            @Override
            public void run() {
                updateCarrierLabelVisibility(false);
            }
        }, FLIP_DURATION - 150);

        if (mNotificationShortcutsToggle) {
            mNotificationPanel.postDelayed(new Runnable() {
                @Override
                public void run() {
                    updateNotificationShortcutsVisibility(false);
                }
            }, FLIP_DURATION - 150);
        }
    }

    public void flipPanels() {
        if (mHasFlipSettings) {
            if (mFlipSettingsView.getVisibility() != View.VISIBLE) {
                flipToSettings();
            } else {
                flipToNotifications();
            }
        }
    }

    public void animateCollapseQuickSettings() {
        mStatusBarView.collapseAllPanels(true);
    }

    void makeExpandedInvisibleSoon() {
        mHandler.postDelayed(new Runnable() { @Override
        public void run() { makeExpandedInvisible(); }}, 50);
    }

    void makeExpandedInvisible() {
        if (SPEW) Slog.d(TAG, "makeExpandedInvisible: mExpandedVisible=" + mExpandedVisible
                + " mExpandedVisible=" + mExpandedVisible);

        if (!mExpandedVisible) {
            return;
        }

        // Ensure the panel is fully collapsed (just in case; bug 6765842, 7260868)
        mStatusBarView.collapseAllPanels(/*animate=*/ false);

        if (mHasFlipSettings) {
            // reset things to their proper state
            if (mFlipSettingsViewAnim != null) mFlipSettingsViewAnim.cancel();
            if (mScrollViewAnim != null) mScrollViewAnim.cancel();
            if (mRibbonViewAnim != null) mRibbonViewAnim.cancel();
            if (mSettingsButtonAnim != null) mSettingsButtonAnim.cancel();
	    if (mHaloButtonAnim != null) mHaloButtonAnim.cancel(); 
            if (mNotificationButtonAnim != null) mNotificationButtonAnim.cancel();
            if (mClearButtonAnim != null) mClearButtonAnim.cancel();

            mScrollView.setScaleX(1f);
            mScrollView.setVisibility(View.VISIBLE);
            if (mRibbonView != null && mHasQuickAccessSettings) {
                mRibbonView.setScaleX(1f);
                mRibbonView.setVisibility(View.VISIBLE);
            }
            mSettingsButton.setAlpha(1f);
            mSettingsButton.setVisibility(View.VISIBLE);
	    mHaloButton.setAlpha(1f);
            mHaloButtonVisible = true;
            updateHaloButton(); 
            mNotificationPanel.setVisibility(View.GONE);
            if (!mHideSettingsPanel)
                mFlipSettingsView.setVisibility(View.GONE); 
            mNotificationButton.setVisibility(View.GONE);
            setAreThereNotifications(); // show the clear button
        }

        mExpandedVisible = false;
        mPile.setLayoutTransitionsEnabled(false);
        if (mNavigationBarView != null)
            mNavigationBarView.setSlippery(false);
        visibilityChanged(false);

        // Shrink the window to the size of the status bar only
        WindowManager.LayoutParams lp = (WindowManager.LayoutParams) mStatusBarContainer.getLayoutParams();
        lp.height = getStatusBarHeight();
        lp.flags |= WindowManager.LayoutParams.FLAG_NOT_FOCUSABLE;
        lp.flags &= ~WindowManager.LayoutParams.FLAG_ALT_FOCUSABLE_IM;
        mWindowManager.updateViewLayout(mStatusBarContainer, lp);

        if ((mDisabled & StatusBarManager.DISABLE_NOTIFICATION_ICONS) == 0) {
            setNotificationIconVisibility(true, com.android.internal.R.anim.fade_in);
        }
        // Just in case
        updateNotificationShortcutsVisibility(false);

        // Close any "App info" popups that might have snuck on-screen
        dismissPopups();
    }

    /**
     * Enables or disables layers on the children of the notifications pile.
     *
     * When layers are enabled, this method attempts to enable layers for the minimal
     * number of children. Only children visible when the notification area is fully
     * expanded will receive a layer. The technique used in this method might cause
     * more children than necessary to get a layer (at most one extra child with the
     * current UI.)
     *
     * @param layerType {@link View#LAYER_TYPE_NONE} or {@link View#LAYER_TYPE_HARDWARE}
     */
    private void setPileLayers(int layerType) {
        final int count = mPile.getChildCount();

        switch (layerType) {
            case View.LAYER_TYPE_NONE:
                for (int i = 0; i < count; i++) {
                    mPile.getChildAt(i).setLayerType(layerType, null);
                }
                break;
            case View.LAYER_TYPE_HARDWARE:
                final int[] location = new int[2];
                mNotificationPanel.getLocationInWindow(location);

                final int left = location[0];
                final int top = location[1];
                final int right = left + mNotificationPanel.getWidth();
                final int bottom = top + getExpandedViewMaxHeight();

                final Rect childBounds = new Rect();

                for (int i = 0; i < count; i++) {
                    final View view = mPile.getChildAt(i);
                    view.getLocationInWindow(location);

                    childBounds.set(location[0], location[1],
                            location[0] + view.getWidth(), location[1] + view.getHeight());

                    if (childBounds.intersects(left, top, right, bottom)) {
                        view.setLayerType(layerType, null);
                    }
                }

                break;
        }
    }

    public boolean isClinging() {
        return mCling != null && mCling.getVisibility() == View.VISIBLE;
    }

    public void hideCling() {
        if (isClinging()) {
            mCling.animate().alpha(0f).setDuration(250).start();
            mCling.setVisibility(View.GONE);
            mSuppressStatusBarDrags = false;
        }
    }

    public void showCling() {
        // lazily inflate this to accommodate orientation change
        final ViewStub stub = (ViewStub) mStatusBarWindow.findViewById(R.id.status_bar_cling_stub);
        if (stub == null) {
            mClingShown = true;
            return; // no clings on this device
        }

        mSuppressStatusBarDrags = true;

        mHandler.postDelayed(new Runnable() {
            @Override
            public void run() {
                mCling = (ViewGroup) stub.inflate();

                mCling.setOnTouchListener(new View.OnTouchListener() {
                    @Override
                    public boolean onTouch(View v, MotionEvent event) {
                        return true; // e eats everything
                    }});
                mCling.findViewById(R.id.ok).setOnClickListener(new View.OnClickListener() {
                    @Override
                    public void onClick(View v) {
                        hideCling();
                    }});

                mCling.setAlpha(0f);
                mCling.setVisibility(View.VISIBLE);
                mCling.animate().alpha(1f);

                mClingShown = true;
                SharedPreferences.Editor editor = Prefs.edit(mContext);
                editor.putBoolean(Prefs.SHOWN_QUICK_SETTINGS_HELP, true);
                editor.apply();

                makeExpandedVisible(true); // enforce visibility in case the shade is still animating closed
                animateExpandNotificationsPanel();

                mSuppressStatusBarDrags = false;
            }
        }, 500);

        animateExpandNotificationsPanel();
    }

    private void adjustBrightness(int x) {
        float raw = ((float) x) / mScreenWidth;

        // Add a padding to the brightness control on both sides to
        // make it easier to reach min/max brightness
        float padded = Math.min(1.0f - BRIGHTNESS_CONTROL_PADDING,
                Math.max(BRIGHTNESS_CONTROL_PADDING, raw));
        float value = (padded - BRIGHTNESS_CONTROL_PADDING) /
                (1 - (2.0f * BRIGHTNESS_CONTROL_PADDING));

        int newBrightness = mMinBrightness + (int) Math.round(value *
                (android.os.PowerManager.BRIGHTNESS_ON - mMinBrightness));
        newBrightness = Math.min(newBrightness, android.os.PowerManager.BRIGHTNESS_ON);
        newBrightness = Math.max(newBrightness, mMinBrightness);

        try {
            IPowerManager power = IPowerManager.Stub.asInterface(
                    ServiceManager.getService("power"));
            if (power != null) {
                power.setTemporaryScreenBrightnessSettingOverride(newBrightness);
                Settings.System.putIntForUser(mContext.getContentResolver(),
                        Settings.System.SCREEN_BRIGHTNESS, newBrightness, UserHandle.USER_CURRENT);
            }
        } catch (RemoteException e) {
            Slog.w(TAG, "Setting Brightness failed: " + e);
        }
    }

    private void brightnessControl(MotionEvent event)
    {
        if (mBrightnessControl)
        {
            final int action = event.getAction();
            final int x = (int)event.getRawX();
            final int y = (int)event.getRawY();
            if (action == MotionEvent.ACTION_DOWN) {
                mLinger = 0;
                mInitialTouchX = x;
                mInitialTouchY = y;
                mHandler.removeCallbacks(mLongPressBrightnessChange);
                if ((y) < mNotificationHeaderHeight) {
                    mHandler.postDelayed(mLongPressBrightnessChange,
                            BRIGHTNESS_CONTROL_LONG_PRESS_TIMEOUT);
                }
            } else if (action == MotionEvent.ACTION_MOVE) {
                if ((y) < mNotificationHeaderHeight) {
                    mVelocityTracker.computeCurrentVelocity(1000);
                    float yVel = mVelocityTracker.getYVelocity();
                    yVel = Math.abs(yVel);
                    if (yVel < 50.0f) {
                        if (mLinger > BRIGHTNESS_CONTROL_LINGER_THRESHOLD) {
                            adjustBrightness(x);
                        } else {
                            mLinger++;
                        }
                    }
                    int touchSlop = ViewConfiguration.get(mContext).getScaledTouchSlop();
                    if (Math.abs(x - mInitialTouchX) > touchSlop ||
                            Math.abs(y - mInitialTouchY) > touchSlop) {
                        mHandler.removeCallbacks(mLongPressBrightnessChange);
                    }
                } else {
                    mHandler.removeCallbacks(mLongPressBrightnessChange);
                }
            } else if (action == MotionEvent.ACTION_UP
                    || action == MotionEvent.ACTION_CANCEL) {
                mHandler.removeCallbacks(mLongPressBrightnessChange);
                mLinger = 0;
            }
        }
    }

    public boolean interceptTouchEvent(MotionEvent event) {
        if (DEBUG_GESTURES) {
            if (event.getActionMasked() != MotionEvent.ACTION_MOVE) {
                EventLog.writeEvent(EventLogTags.SYSUI_STATUSBAR_TOUCH,
                        event.getActionMasked(), (int) event.getX(), (int) event.getY(), mDisabled);
            }

        }

        if (SPEW) {
            Slog.d(TAG, "Touch: rawY=" + event.getRawY() + " event=" + event + " mDisabled="
                + mDisabled + " mTracking=" + mTracking);
        } else if (CHATTY) {
            if (event.getAction() != MotionEvent.ACTION_MOVE) {
                Slog.d(TAG, String.format(
                            "panel: %s at (%f, %f) mDisabled=0x%08x",
                            MotionEvent.actionToString(event.getAction()),
                            event.getRawX(), event.getRawY(), mDisabled));
            }
        }

        if (DEBUG_GESTURES) {
            mGestureRec.add(event);
        }

        brightnessControl(event);

        // Cling (first-run help) handling.
        // The cling is supposed to show the first time you drag, or even tap, the status bar.
        // It should show the notification panel, then fade in after half a second, giving you
        // an explanation of what just happened, as well as teach you how to access quick
        // settings (another drag). The user can dismiss the cling by clicking OK or by
        // dragging quick settings into view.
        final int act = event.getActionMasked();
        if (mSuppressStatusBarDrags) {
            return true;
        } else if (act == MotionEvent.ACTION_UP && !mClingShown) {
            showCling();
        } else {
            hideCling();
        }

        return false;
    }

    public GestureRecorder getGestureRecorder() {
        return mGestureRec;
    }

    @Override // CommandQueue
    public void setNavigationIconHints(int hints) {
        if (hints == mNavigationIconHints) return;

        mNavigationIconHints = hints;

        propagateNavigationIconHints(hints);
    }

    @Override // CommandQueue
    public void setSystemUiVisibility(int vis, int mask) {
        final int oldVal = mSystemUiVisibility;
        final int newVal = (oldVal&~mask) | (vis&mask);
        final int diff = newVal ^ oldVal;

        if (diff != 0) {
            mSystemUiVisibility = newVal;

            if (0 != (diff & View.SYSTEM_UI_FLAG_LOW_PROFILE)) {
                final boolean lightsOut = (0 != (vis & View.SYSTEM_UI_FLAG_LOW_PROFILE));
                if (lightsOut) {
                    animateCollapsePanels();
                    if (mTicking) {
                        haltTicker();
                    }
                }

                if (mNavigationBarView != null) {
                    mNavigationBarView.setLowProfile(lightsOut);
                }

                setStatusBarLowProfile(lightsOut);
            }

            notifyUiVisibilityChanged();
        }
    }

    private void setStatusBarLowProfile(boolean lightsOut) {
        if (mLightsOutAnimation == null) {
            final View notifications = mStatusBarView.findViewById(R.id.notification_icon_area);
            final View systemIcons = mStatusBarView.findViewById(R.id.statusIcons);
            final View signal = mStatusBarView.findViewById(R.id.signal_cluster);
            final View signal2 = mStatusBarView.findViewById(R.id.signal_cluster_text);
            final View battery = mStatusBarView.findViewById(R.id.battery);
            final View battery2 = mStatusBarView.findViewById(R.id.battery_text);
            final View battery3 = mStatusBarView.findViewById(R.id.circle_battery);
            final View dockBattery = mStatusBarView.findViewById(R.id.dock_battery);
            final View dockBattery2 = mStatusBarView.findViewById(R.id.dock_battery_text);
            final View dockBattery3 = mStatusBarView.findViewById(R.id.circle_dock_battery);
            final View clock = mStatusBarView.findViewById(R.id.clock);
            final View traffic = mStatusBarView.findViewById(R.id.traffic);
	    final View cclock = mStatusBarView.findViewById(R.id.center_clock);

            List<ObjectAnimator> lightsOutObjs = new ArrayList<ObjectAnimator>();
            lightsOutObjs.add(ObjectAnimator.ofFloat(notifications, View.ALPHA, 0));
            lightsOutObjs.add(ObjectAnimator.ofFloat(systemIcons, View.ALPHA, 0));
            lightsOutObjs.add(ObjectAnimator.ofFloat(signal, View.ALPHA, 0));
            lightsOutObjs.add(ObjectAnimator.ofFloat(signal2, View.ALPHA, 0));
            lightsOutObjs.add(ObjectAnimator.ofFloat(battery, View.ALPHA, 0.5f));
            lightsOutObjs.add(ObjectAnimator.ofFloat(battery2, View.ALPHA, 0.5f));
            lightsOutObjs.add(ObjectAnimator.ofFloat(battery3, View.ALPHA, 0.5f));
            lightsOutObjs.add(ObjectAnimator.ofFloat(traffic, View.ALPHA, 0));
            if (dockBattery != null) {
                lightsOutObjs.add(ObjectAnimator.ofFloat(dockBattery, View.ALPHA, 0.5f));
            }
            if (dockBattery2 != null) {
                lightsOutObjs.add(ObjectAnimator.ofFloat(dockBattery2, View.ALPHA, 0.5f));
            }
            if (dockBattery3 != null) {
                lightsOutObjs.add(ObjectAnimator.ofFloat(dockBattery3, View.ALPHA, 0.5f));
            }
            if (clock != null) {
                lightsOutObjs.add(ObjectAnimator.ofFloat(clock, View.ALPHA, 0.5f));
            }
            if (cclock != null) {
                lightsOutObjs.add(ObjectAnimator.ofFloat(cclock, View.ALPHA, 0.5f));
            }

	    lightsOutObjs.add(ObjectAnimator.ofFloat(cclock, View.ALPHA, 1));

            List<ObjectAnimator> lightsOnObjs = new ArrayList<ObjectAnimator>();
            lightsOnObjs.add(ObjectAnimator.ofFloat(notifications, View.ALPHA, 1));
            lightsOnObjs.add(ObjectAnimator.ofFloat(systemIcons, View.ALPHA, 1));
            lightsOnObjs.add(ObjectAnimator.ofFloat(signal, View.ALPHA, 1));
            lightsOnObjs.add(ObjectAnimator.ofFloat(signal2, View.ALPHA, 1));
            lightsOnObjs.add(ObjectAnimator.ofFloat(battery, View.ALPHA, 1));
            lightsOnObjs.add(ObjectAnimator.ofFloat(battery2, View.ALPHA, 1));
            lightsOnObjs.add(ObjectAnimator.ofFloat(battery3, View.ALPHA, 1));
            lightsOnObjs.add(ObjectAnimator.ofFloat(traffic, View.ALPHA, 1));
            if (dockBattery != null) {
                lightsOnObjs.add(ObjectAnimator.ofFloat(dockBattery, View.ALPHA, 1));
            }
            if (dockBattery2 != null) {
                lightsOnObjs.add(ObjectAnimator.ofFloat(dockBattery2, View.ALPHA, 1));
            }
            if (dockBattery3 != null) {
                lightsOnObjs.add(ObjectAnimator.ofFloat(dockBattery3, View.ALPHA, 1));
            }
            if (clock != null) {
                lightsOnObjs.add(ObjectAnimator.ofFloat(clock, View.ALPHA, 1));
            }
            if (cclock != null) {
                lightsOnObjs.add(ObjectAnimator.ofFloat(cclock, View.ALPHA, 1));
            }

	    lightsOnObjs.add(ObjectAnimator.ofFloat(cclock, View.ALPHA, 1));

            final AnimatorSet lightsOutAnim = new AnimatorSet();
            lightsOutAnim.playTogether(

                    lightsOutObjs.toArray(new ObjectAnimator[lightsOutObjs.size()]));
            lightsOutAnim.setDuration(750);

            final AnimatorSet lightsOnAnim = new AnimatorSet();
            lightsOnAnim.playTogether(

                    lightsOnObjs.toArray(new ObjectAnimator[lightsOnObjs.size()]));
            lightsOnAnim.setDuration(250);

            mLightsOutAnimation = lightsOutAnim;
            mLightsOnAnimation = lightsOnAnim;
        }

        mLightsOutAnimation.cancel();
        mLightsOnAnimation.cancel();

        final Animator a = lightsOut ? mLightsOutAnimation : mLightsOnAnimation;
        a.start();

        setAreThereNotifications();
    }

    private boolean areLightsOn() {
        return 0 == (mSystemUiVisibility & View.SYSTEM_UI_FLAG_LOW_PROFILE);
    }

    public void setLightsOn(boolean on) {
        Log.v(TAG, "setLightsOn(" + on + ")");
        if (on) {
            setSystemUiVisibility(0, View.SYSTEM_UI_FLAG_LOW_PROFILE);
        } else {
            setSystemUiVisibility(View.SYSTEM_UI_FLAG_LOW_PROFILE, View.SYSTEM_UI_FLAG_LOW_PROFILE);
        }
    }

    private void notifyUiVisibilityChanged() {
        try {
            mWindowManagerService.statusBarVisibilityChanged(mSystemUiVisibility);
        } catch (RemoteException ex) {
        }
    }

    @Override
    public void topAppWindowChanged(boolean showMenu) {
        mStatusBarView.updateBackgroundAlpha();
        if (DEBUG) {
            Slog.d(TAG, (showMenu?"showing":"hiding") + " the MENU button");
        }
        propagateMenuVisibility(showMenu);

        // hide pie triggers when keyguard is visible
        try {
            if (mWindowManagerService.isKeyguardLocked()) {
                updatePieTriggerMask(PiePosition.BOTTOM.FLAG
                        | PiePosition.TOP.FLAG);
            } else {
                updatePieTriggerMask(PiePosition.LEFT.FLAG
                        | PiePosition.BOTTOM.FLAG
                        | PiePosition.RIGHT.FLAG
                        | PiePosition.TOP.FLAG);
            }
        } catch (RemoteException e) {
            // nothing else to do ...
        }

        // See above re: lights-out policy for legacy apps.
        if (showMenu) setLightsOn(true);
    }

    @Override
    public void setImeWindowStatus(IBinder token, int vis, int backDisposition) {
        boolean altBack = (backDisposition == InputMethodService.BACK_DISPOSITION_WILL_DISMISS)
            || ((vis & InputMethodService.IME_VISIBLE) != 0);

        mCommandQueue.setNavigationIconHints(
                altBack ? (mNavigationIconHints | StatusBarManager.NAVIGATION_HINT_BACK_ALT)
                        : (mNavigationIconHints & ~StatusBarManager.NAVIGATION_HINT_BACK_ALT));
        if (mQS != null) mQS.setImeWindowStatus(vis > 0);
    }

    @Override
    public void setHardKeyboardStatus(boolean available, boolean enabled) {}

    @Override
    protected void tick(IBinder key, StatusBarNotification n, boolean firstTime) {
        // no ticking in lights-out mode, except if halo is active
        if (!areLightsOn() && !mHaloActive) return; 

        // no ticking in Setup
        if (!isDeviceProvisioned()) return;

        // not for you
        if (!notificationIsForCurrentUser(n)) return;

        // Show the ticker if one is requested. Also don't do this
        // until status bar window is attached to the window manager,
        // because...  well, what's the point otherwise?  And trying to
        // run a ticker without being attached will crash!
        if (n.getNotification().tickerText != null && mStatusBarContainer.getWindowToken() != null) {
            if (0 == (mDisabled & (StatusBarManager.DISABLE_NOTIFICATION_ICONS
                            | StatusBarManager.DISABLE_NOTIFICATION_TICKER))) {
                mTicker.addEntry(n);
            }
        }
    }

    private class MyTicker extends Ticker {
        MyTicker(Context context, View sb) {
            super(context, sb);
        }

        @Override
        public void tickerStarting() {
            mTicking = true;
            if (!mHaloActive) {
                mStatusBarContents.setVisibility(View.GONE);
                mCenterClockLayout.setVisibility(View.GONE);
                mTickerView.setVisibility(View.VISIBLE);
                mTickerView.startAnimation(loadAnim(com.android.internal.R.anim.push_up_in, null));
                mStatusBarContents.startAnimation(loadAnim(com.android.internal.R.anim.push_up_out, null));
                mCenterClockLayout.startAnimation(loadAnim(com.android.internal.R.anim.push_up_out,
                        null));
            } 
        }

        @Override
        public void tickerDone() {
            if (!mHaloActive) {
                mStatusBarContents.setVisibility(View.VISIBLE);
                mCenterClockLayout.setVisibility(View.VISIBLE);
                mTickerView.setVisibility(View.GONE);
                mStatusBarContents.startAnimation(loadAnim(com.android.internal.R.anim.push_down_in, null));
                mTickerView.startAnimation(loadAnim(com.android.internal.R.anim.push_down_out,
                            mTickingDoneListener));
                mCenterClockLayout.startAnimation(loadAnim(com.android.internal.R.anim.push_down_in,
                        null));
            }  
        }

        @Override
        public void tickerHalting() {
            if (!mHaloActive) {
                mStatusBarContents.setVisibility(View.VISIBLE);
                mCenterClockLayout.setVisibility(View.VISIBLE);
                mTickerView.setVisibility(View.GONE);
                mStatusBarContents.startAnimation(loadAnim(com.android.internal.R.anim.fade_in, null));
                mCenterClockLayout.startAnimation(loadAnim(com.android.internal.R.anim.fade_in, null));
                // we do not animate the ticker away at this point, just get rid of it (b/6992707)
            } 
        }
    }

    Animation.AnimationListener mTickingDoneListener = new Animation.AnimationListener() {;
        @Override
        public void onAnimationEnd(Animation animation) {
            mTicking = false;
        }
        @Override
        public void onAnimationRepeat(Animation animation) {
        }
        @Override
        public void onAnimationStart(Animation animation) {
        }
    };

    private Animation loadAnim(int id, Animation.AnimationListener listener) {
        Animation anim = AnimationUtils.loadAnimation(mContext, id);
        if (listener != null) {
            anim.setAnimationListener(listener);
        }
        return anim;
    }

    public static String viewInfo(View v) {
        return "[(" + v.getLeft() + "," + v.getTop() + ")(" + v.getRight() + "," + v.getBottom()
                + ") " + v.getWidth() + "x" + v.getHeight() + "]";
    }

    @Override
    public void dump(FileDescriptor fd, PrintWriter pw, String[] args) {
        synchronized (mQueueLock) {
            pw.println("Current Status Bar state:");
            pw.println("  mExpandedVisible=" + mExpandedVisible
                    + ", mTrackingPosition=" + mTrackingPosition);
            pw.println("  mTicking=" + mTicking);
            pw.println("  mTracking=" + mTracking);
            pw.println("  mDisplayMetrics=" + mDisplayMetrics);
            pw.println("  mPile: " + viewInfo(mPile));
            pw.println("  mTickerView: " + viewInfo(mTickerView));
            pw.println("  mScrollView: " + viewInfo(mScrollView)
                    + " scroll " + mScrollView.getScrollX() + "," + mScrollView.getScrollY());
        }

        pw.print("  mNavigationBarView=");
        if (mNavigationBarView == null) {
            pw.println("null");
        } else {
            mNavigationBarView.dump(fd, pw, args);
        }

        pw.println("  Panels: ");
        if (mNotificationPanel != null) {
            pw.println("    mNotificationPanel=" +
                mNotificationPanel + " params=" + mNotificationPanel.getLayoutParams().debug(""));
            pw.print  ("      ");
            mNotificationPanel.dump(fd, pw, args);
        }
        if (mSettingsPanel != null) {
            pw.println("    mSettingsPanel=" +
                mSettingsPanel + " params=" + mSettingsPanel.getLayoutParams().debug(""));
            pw.print  ("      ");
            mSettingsPanel.dump(fd, pw, args);
        }

        if (DUMPTRUCK) {
            synchronized (mNotificationData) {
                int N = mNotificationData.size();
                pw.println("  notification icons: " + N);
                for (int i=0; i<N; i++) {
                    NotificationData.Entry e = mNotificationData.get(i);
                    pw.println("    [" + i + "] key=" + e.key + " icon=" + e.icon);
                    StatusBarNotification n = e.notification;
                    pw.println("         pkg=" + n.getPackageName() + " id=" + n.getId() + " score=" + n.getScore());
                    pw.println("         notification=" + n.getNotification());
                    pw.println("         tickerText=\"" + n.getNotification().tickerText + "\"");
                }
            }

            int N = mStatusIcons.getChildCount();
            pw.println("  system icons: " + N);
            for (int i=0; i<N; i++) {
                StatusBarIconView ic = (StatusBarIconView) mStatusIcons.getChildAt(i);
                pw.println("    [" + i + "] icon=" + ic);
            }

            if (false) {
                pw.println("see the logcat for a dump of the views we have created.");
                // must happen on ui thread
                mHandler.post(new Runnable() {
                        @Override
                        public void run() {
                            mStatusBarView.getLocationOnScreen(mAbsPos);
                            Slog.d(TAG, "mStatusBarView: ----- (" + mAbsPos[0] + "," + mAbsPos[1]
                                    + ") " + mStatusBarView.getWidth() + "x"
                                    + getStatusBarHeight());
                            mStatusBarView.debug();
                        }
                    });
            }
        }

        if (DEBUG_GESTURES) {
            pw.print("  status bar gestures: ");
            mGestureRec.dump(fd, pw, args);
        }

        mNetworkController.dump(fd, pw, args);
    }

    @Override
    public void createAndAddWindows() {
        addStatusBarWindow();
    }

    private void addStatusBarWindow() {
        // Put up the view
        final int height = getStatusBarHeight();
        // Now that the status bar window encompasses the sliding panel and its
        // translucent backdrop, the entire thing is made TRANSLUCENT and is
        // hardware-accelerated.
        final WindowManager.LayoutParams lp = new WindowManager.LayoutParams(
                ViewGroup.LayoutParams.MATCH_PARENT,
                height,
                WindowManager.LayoutParams.TYPE_STATUS_BAR,
                WindowManager.LayoutParams.FLAG_NOT_FOCUSABLE
                    | WindowManager.LayoutParams.FLAG_TOUCHABLE_WHEN_WAKING
                    | WindowManager.LayoutParams.FLAG_SPLIT_TOUCH,
                PixelFormat.TRANSLUCENT);

        lp.flags |= WindowManager.LayoutParams.FLAG_HARDWARE_ACCELERATED;

        lp.gravity = getStatusBarGravity();
        lp.setTitle("StatusBar");
        lp.packageName = mContext.getPackageName();

        makeStatusBarView();
        mStatusBarContainer.addView(mStatusBarWindow);
        mWindowManager.addView(mStatusBarContainer, lp);
    }

    void setNotificationIconVisibility(boolean visible, int anim) {
        int old = mNotificationIcons.getVisibility();
        int v = visible ? View.VISIBLE : View.INVISIBLE;
        if (old != v) {
            mNotificationIcons.setVisibility(v);
            mNotificationIcons.startAnimation(loadAnim(anim, null));
        }
    }

    void updateExpandedInvisiblePosition() {
        mTrackingPosition = -mDisplayMetrics.heightPixels;
    }

    static final float saturate(float a) {
        return a < 0f ? 0f : (a > 1f ? 1f : a);
    }

    @Override
    protected int getExpandedViewMaxHeight() {
        return mDisplayMetrics.heightPixels - mNotificationPanelMarginBottomPx;
    }

    @Override
    protected boolean isNotificationPanelFullyVisible() {
        return mExpandedVisible && !isShowingSettings();
    }

    @Override
    public void updateExpandedViewPos(int thingy) {
        if (DEBUG) Slog.v(TAG, "updateExpandedViewPos");

        // on larger devices, the notification panel is propped open a bit
        mNotificationPanel.setMinimumHeight(
                (int)(mNotificationPanelMinHeightFrac * mCurrentDisplaySize.y));

        FrameLayout.LayoutParams lp = (FrameLayout.LayoutParams) mNotificationPanel.getLayoutParams();
        lp.gravity = mNotificationPanelGravity;
        lp.setMarginStart(mNotificationPanelMarginPx);
        mNotificationPanel.setLayoutParams(lp);

        if (mSettingsPanel != null) {
            lp = (FrameLayout.LayoutParams) mSettingsPanel.getLayoutParams();
            lp.gravity = mSettingsPanelGravity;
            lp.setMarginEnd(mNotificationPanelMarginPx);
            mSettingsPanel.setLayoutParams(lp);
        }

        updateCarrierLabelVisibility(false);
    }

    // called by makeStatusbar and also by PhoneStatusBarView
    void updateDisplaySize() {
        mDisplay.getMetrics(mDisplayMetrics);
        if (DEBUG_GESTURES) {
            mGestureRec.tag("display",
                    String.format("%dx%d", mDisplayMetrics.widthPixels, mDisplayMetrics.heightPixels));
        }
    }

    private final View.OnClickListener mClearButtonListener = new View.OnClickListener() {
        @Override
        public void onClick(View v) {
            synchronized (mNotificationData) {
                // animate-swipe all dismissable notifications
                int numChildren = mPile.getChildCount();

                int scrollTop = mScrollView.getScrollY();
                int scrollBottom = scrollTop + mScrollView.getHeight();
                final ArrayList<View> snapshot = new ArrayList<View>(numChildren);
                for (int i=0; i<numChildren; i++) {
                    final View child = mPile.getChildAt(i);
                    if (mPile.canChildBeDismissed(child) && child.getBottom() > scrollTop &&
                            child.getTop() < scrollBottom) {
                        snapshot.add(child);
                    }
                }

                if (snapshot.isEmpty()) {
                    maybeCollapseAfterNotificationRemoval(true);
                    return;
                }

                // Decrease the delay for every row we animate to give the sense of
                // accelerating the swipes
                final int ROW_DELAY_DECREMENT = 10;
                int currentDelay = 140;
                int totalDelay = 0;

                // Set the shade-animating state to avoid doing other work, in
                // particular layout and redrawing, during all of these animations.
                mPile.setViewRemoval(false);

                View sampleView = snapshot.get(0);
                int width = sampleView.getWidth();
                final int dir = sampleView.isLayoutRtl() ? -1 : +1;
                final int velocity = dir * width * 8; // 1000/8 = 125 ms duration
                for (final View _v : snapshot) {
                    mHandler.postDelayed(new Runnable() {
                        @Override
                        public void run() {
                            mPile.dismissRowAnimated(_v, velocity);
                        }
                    }, totalDelay);
                    currentDelay = Math.max(50, currentDelay - ROW_DELAY_DECREMENT);
                    totalDelay += currentDelay;
                }

                // After ending all animations, tell the service to remove the
                // notifications, which will trigger collapsing the shade
                final View lastEntry = snapshot.get(snapshot.size() - 1);
                mPile.runOnDismiss(lastEntry, mNotifyClearAll);
            }
        }
    };

    public void startActivityDismissingKeyguard(Intent intent, boolean onlyProvisioned) {
        if (onlyProvisioned && !isDeviceProvisioned()) return;
        try {
            // Dismiss the lock screen when Settings starts.
            ActivityManagerNative.getDefault().dismissKeyguardOnNextActivity();
        } catch (RemoteException e) {
        }
        intent.setFlags(Intent.FLAG_ACTIVITY_NEW_TASK | Intent.FLAG_ACTIVITY_CLEAR_TOP);
        mContext.startActivityAsUser(intent, new UserHandle(UserHandle.USER_CURRENT));
        animateCollapsePanels();
    }

    private final View.OnClickListener mSettingsButtonListener = new View.OnClickListener() {
        @Override
        public void onClick(View v) {
            if (mHasSettingsPanel) {
                animateExpandSettingsPanel();
            } else {
                startActivityDismissingKeyguard(
                        new Intent(android.provider.Settings.ACTION_SETTINGS), true);
            }
        }
    };

    private final View.OnClickListener mNotificationButtonListener = new View.OnClickListener() {
        @Override
        public void onClick(View v) {
            animateExpandNotificationsPanel();
        }
    };

    private View.OnClickListener mHaloButtonListener = new View.OnClickListener() {
        public void onClick(View v) {
            // Activate HALO
            Settings.System.putInt(mContext.getContentResolver(),
                    Settings.System.HALO_ACTIVE, 1);
            // Switch off regular ticker
            mTickerView.setVisibility(View.GONE);
            // Collapse
            animateCollapsePanels();
        }
    };   

    private final BroadcastReceiver mBroadcastReceiver = new BroadcastReceiver() {
        @Override
        public void onReceive(Context context, Intent intent) {
            if (DEBUG) Slog.v(TAG, "onReceive: " + intent);
            String action = intent.getAction();
            if (Intent.ACTION_CLOSE_SYSTEM_DIALOGS.equals(action)) {
                int flags = CommandQueue.FLAG_EXCLUDE_NONE;
                String reason = intent.getStringExtra("reason");
                if (reason != null && reason.equals(SYSTEM_DIALOG_REASON_RECENT_APPS)) {
                    flags |= CommandQueue.FLAG_EXCLUDE_RECENTS_PANEL;
                }
                animateCollapsePanels(flags);
            }
            else if (Intent.ACTION_SCREEN_OFF.equals(action)) {
                // no waiting!
                makeExpandedInvisible();
                notifyNavigationBarScreenOn(false);
            }
            else if (Intent.ACTION_CONFIGURATION_CHANGED.equals(action)) {
                if (DEBUG) {
                    Slog.v(TAG, "configuration changed: " + mContext.getResources().getConfiguration());
                }
		Configuration config = mContext.getResources().getConfiguration();
                mDisplay.getSize(mCurrentDisplaySize);
                updateResources();
                repositionNavigationBar();
                updateExpandedViewPos(EXPANDED_LEAVE_ALONE);
                updateShowSearchHoldoff();
		try {
                    // position app sidebar on left if in landscape orientation and device has a navbar
                    if (mWindowManagerService.hasNavigationBar() &&
                            NavbarEditor.isDevicePhone(mContext) &&
                            config.orientation == Configuration.ORIENTATION_LANDSCAPE) {
                        mWindowManager.updateViewLayout(mAppSidebar,
                                getAppSidebarLayoutParams(AppSidebar.SIDEBAR_POSITION_LEFT));
                        mHandler.postDelayed(new Runnable() {
                            @Override
                            public void run() {
                                mAppSidebar.setPosition(AppSidebar.SIDEBAR_POSITION_LEFT);
                            }
                        }, 500);
                    }
                } catch (RemoteException e) {
                }
            }
            else if (Intent.ACTION_SCREEN_ON.equals(action)) {
                // work around problem where mDisplay.getRotation() is not stable while screen is off (bug 7086018)
                repositionNavigationBar();
                notifyNavigationBarScreenOn(true);
            }
        }
    };

    @Override
    public void userSwitched(int newUserId) {
        if (MULTIUSER_DEBUG) mNotificationPanelDebugText.setText("USER " + newUserId);
        animateCollapsePanels();
        updateNotificationIcons();
        resetUserSetupObserver();
        mSettingsObserver.onChange(true);
        if (mTilesChangedObserver != null) {
            mTilesChangedObserver.onChange(true);
        }
        if (mSignalView != null) {
            mSignalView.updateSettings();
        }
        if (mSignalTextView != null) {
            mSignalTextView.updateSettings();
        }
        if (mBatteryController != null) {
            mBatteryController.updateSettings();
        }
        if (mCircleBattery != null) {
            mCircleBattery.updateSettings();
        }
        if (mCircleDockBattery != null) {
            mCircleDockBattery.updateSettings();
        }
        if (mClock != null) {
            mClock.updateSettings();
        }
        if (mNavigationBarView != null) {
            mNavigationBarView.updateSettings();
        }
        super.userSwitched(newUserId);
    }

    private void resetUserSetupObserver() {
        mContext.getContentResolver().unregisterContentObserver(mUserSetupObserver);
        mUserSetupObserver.onChange(false);
        mContext.getContentResolver().registerContentObserver(
                Settings.Secure.getUriFor(Settings.Secure.USER_SETUP_COMPLETE), true,
                mUserSetupObserver,
                mCurrentUserId);
    }

    private void setIntruderAlertVisibility(boolean vis) {
        if (!ENABLE_INTRUDERS) return;
        if (DEBUG) {
            Slog.v(TAG, (vis ? "showing" : "hiding") + " intruder alert window");
        }
        mIntruderAlertView.setVisibility(vis ? View.VISIBLE : View.GONE);
    }

    @Override
    public void dismissIntruder() {
        if (mCurrentlyIntrudingNotification == null) return;

        try {
            mBarService.onNotificationClear(
                    mCurrentlyIntrudingNotification.getPackageName(),
                    mCurrentlyIntrudingNotification.getTag(),
                    mCurrentlyIntrudingNotification.getId());
        } catch (android.os.RemoteException ex) {
            // oh well
        }
    }

    private static void copyNotifications(ArrayList<Pair<IBinder, StatusBarNotification>> dest,
            NotificationData source) {
        int N = source.size();
        for (int i = 0; i < N; i++) {
            NotificationData.Entry entry = source.get(i);
            dest.add(Pair.create(entry.key, entry.notification));
        }
    }

    private void recreateStatusBar() {
        mRecreating = true;
        mStatusBarContainer.removeAllViews();

        // extract icons from the soon-to-be recreated viewgroup.
        int nIcons = mStatusIcons.getChildCount();
        ArrayList<StatusBarIcon> icons = new ArrayList<StatusBarIcon>(nIcons);
        ArrayList<String> iconSlots = new ArrayList<String>(nIcons);
        for (int i = 0; i < nIcons; i++) {
            StatusBarIconView iconView = (StatusBarIconView)mStatusIcons.getChildAt(i);
            icons.add(iconView.getStatusBarIcon());
            iconSlots.add(iconView.getStatusBarSlot());
        }

        // extract notifications.
        int nNotifs = mNotificationData.size();
        ArrayList<Pair<IBinder, StatusBarNotification>> notifications =
                new ArrayList<Pair<IBinder, StatusBarNotification>>(nNotifs);
        copyNotifications(notifications, mNotificationData);
        mNotificationData.clear();

        makeStatusBarView();
        repositionNavigationBar();
        if (mNavigationBarView != null)
            mNavigationBarView.updateResources();

        // recreate StatusBarIconViews.
        for (int i = 0; i < nIcons; i++) {
            StatusBarIcon icon = icons.get(i);
            String slot = iconSlots.get(i);
            addIcon(slot, i, i, icon);
        }

        // recreate notifications.
        for (int i = 0; i < nNotifs; i++) {
            Pair<IBinder, StatusBarNotification> notifData = notifications.get(i);
            addNotificationViews(notifData.first, notifData.second);
        }

        setAreThereNotifications();

        mStatusBarContainer.addView(mStatusBarWindow);

        updateExpandedViewPos(EXPANDED_LEAVE_ALONE);
        mNotificationShortcutsLayout.recreateShortcutLayout();
        mRecreating = false;
    }

    /**
     * Reload some of our resources when the configuration changes.
     *
     * We don't reload everything when the configuration changes -- we probably
     * should, but getting that smooth is tough.  Someday we'll fix that.  In the
     * meantime, just update the things that we know change.
     */
    void updateResources() {
        final Context context = mContext;
        final Resources res = context.getResources();

	// detect inverted ui mode change
        int uiInvertedMode =
            mContext.getResources().getConfiguration().uiInvertedMode; 

        // detect theme change.
        CustomTheme newTheme = res.getConfiguration().customTheme;
        if ((newTheme != null &&
                (mCurrentTheme == null || !mCurrentTheme.equals(newTheme)))
            || uiInvertedMode != mCurrUiInvertedMode) {
            if (uiInvertedMode != mCurrUiInvertedMode) {
                mCurrUiInvertedMode = uiInvertedMode;
            } else {
                mCurrentTheme = (CustomTheme) newTheme.clone();
            } 
            recreateStatusBar();
        } else {

            if (mClearButton instanceof TextView) {
                ((TextView)mClearButton).setText(context.getText(R.string.status_bar_clear_all_button));
            }
            loadDimens();
        }

        // Update the QuickSettings container
        if (mQS != null) mQS.updateResources();

    }

    protected void loadDimens() {
        final Resources res = mContext.getResources();

        mNaturalBarHeight = res.getDimensionPixelSize(
                com.android.internal.R.dimen.status_bar_height);

        int newIconSize = res.getDimensionPixelSize(
            com.android.internal.R.dimen.status_bar_icon_size);
        int newIconHPadding = res.getDimensionPixelSize(
            R.dimen.status_bar_icon_padding);

        if (newIconHPadding != mIconHPadding || newIconSize != mIconSize) {
//            Slog.d(TAG, "size=" + newIconSize + " padding=" + newIconHPadding);
            mIconHPadding = newIconHPadding;
            mIconSize = newIconSize;
            //reloadAllNotificationIcons(); // reload the tray
        }

        mEdgeBorder = res.getDimensionPixelSize(R.dimen.status_bar_edge_ignore);

        mSelfExpandVelocityPx = res.getDimension(R.dimen.self_expand_velocity);
        mSelfCollapseVelocityPx = res.getDimension(R.dimen.self_collapse_velocity);
        mFlingExpandMinVelocityPx = res.getDimension(R.dimen.fling_expand_min_velocity);
        mFlingCollapseMinVelocityPx = res.getDimension(R.dimen.fling_collapse_min_velocity);

        mCollapseMinDisplayFraction = res.getFraction(R.dimen.collapse_min_display_fraction, 1, 1);
        mExpandMinDisplayFraction = res.getFraction(R.dimen.expand_min_display_fraction, 1, 1);

        mExpandAccelPx = res.getDimension(R.dimen.expand_accel);
        mCollapseAccelPx = res.getDimension(R.dimen.collapse_accel);

        mFlingGestureMaxXVelocityPx = res.getDimension(R.dimen.fling_gesture_max_x_velocity);

        mFlingGestureMaxOutputVelocityPx = res.getDimension(R.dimen.fling_gesture_max_output_velocity);

        mNotificationPanelMarginBottomPx
            = (int) res.getDimension(R.dimen.notification_panel_margin_bottom);
        mNotificationPanelMarginPx
            = (int) res.getDimension(R.dimen.notification_panel_margin_left);
        mNotificationPanelGravity = res.getInteger(R.integer.notification_panel_layout_gravity);
        if (mNotificationPanelGravity <= 0) {
            mNotificationPanelGravity = Gravity.START | Gravity.TOP;
        }
        mSettingsPanelGravity = res.getInteger(R.integer.settings_panel_layout_gravity);
        Log.d(TAG, "mSettingsPanelGravity = " + mSettingsPanelGravity);
        if (mSettingsPanelGravity <= 0) {
            mSettingsPanelGravity = Gravity.END | Gravity.TOP;
        }

        mCarrierLabelHeight = res.getDimensionPixelSize(R.dimen.carrier_label_height);
        mNotificationHeaderHeight = res.getDimensionPixelSize(R.dimen.notification_panel_header_height);

        mNotificationPanelMinHeightFrac = res.getFraction(R.dimen.notification_panel_min_height_frac, 1, 1);
        if (mNotificationPanelMinHeightFrac < 0f || mNotificationPanelMinHeightFrac > 1f) {
            mNotificationPanelMinHeightFrac = 0f;
        }

        if (false) Slog.v(TAG, "updateResources");
    }

    //
    // tracing
    //

    void postStartTracing() {
        mHandler.postDelayed(mStartTracing, 3000);
    }

    void customButtonVibrate() {
        final boolean hapticsDisabled = Settings.System.getInt(mContext.getContentResolver(),
                Settings.System.HAPTIC_FEEDBACK_ENABLED, 0) == 0;
        if (!hapticsDisabled) {
            android.os.Vibrator vib = (android.os.Vibrator)mContext.getSystemService(
                    Context.VIBRATOR_SERVICE);
            vib.vibrate(30);
        }
    }

    void vibrate() {
        android.os.Vibrator vib = (android.os.Vibrator)mContext.getSystemService(
                Context.VIBRATOR_SERVICE);
        vib.vibrate(250);
    }

    Runnable mStartTracing = new Runnable() {
        @Override
        public void run() {
            vibrate();
            SystemClock.sleep(250);
            Slog.d(TAG, "startTracing");
            android.os.Debug.startMethodTracing("/data/statusbar-traces/trace");
            mHandler.postDelayed(mStopTracing, 10000);
        }
    };

    Runnable mStopTracing = new Runnable() {
        @Override
        public void run() {
            android.os.Debug.stopMethodTracing();
            Slog.d(TAG, "stopTracing");
            vibrate();
        }
    };

    @Override
    protected void haltTicker() {
        mTicker.halt();
    }

    @Override
    protected boolean shouldDisableNavbarGestures() {
        return !isDeviceProvisioned()
                || mExpandedVisible
                || (mNavigationBarView != null && mNavigationBarView.isInEditMode())
                || (mDisabled & StatusBarManager.DISABLE_SEARCH) != 0;
    }

    private static class FastColorDrawable extends Drawable {
        private final int mColor;

        public FastColorDrawable(int color) {
            mColor = 0xff000000 | color;
        }

        @Override
        public void draw(Canvas canvas) {
            canvas.drawColor(mColor, PorterDuff.Mode.SRC);
        }

        @Override
        public void setAlpha(int alpha) {
        }

        @Override
        public void setColorFilter(ColorFilter cf) {
        }

        @Override
        public int getOpacity() {
            return PixelFormat.OPAQUE;
        }

        @Override
        public void setBounds(int left, int top, int right, int bottom) {
        }

        @Override
        public void setBounds(Rect bounds) {
        }
    }

    /**
     * ContentObserver to watch for Quick Settings tiles changes and notification wallpaper/alpha
     * @authot kufikugel
     *
     */
    private class TilesChangedObserver extends ContentObserver {
        public TilesChangedObserver(Handler handler) {
            super(handler);
        }

        @Override
        public void onChange(boolean selfChange) {
            onChange(selfChange, null);

	setNotificationWallpaperHelper();

	boolean hideSettingsPanel = Settings.System.getInt(mContext.getContentResolver(),
                                    Settings.System.QS_DISABLE_PANEL, 0) == 1;
        if (hideSettingsPanel != mHideSettingsPanel) {
                recreateStatusBar();
        } 

        if (mSettingsContainer != null) {
	        mQS.setupQuickSettings();
            } 
        }

        @Override
        public void onChange(boolean selfChange, Uri uri) {
<<<<<<< HEAD

	    setNotificationWallpaperHelper();

            if (mSettingsContainer != null) {
=======
            if (uri != null && uri.equals(Settings.System.getUriFor(
                    Settings.System.QS_QUICK_ACCESS))) {
                final ContentResolver resolver = mContext.getContentResolver();
                mHasQuickAccessSettings = Settings.System.getIntForUser(resolver,
                        Settings.System.QS_QUICK_ACCESS, 0, UserHandle.USER_CURRENT) == 1;
                if (mHasQuickAccessSettings) {
                    inflateRibbon();
                    mRibbonView.setVisibility(View.VISIBLE);
                } else {
                    cleanupRibbon();
                }
            } else if (uri != null && uri.equals(Settings.System.getUriFor(
                    Settings.System.QS_QUICK_ACCESS_LINKED))) {
                final ContentResolver resolver = mContext.getContentResolver();
                boolean layoutLinked = Settings.System.getIntForUser(resolver,
                        Settings.System.QS_QUICK_ACCESS_LINKED, 1, UserHandle.USER_CURRENT) == 1;
                if (mQuickAccessLayoutLinked != layoutLinked) {
                    // Reload the ribbon
                    mQuickAccessLayoutLinked = layoutLinked;
                    cleanupRibbon();
                    inflateRibbon();
                    mRibbonView.setVisibility(View.VISIBLE);
                }
            }  else if (uri != null && uri.equals(Settings.System.getUriFor(
                    Settings.System.QUICK_SETTINGS_RIBBON_TILES))) {
                    cleanupRibbon();
                    inflateRibbon();
                    mRibbonView.setVisibility(View.VISIBLE);
            } else if (mSettingsContainer != null) {
>>>>>>> c669c074
                mQS.setupQuickSettings();
            }
        }

        public void startObserving() {
            final ContentResolver cr = mContext.getContentResolver();
            cr.registerContentObserver(
                    Settings.System.getUriFor(Settings.System.QUICK_SETTINGS_TILES),
                    false, this, UserHandle.USER_ALL);

            cr.registerContentObserver(
                    Settings.System.getUriFor(Settings.System.QS_DYNAMIC_ALARM),
                    false, this, UserHandle.USER_ALL);

            cr.registerContentObserver(
                    Settings.System.getUriFor(Settings.System.QS_DYNAMIC_BUGREPORT),
                    false, this, UserHandle.USER_ALL);

            cr.registerContentObserver(
                    Settings.System.getUriFor(Settings.System.QS_DYNAMIC_DOCK_BATTERY),
                    false, this, UserHandle.USER_ALL);

            cr.registerContentObserver(
                    Settings.System.getUriFor(Settings.System.QS_DYNAMIC_IME),
                    false, this, UserHandle.USER_ALL);

            cr.registerContentObserver(
                    Settings.System.getUriFor(Settings.System.QS_DYNAMIC_USBTETHER),
                    false, this, UserHandle.USER_ALL);

            cr.registerContentObserver(
                    Settings.System.getUriFor(Settings.System.QS_DYNAMIC_WIFI),
                    false, this, UserHandle.USER_ALL);

            cr.registerContentObserver(
<<<<<<< HEAD
                    Settings.System.getUriFor(Settings.System.NOTIF_WALLPAPER_ALPHA),
                    false, this, UserHandle.USER_ALL);
                    setNotificationWallpaperHelper();

	    cr.registerContentObserver(
                    Settings.System.getUriFor(Settings.System.NOTIF_ALPHA),
                    false, this, UserHandle.USER_ALL);

	    cr.registerContentObserver(
                    Settings.System.getUriFor(Settings.System.QS_DISABLE_PANEL),
                    false, this);   
=======
                    Settings.System.getUriFor(Settings.System.QS_QUICK_ACCESS),
                    false, this, UserHandle.USER_ALL);

            cr.registerContentObserver(
                    Settings.System.getUriFor(Settings.System.QS_QUICK_ACCESS_LINKED),
                    false, this, UserHandle.USER_ALL);

            cr.registerContentObserver(
                    Settings.System.getUriFor(Settings.System.QUICK_SETTINGS_RIBBON_TILES),
                    false, this, UserHandle.USER_ALL);
>>>>>>> c669c074
        }
    }
}<|MERGE_RESOLUTION|>--- conflicted
+++ resolved
@@ -287,10 +287,6 @@
     // the tracker view
     int mTrackingPosition; // the position of the top of the tracking view.
 
-<<<<<<< HEAD
-    // the power widget
-    PowerWidget mPowerWidget;
-
     // Notification Shortcuts
     ShortcutsWidget mNotificationShortcutsLayout;
     HorizontalScrollView mNotificationShortcutsScrollView;
@@ -302,8 +298,6 @@
     int mShortcutsDrawerMargin;
     int mShortcutsSpacingHeight;
 
-=======
->>>>>>> c669c074
     // ticker
     private View mTickerView;
     private boolean mTicking;
@@ -498,7 +492,6 @@
         mIconPolicy = new PhoneStatusBarPolicy(mContext);
     }
 
-<<<<<<< HEAD
     private int calculateCarrierLabelBottomMargin() {
         return mNotificationShortcutsToggle ? mShortcutsSpacingHeight : 0;
     }
@@ -515,7 +508,8 @@
     private void toggleCarrierAndWifiLabelVisibility() {
         mShowCarrierInPanel = !mNotificationShortcutsHideCarrier;
         mCarrierLabel.setVisibility(mShowCarrierInPanel ? View.VISIBLE : View.INVISIBLE);
-=======
+    }
+
     private void cleanupRibbon() {
         if (mRibbonView == null) {
             return;
@@ -547,7 +541,6 @@
                 mRibbonQS.setTileTitleVisibility(false);
             }
         }
->>>>>>> c669c074
     }
 
     // ================================================================================
@@ -815,6 +808,9 @@
             });
         }
 
+        // Set notification background
+        setNotificationWallpaperHelper();
+
         // Quick Settings (where available, some restrictions apply)
         if (mHasSettingsPanel) {
             // first, figure out where quick settings should be inflated
@@ -927,14 +923,8 @@
         // listen for USER_SETUP_COMPLETE setting (per-user)
         resetUserSetupObserver();
 
-<<<<<<< HEAD
-        mPowerWidget.setupWidget();
-        mPowerWidget.updateVisibility();
-
         mNotificationShortcutsLayout.setupShortcuts();
 
-=======
->>>>>>> c669c074
         mVelocityTracker = VelocityTracker.obtain();
 
         return mStatusBarView;
@@ -1907,11 +1897,8 @@
     final int FLIP_DURATION = (FLIP_DURATION_IN + FLIP_DURATION_OUT);
 
     Animator mScrollViewAnim, mFlipSettingsViewAnim, mNotificationButtonAnim,
-<<<<<<< HEAD
-        mSettingsButtonAnim, mHaloButtonAnim, mClearButtonAnim; 
-=======
-        mSettingsButtonAnim, mClearButtonAnim, mRibbonViewAnim;
->>>>>>> c669c074
+
+        mSettingsButtonAnim, mHaloButtonAnim, mRibbonViewAnim, mClearButtonAnim; 
 
     @Override
     public void animateExpandNotificationsPanel() {
@@ -2150,15 +2137,11 @@
                 ObjectAnimator.ofFloat(mSettingsButton, View.ALPHA, 0f)
                     .setDuration(FLIP_DURATION),
                     mScrollView, View.INVISIBLE));
-<<<<<<< HEAD
-        mPowerWidget.setVisibility(View.GONE);
 	mHaloButtonAnim = start(
             setVisibilityWhenDone(
                 ObjectAnimator.ofFloat(mHaloButton, View.ALPHA, 0f)
                     .setDuration(FLIP_DURATION),
                     mScrollView, View.INVISIBLE));
-=======
->>>>>>> c669c074
         mNotificationButton.setVisibility(View.VISIBLE);
         mNotificationButtonAnim = start(
             ObjectAnimator.ofFloat(mNotificationButton, View.ALPHA, 1f)
@@ -3428,28 +3411,10 @@
         @Override
         public void onChange(boolean selfChange) {
             onChange(selfChange, null);
-
-	setNotificationWallpaperHelper();
-
-	boolean hideSettingsPanel = Settings.System.getInt(mContext.getContentResolver(),
-                                    Settings.System.QS_DISABLE_PANEL, 0) == 1;
-        if (hideSettingsPanel != mHideSettingsPanel) {
-                recreateStatusBar();
-        } 
-
-        if (mSettingsContainer != null) {
-	        mQS.setupQuickSettings();
-            } 
         }
 
         @Override
         public void onChange(boolean selfChange, Uri uri) {
-<<<<<<< HEAD
-
-	    setNotificationWallpaperHelper();
-
-            if (mSettingsContainer != null) {
-=======
             if (uri != null && uri.equals(Settings.System.getUriFor(
                     Settings.System.QS_QUICK_ACCESS))) {
                 final ContentResolver resolver = mContext.getContentResolver();
@@ -3479,9 +3444,16 @@
                     inflateRibbon();
                     mRibbonView.setVisibility(View.VISIBLE);
             } else if (mSettingsContainer != null) {
->>>>>>> c669c074
-                mQS.setupQuickSettings();
-            }
+		    mQS.setupQuickSettings();
+            } 
+
+	    setNotificationWallpaperHelper();
+
+	    boolean hideSettingsPanel = Settings.System.getInt(mContext.getContentResolver(),
+                                    Settings.System.QS_DISABLE_PANEL, 0) == 1;
+            if (hideSettingsPanel != mHideSettingsPanel) {
+                    recreateStatusBar();
+            } 
         }
 
         public void startObserving() {
@@ -3515,7 +3487,6 @@
                     false, this, UserHandle.USER_ALL);
 
             cr.registerContentObserver(
-<<<<<<< HEAD
                     Settings.System.getUriFor(Settings.System.NOTIF_WALLPAPER_ALPHA),
                     false, this, UserHandle.USER_ALL);
                     setNotificationWallpaperHelper();
@@ -3527,7 +3498,8 @@
 	    cr.registerContentObserver(
                     Settings.System.getUriFor(Settings.System.QS_DISABLE_PANEL),
                     false, this);   
-=======
+
+            cr.registerContentObserver(
                     Settings.System.getUriFor(Settings.System.QS_QUICK_ACCESS),
                     false, this, UserHandle.USER_ALL);
 
@@ -3538,7 +3510,23 @@
             cr.registerContentObserver(
                     Settings.System.getUriFor(Settings.System.QUICK_SETTINGS_RIBBON_TILES),
                     false, this, UserHandle.USER_ALL);
->>>>>>> c669c074
-        }
-    }
+        }
+    }
+
+    private void setNotificationWallpaperHelper() {
+        float wallpaperAlpha = Settings.System.getFloat(mContext.getContentResolver(), Settings.System.NOTIF_WALLPAPER_ALPHA, 0.1f);
+        String notifiBack = Settings.System.getString(mContext.getContentResolver(), Settings.System.NOTIFICATION_BACKGROUND);
+        File file = new File(NOTIF_WALLPAPER_IMAGE_PATH);
+        mNotificationPanel.setBackgroundResource(0);
+        mNotificationPanel.setBackgroundResource(R.drawable.notification_panel_bg);
+        Drawable background = mNotificationPanel.getBackground();
+        background.setAlpha(0);
+        if (!file.exists()) {
+            if (notifiBack != null && !notifiBack.isEmpty()) {
+                background.setColorFilter(Integer.parseInt(notifiBack), Mode.SRC_ATOP);
+            }
+            background.setAlpha((int) ((1-wallpaperAlpha) * 255));
+        }
+    }
+  
 }