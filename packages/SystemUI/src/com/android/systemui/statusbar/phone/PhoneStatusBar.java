/*
 * Copyright (C) 2010 The Android Open Source Project
 *
 * Licensed under the Apache License, Version 2.0 (the "License");
 * you may not use this file except in compliance with the License.
 * You may obtain a copy of the License at
 *
 *      http://www.apache.org/licenses/LICENSE-2.0
 *
 * Unless required by applicable law or agreed to in writing, software
 * distributed under the License is distributed on an "AS IS" BASIS,
 * WITHOUT WARRANTIES OR CONDITIONS OF ANY KIND, either express or implied.
 * See the License for the specific language governing permissions and
 * limitations under the License.
 */

package com.android.systemui.statusbar.phone;

import java.io.File;
import java.io.FileDescriptor;
import java.io.PrintWriter;
import java.util.ArrayList;
import java.util.List;

import android.animation.Animator;
import android.animation.AnimatorListenerAdapter;
import android.animation.AnimatorSet;
import android.animation.ObjectAnimator;
import android.animation.TimeInterpolator;
import android.app.ActivityManager;
import android.app.ActivityManagerNative;
import android.app.Notification;
import android.app.PendingIntent;
import android.app.StatusBarManager;
import android.service.notification.StatusBarNotification;
import android.content.BroadcastReceiver;
import android.content.ContentResolver;
import android.content.Context;
import android.content.Intent;
import android.content.IntentFilter;
import android.content.SharedPreferences;
import android.content.res.Configuration;
import android.content.res.CustomTheme;
import android.content.res.Resources;
import android.graphics.Bitmap;
import android.graphics.BitmapFactory;
import android.graphics.drawable.BitmapDrawable;
import android.database.ContentObserver;
import android.graphics.Canvas;
import android.graphics.ColorFilter;
import android.graphics.PixelFormat;
import android.graphics.Point;
import android.graphics.PorterDuff;
import android.graphics.PorterDuff.Mode;
import android.graphics.Rect;
import android.graphics.drawable.Drawable;
import android.inputmethodservice.InputMethodService;
import android.net.Uri;
import android.os.Handler;
import android.os.IBinder;
import android.os.IPowerManager;
import android.os.Message;
import android.os.RemoteException;
import android.os.ServiceManager;
import android.os.SystemClock;
import android.os.UserHandle;
import android.provider.Settings;
import android.service.dreams.DreamService;
import android.service.dreams.IDreamManager;
import android.util.DisplayMetrics;
import android.util.EventLog;
import android.util.Log;
import android.util.Pair;
import android.util.Slog;
import android.view.Display;
import android.view.Gravity;
import android.view.HapticFeedbackConstants;
import android.view.MotionEvent;
import android.view.VelocityTracker;
import android.view.View;
import android.view.ViewConfiguration;
import android.view.ViewGroup;
import android.view.ViewGroup.LayoutParams;
import android.view.ViewPropertyAnimator;
import android.view.ViewStub;
import android.view.WindowManager;
import android.view.animation.AccelerateInterpolator;
import android.view.animation.Animation;
import android.view.animation.AnimationUtils;
import android.view.animation.DecelerateInterpolator;
import android.widget.FrameLayout;
import android.widget.HorizontalScrollView;
import android.widget.ImageView;
import android.widget.LinearLayout;
import android.widget.ScrollView;
import android.widget.TextView;

import android.service.notification.StatusBarNotification;
import com.android.internal.util.cm.ButtonConfig;
import com.android.internal.util.cm.ButtonsConstants;
import com.android.internal.util.cm.ButtonsHelper; 

import com.android.internal.statusbar.StatusBarIcon;
import com.android.systemui.EventLogTags;
import com.android.systemui.R;
import com.android.systemui.statusbar.AppSidebar;
import com.android.systemui.statusbar.BaseStatusBar;
import com.android.systemui.statusbar.CommandQueue;
import com.android.systemui.statusbar.GestureRecorder;
import com.android.systemui.statusbar.NotificationData;
import com.android.systemui.statusbar.NotificationData.Entry;
import com.android.systemui.statusbar.SignalClusterTextView;
import com.android.systemui.statusbar.SignalClusterView;
import com.android.systemui.statusbar.StatusBarIconView;
import com.android.systemui.statusbar.phone.ShortcutsWidget;
import com.android.systemui.statusbar.policy.BatteryController;
import com.android.systemui.statusbar.policy.CircleBattery;
import com.android.systemui.statusbar.policy.CircleDockBattery;
import com.android.systemui.statusbar.policy.Clock;
import com.android.systemui.statusbar.policy.DockBatteryController;
import com.android.systemui.statusbar.policy.BluetoothController;
import com.android.systemui.statusbar.policy.DateView;
import com.android.systemui.statusbar.policy.IntruderAlertView;
import com.android.systemui.statusbar.policy.LocationController;
import com.android.systemui.statusbar.policy.NetworkController;
import com.android.systemui.statusbar.policy.NotificationRowLayout;
import com.android.systemui.statusbar.policy.OnSizeChangedListener;
import com.android.systemui.statusbar.policy.Prefs;

public class PhoneStatusBar extends BaseStatusBar {
    static final String TAG = "PhoneStatusBar";
    public static final boolean DEBUG = BaseStatusBar.DEBUG;
    public static final boolean SPEW = DEBUG;
    public static final boolean DEBUG_GESTURES = false;

    public static final boolean DEBUG_CLINGS = false;

    public static final boolean ENABLE_NOTIFICATION_PANEL_CLING = false;

    public static final boolean SETTINGS_DRAG_SHORTCUT = true;

    // additional instrumentation for testing purposes; intended to be left on during development
    public static final boolean CHATTY = DEBUG;

    public static final String ACTION_STATUSBAR_START
            = "com.android.internal.policy.statusbar.START";

    private static final int MSG_OPEN_NOTIFICATION_PANEL = 1000;
    private static final int MSG_CLOSE_PANELS = 1001;
    private static final int MSG_OPEN_SETTINGS_PANEL = 1002;
    private static final int MSG_OPEN_QS_PANEL = 1003;
    private static final int MSG_FLIP_TO_NOTIFICATION_PANEL = 1004;
    private static final int MSG_FLIP_TO_QS_PANEL = 1005; 
    // 1020-1030 reserved for BaseStatusBar

    // will likely move to a resource or other tunable param at some point
    private static final int INTRUDER_ALERT_DECAY_MS = 0; // disabled, was 10000;

    private static final int NOTIFICATION_PRIORITY_MULTIPLIER = 10; // see NotificationManagerService
    private static final int HIDE_ICONS_BELOW_SCORE = Notification.PRIORITY_LOW * NOTIFICATION_PRIORITY_MULTIPLIER;

    private static final float BRIGHTNESS_CONTROL_PADDING = 0.15f;
    private static final int BRIGHTNESS_CONTROL_LONG_PRESS_TIMEOUT = 750; // ms
    private static final int BRIGHTNESS_CONTROL_LINGER_THRESHOLD = 20;

    // fling gesture tuning parameters, scaled to display density
    private float mSelfExpandVelocityPx; // classic value: 2000px/s
    private float mSelfCollapseVelocityPx; // classic value: 2000px/s (will be negated to collapse "up")
    private float mFlingExpandMinVelocityPx; // classic value: 200px/s
    private float mFlingCollapseMinVelocityPx; // classic value: 200px/s
    private float mCollapseMinDisplayFraction; // classic value: 0.08 (25px/min(320px,480px) on G1)
    private float mExpandMinDisplayFraction; // classic value: 0.5 (drag open halfway to expand)
    private float mFlingGestureMaxXVelocityPx; // classic value: 150px/s

    private float mExpandAccelPx; // classic value: 2000px/s/s
    private float mCollapseAccelPx; // classic value: 2000px/s/s (will be negated to collapse "up")

    private float mFlingGestureMaxOutputVelocityPx; // how fast can it really go? (should be a little
                                                    // faster than mSelfCollapseVelocityPx)

    private final String NOTIF_WALLPAPER_IMAGE_PATH = "/data/data/com.android.settings/files/notification_wallpaper.jpg";

    PhoneStatusBarPolicy mIconPolicy;

    //private AppSidebar mAppSidebar;
    //private int mSidebarPosition;

    // These are no longer handled by the policy, because we need custom strategies for them
    BluetoothController mBluetoothController;
    BatteryController mBatteryController;
    DockBatteryController mDockBatteryController;
    LocationController mLocationController;
    NetworkController mNetworkController;

    private boolean mHasDockBattery;

    int mNaturalBarHeight = -1;
    int mIconSize = -1;
    int mIconHPadding = -1;
    Display mDisplay;
    Point mCurrentDisplaySize = new Point();
    int mCurrUiInvertedMode;

    IDreamManager mDreamManager;

    StatusBarWindowView mStatusBarWindow;
    PhoneStatusBarView mStatusBarView;

    int mPixelFormat;
    Object mQueueLock = new Object();

    // viewgroup containing the normal contents of the statusbar
    LinearLayout mStatusBarContents;

    // right-hand icons
    LinearLayout mSystemIconArea;

    // left-hand icons
    LinearLayout mStatusIcons;
    LinearLayout mCenterClockLayout; 
    // the icons themselves
    IconMerger mNotificationIcons;
    // [+>
    View mMoreIcon;

    // expanded notifications
    NotificationPanelView mNotificationPanel; // the sliding/resizing panel within the notification window
    ScrollView mScrollView;
    View mExpandedContents;
    int mNotificationPanelGravity;
    int mNotificationPanelMarginBottomPx, mNotificationPanelMarginPx;
    float mNotificationPanelMinHeightFrac;
    boolean mNotificationPanelIsFullScreenWidth;
    TextView mNotificationPanelDebugText;
    private int mNotificationsSizeOldState = 0; 

    // settings
    QuickSettingsController mQS;
    boolean mHasSettingsPanel, mHasFlipSettings; 
    boolean mUiModeIsToggled; 
    SettingsPanelView mSettingsPanel;
    View mFlipSettingsView;
    QuickSettingsContainerView mSettingsContainer;
    int mSettingsPanelGravity;
    private TilesChangedObserver mTilesChangedObserver;
    private SettingsObserver mSettingsObserver;

    // Ribbon settings
    private boolean mHasQuickAccessSettings;
    private boolean mQuickAccessLayoutLinked = true;
    private QuickSettingsHorizontalScrollView mRibbonView;
    private QuickSettingsController mRibbonQS;

    // top bar
    View mNotificationPanelHeader;
    View mClearButton;
    ImageView mSettingsButton, mNotificationButton;

    // carrier/wifi label
    private TextView mCarrierLabel;
    private boolean mCarrierLabelVisible = false;
    private int mCarrierLabelHeight;
    private TextView mEmergencyCallLabel;
    private int mNotificationHeaderHeight;

    private SignalClusterView mSignalView;
    private SignalClusterTextView mSignalTextView;
    private CircleBattery mCircleBattery;
    private CircleDockBattery mCircleDockBattery;
    private Clock mClock;

    private boolean mShowCarrierInPanel = false;

    // clock
    private boolean mShowClock;

    // drag bar
    CloseDragHandle mCloseView;
    private int mCloseViewHeight;

    // position
    int[] mPositionTmp = new int[2];
    boolean mExpandedVisible;
    private boolean mNotificationPanelIsOpen = false;
    private boolean mQSPanelIsOpen = false; 

    // for immersive activities
    private IntruderAlertView mIntruderAlertView;

    // on-screen navigation buttons
    private NavigationBarView mNavigationBarView = null;

    // the tracker view
    int mTrackingPosition; // the position of the top of the tracking view.

    // Notification Shortcuts
    ShortcutsWidget mNotificationShortcutsLayout;
    HorizontalScrollView mNotificationShortcutsScrollView;
    private boolean mNotificationShortcutsVisible;
    private boolean mNotificationShortcutsToggle;
    private boolean mNotificationShortcutsHideCarrier;
    FrameLayout.LayoutParams lpScrollView;
    FrameLayout.LayoutParams lpCarrierLabel;
    int mShortcutsDrawerMargin;
    int mShortcutsSpacingHeight;

    // ticker
    private View mTickerView;
    private boolean mTicking;

    // Tracking finger for opening/closing.
    int mEdgeBorder; // corresponds to R.dimen.status_bar_edge_ignore
    boolean mTracking;
    VelocityTracker mVelocityTracker;

    // help screen
    private boolean mClingShown;
    private ViewGroup mCling;
    private boolean mSuppressStatusBarDrags; // while a cling is up, briefly deaden the bar to give things time to settle

    int[] mAbsPos = new int[2];

    private Animator mLightsOutAnimation;
    private Animator mLightsOnAnimation;
    // last theme that was applied in order to detect theme change (as opposed
    // to some other configuration change).
    CustomTheme mCurrentTheme;
    private boolean mRecreating = false;

    private boolean mBrightnessControl = true;
    private float mScreenWidth;
    private int mMinBrightness;
    int mLinger;
    int mInitialTouchX;
    int mInitialTouchY;

    // for disabling the status bar
    int mDisabled = 0;

    // navbar recreate and longpress home handling
    boolean mDisableHomeLongpress;
    String mOldNavBarConfig = ""; 

    // tracking calls to View.setSystemUiVisibility()
    int mSystemUiVisibility = View.SYSTEM_UI_FLAG_VISIBLE;

    DisplayMetrics mDisplayMetrics = new DisplayMetrics();

    // XXX: gesture research
    private final GestureRecorder mGestureRec = DEBUG_GESTURES
        ? new GestureRecorder("/sdcard/statusbar_gestures.dat")
        : null;

    private int mNavigationIconHints = 0;
    private final Animator.AnimatorListener mMakeIconsInvisible = new AnimatorListenerAdapter() {
        @Override
        public void onAnimationEnd(Animator animation) {
            // double-check to avoid races
            if (mStatusBarContents.getAlpha() == 0) {
                if (DEBUG) Slog.d(TAG, "makeIconsInvisible");
                mStatusBarContents.setVisibility(View.INVISIBLE);
            }
        }
    };

    Runnable mLongPressBrightnessChange = new Runnable() {
        @Override
        public void run() {
            mStatusBarView.performHapticFeedback(HapticFeedbackConstants.LONG_PRESS);
            adjustBrightness(mInitialTouchX);
            mLinger = BRIGHTNESS_CONTROL_LINGER_THRESHOLD + 1;
        }
    };

    private final Runnable mNotifyClearAll = new Runnable() {
        @Override
        public void run() {
            if (DEBUG) {
                Slog.v(TAG, "Notifying status bar of notification clear");
            }
            try {
                mPile.setViewRemoval(true);
                mBarService.onClearAllNotifications();
            } catch (RemoteException ex) { }
        }
    };

    class SettingsObserver extends ContentObserver {
        SettingsObserver(Handler handler) {
            super(handler);
        }

        void observe() {
            ContentResolver resolver = mContext.getContentResolver();
            resolver.registerContentObserver(Settings.System.getUriFor(
                    Settings.System.STATUS_BAR_BRIGHTNESS_CONTROL), false, this);
            resolver.registerContentObserver(Settings.System.getUriFor(
                    Settings.System.SCREEN_BRIGHTNESS_MODE), false, this);
            resolver.registerContentObserver(Settings.System.getUriFor(
                    Settings.System.AUTO_HIDE_STATUSBAR), false, this, UserHandle.USER_ALL); 
            resolver.registerContentObserver(Settings.System.getUriFor(
                    Settings.System.NOTIFICATION_SHORTCUTS_TOGGLE), false, this, UserHandle.USER_ALL);
            resolver.registerContentObserver(Settings.System.getUriFor(
                    Settings.System.NOTIFICATION_SHORTCUTS_HIDE_CARRIER), false, this, UserHandle.USER_ALL);
	    resolver.registerContentObserver(Settings.System.getUriFor(
                    Settings.System.APP_SIDEBAR_POSITION), false, this, UserHandle.USER_ALL);
	    resolver.registerContentObserver(Settings.System.getUriFor(
                    Settings.System.PIE_DISABLE_STATUSBAR_INFO), false, this);
	    resolver.registerContentObserver(Settings.System.getUriFor(
                    Settings.System.PIE_CONTROLS), false, this);
            resolver.registerContentObserver(Settings.System.getUriFor(
                    Settings.System.EXPANDED_DESKTOP_STATE), false, this);   
            update();
        }

        @Override
        public void onChange(boolean selfChange) {
            update();
        }

        public void update() {
            ContentResolver resolver = mContext.getContentResolver();
            int brightnessValue = Settings.System.getIntForUser(resolver,
                    Settings.System.SCREEN_BRIGHTNESS_MODE, 0, UserHandle.USER_CURRENT);
            mBrightnessControl = brightnessValue != Settings.System.SCREEN_BRIGHTNESS_MODE_AUTOMATIC
                    && Settings.System.getIntForUser(resolver,
                            Settings.System.STATUS_BAR_BRIGHTNESS_CONTROL,
                            0, UserHandle.USER_CURRENT) == 1;
            mNotificationShortcutsToggle = Settings.System.getIntForUser(resolver,
                    Settings.System.NOTIFICATION_SHORTCUTS_TOGGLE, 0, UserHandle.USER_CURRENT) != 0;
            mNotificationShortcutsHideCarrier = Settings.System.getIntForUser(resolver,
                    Settings.System.NOTIFICATION_SHORTCUTS_HIDE_CARRIER, 0, UserHandle.USER_CURRENT) != 0;
            if (mCarrierLabel != null) {
                toggleCarrierAndWifiLabelVisibility();
            }

	    int sidebarPosition = Settings.System.getInt(
                    resolver, Settings.System.APP_SIDEBAR_POSITION, AppSidebar.SIDEBAR_POSITION_LEFT);
            if (sidebarPosition != mSidebarPosition) {
                mSidebarPosition = sidebarPosition;
                mWindowManager.updateViewLayout(mAppSidebar, getAppSidebarLayoutParams(sidebarPosition));
            }

	    if (mNotificationData != null) {
                updateStatusBarVisibility();
            }
	    showClock(true); 
        }
    }


    // ensure quick settings is disabled until the current user makes it through the setup wizard
    private boolean mUserSetup = false;
    private final ContentObserver mUserSetupObserver = new ContentObserver(new Handler()) {
        @Override
        public void onChange(boolean selfChange) {
            final boolean userSetup = 0 != Settings.Secure.getIntForUser(
                    mContext.getContentResolver(),
                    Settings.Secure.USER_SETUP_COMPLETE,
                    0 /*default */,
                    mCurrentUserId);
            if (MULTIUSER_DEBUG) Slog.d(TAG, String.format("User setup changed: " +
                    "selfChange=%s userSetup=%s mUserSetup=%s",
                    selfChange, userSetup, mUserSetup));
            if (mSettingsButton != null && mHasFlipSettings) {
                mSettingsButton.setVisibility(userSetup ? View.VISIBLE : View.INVISIBLE);
            }
	    if (mHaloButton != null && mHasFlipSettings) {
                mHaloButtonVisible = userSetup;
                updateHaloButton();
            } 
            if (mSettingsPanel != null) {
                mSettingsPanel.setEnabled(userSetup);
            }
            if (userSetup != mUserSetup) {
                mUserSetup = userSetup;
                if (!mUserSetup && mStatusBarView != null)
                    animateCollapseQuickSettings();
            }
        }
    };

    @Override
    public void start() {
        mDisplay = ((WindowManager)mContext.getSystemService(Context.WINDOW_SERVICE))
                .getDefaultDisplay();

        mDreamManager = IDreamManager.Stub.asInterface(
                ServiceManager.checkService(DreamService.DREAM_SERVICE));

	mCurrUiInvertedMode = mContext.getResources().getConfiguration().uiInvertedMode; 

        CustomTheme currentTheme = mContext.getResources().getConfiguration().customTheme;
        if (currentTheme != null) {
            mCurrentTheme = (CustomTheme)currentTheme.clone();
        }

        super.start(); // calls createAndAddWindows()

        addNavigationBar();
	setDisableHomeLongpress(); 

        if (ENABLE_INTRUDERS) addIntruderView();

        mSettingsObserver = new SettingsObserver(mHandler);
        mSettingsObserver.observe();

        // Lastly, call to the icon policy to install/update all the icons.
        mIconPolicy = new PhoneStatusBarPolicy(mContext);
    }

    private int calculateCarrierLabelBottomMargin() {
        return mNotificationShortcutsToggle ? mShortcutsSpacingHeight : 0;
    }

    private void updateNotificationShortcutsMargin() {
        lpScrollView.bottomMargin = mNotificationShortcutsToggle ? mShortcutsDrawerMargin : 0;
        mScrollView.setLayoutParams(lpScrollView);

        if (!mShowCarrierInPanel) return;
        lpCarrierLabel.bottomMargin = mNotificationShortcutsToggle ? mShortcutsSpacingHeight : mCloseViewHeight;
        mCarrierLabel.setLayoutParams(lpCarrierLabel);
    }

    private void toggleCarrierAndWifiLabelVisibility() {
        mShowCarrierInPanel = !mNotificationShortcutsHideCarrier;
        mCarrierLabel.setVisibility(mShowCarrierInPanel ? View.VISIBLE : View.INVISIBLE);
    }

    private void cleanupRibbon() {
        if (mRibbonView == null) {
            return;
        }
        mRibbonView.setVisibility(View.GONE);
        mRibbonQS.shutdown();
        mRibbonQS = null;
    }

    private void inflateRibbon() {
        if (mRibbonView == null) {
            ViewStub ribbon_stub = (ViewStub) mStatusBarWindow.findViewById(R.id.ribbon_settings_stub);
            if (ribbon_stub != null) {
                mRibbonView = (QuickSettingsHorizontalScrollView) ((ViewStub)ribbon_stub).inflate();
                mRibbonView.setVisibility(View.VISIBLE);
            }
        }
        if (mRibbonQS == null) {
            QuickSettingsContainerView mRibbonContainer = (QuickSettingsContainerView)
                    mStatusBarWindow.findViewById(R.id.quick_settings_ribbon_container);
            if (mRibbonContainer != null) {
                mRibbonQS = new QuickSettingsController(mContext, mRibbonContainer, this,
                        mQuickAccessLayoutLinked ? Settings.System.QUICK_SETTINGS_TILES
                            : Settings.System.QUICK_SETTINGS_RIBBON_TILES);
                mRibbonQS.hideLiveTiles(true);
                mRibbonQS.hideLiveTileLabels(true);
                mRibbonQS.setService(this);
                mRibbonQS.setBar(mStatusBarView);
                mRibbonQS.setupQuickSettings();
            }
        }
    }

    // ================================================================================
    // Constructing the view
    // ================================================================================
    protected PhoneStatusBarView makeStatusBarView() {
        final Context context = mContext;

        Resources res = context.getResources();

        mScreenWidth = (float) context.getResources().getDisplayMetrics().widthPixels;
        mMinBrightness = context.getResources().getInteger(
                com.android.internal.R.integer.config_screenBrightnessDim);

        updateDisplaySize(); // populates mDisplayMetrics
        loadDimens();

        mIconSize = res.getDimensionPixelSize(com.android.internal.R.dimen.status_bar_icon_size);

        mStatusBarWindow = (StatusBarWindowView) View.inflate(context,
                R.layout.super_status_bar, null);
        mStatusBarWindow.mService = this;
        mStatusBarWindow.setOnTouchListener(new View.OnTouchListener() {
            @Override
            public boolean onTouch(View v, MotionEvent event) {
                if (event.getAction() == MotionEvent.ACTION_DOWN) {
                    if (mExpandedVisible) {
                        animateCollapsePanels();
                    }
                }
                return mStatusBarWindow.onTouchEvent(event);
            }});

        mStatusBarView = (PhoneStatusBarView) mStatusBarWindow.findViewById(R.id.status_bar);
        mStatusBarView.setBar(this);


        PanelHolder holder = (PanelHolder) mStatusBarWindow.findViewById(R.id.panel_holder);
        mStatusBarView.setPanelHolder(holder);

        mNotificationPanel = (NotificationPanelView) mStatusBarWindow.findViewById(R.id.notification_panel);
        mNotificationPanel.setStatusBar(this);
        mNotificationPanelIsFullScreenWidth =
            (mNotificationPanel.getLayoutParams().width == ViewGroup.LayoutParams.MATCH_PARENT);

        // make the header non-responsive to clicks
        mNotificationPanel.findViewById(R.id.header).setOnTouchListener(
                new View.OnTouchListener() {
                    @Override
                    public boolean onTouch(View v, MotionEvent event) {
                        return true; // e eats everything
                    }
                });

        if (ENABLE_INTRUDERS) {
            mIntruderAlertView = (IntruderAlertView) View.inflate(context, R.layout.intruder_alert, null);
            mIntruderAlertView.setVisibility(View.GONE);
            mIntruderAlertView.setBar(this);
        }
        if (MULTIUSER_DEBUG) {
            mNotificationPanelDebugText = (TextView) mNotificationPanel.findViewById(R.id.header_debug_info);
            mNotificationPanelDebugText.setVisibility(View.VISIBLE);
        }

        updateShowSearchHoldoff();

        if (mNavigationBarView == null) { 
            mNavigationBarView =
                (NavigationBarView) View.inflate(context, R.layout.navigation_bar, null);
    
                mNavigationBarView.setDisabledFlags(mDisabled);
                mNavigationBarView.setBar(this);
		addNavigationBarCallback(mNavigationBarView);  
        }

        if (mRecreating) {
            //if (mAppSidebar != null)
            //    mWindowManager.removeView(mAppSidebar);
	    removeSidebarView();
        }
        //mAppSidebar = (AppSidebar)View.inflate(context, R.layout.app_sidebar, null);
        //mWindowManager.addView(mAppSidebar, getAppSidebarLayoutParams(mSidebarPosition));
	addSidebarView();

        // figure out which pixel-format to use for the status bar.
        mPixelFormat = PixelFormat.OPAQUE;

        mSystemIconArea = (LinearLayout) mStatusBarView.findViewById(R.id.system_icon_area);
        mStatusIcons = (LinearLayout)mStatusBarView.findViewById(R.id.statusIcons);
        mNotificationIcons = (IconMerger)mStatusBarView.findViewById(R.id.notificationIcons);
        mMoreIcon = mStatusBarView.findViewById(R.id.moreIcon);
        mNotificationIcons.setOverflowIndicator(mMoreIcon);
        mStatusBarContents = (LinearLayout)mStatusBarView.findViewById(R.id.status_bar_contents);
	mCenterClockLayout = (LinearLayout)mStatusBarView.findViewById(R.id.center_clock_layout); 
        mTickerView = mStatusBarView.findViewById(R.id.ticker);

        mPile = (NotificationRowLayout)mStatusBarWindow.findViewById(R.id.latestItems);
        mPile.setLayoutTransitionsEnabled(false);
        mPile.setLongPressListener(getNotificationLongClicker());
        mExpandedContents = mPile; // was: expanded.findViewById(R.id.notificationLinearLayout);

        mNotificationPanelHeader = mStatusBarWindow.findViewById(R.id.header);

        mClearButton = mStatusBarWindow.findViewById(R.id.clear_all_button);
        mClearButton.setOnClickListener(mClearButtonListener);
        mClearButton.setAlpha(0f);
        mClearButton.setVisibility(View.GONE);
        mClearButton.setEnabled(false);

	mHasSettingsPanel = res.getBoolean(R.bool.config_hasSettingsPanel);  
        mHasFlipSettings = res.getBoolean(R.bool.config_hasFlipSettingsPanel);

        mSettingsButton = (ImageView) mStatusBarWindow.findViewById(R.id.settings_button);
        if (mSettingsButton != null) {
            mSettingsButton.setOnClickListener(mSettingsButtonListener);
            if (mHasSettingsPanel) {
                if (mStatusBarView.hasFullWidthNotifications()) {
                    // the settings panel is hiding behind this button
                    mSettingsButton.setImageResource(R.drawable.ic_notify_quicksettings);
                    mSettingsButton.setVisibility(View.VISIBLE);
                } else {
                    // there is a settings panel, but it's on the other side of the (large) screen
                    final View buttonHolder = mStatusBarWindow.findViewById(
                            R.id.settings_button_holder);
                    if (buttonHolder != null) {
                        buttonHolder.setVisibility(View.GONE);
                    }
                }
            } else {
                // no settings panel, go straight to settings
                mSettingsButton.setVisibility(View.VISIBLE);
                mSettingsButton.setImageResource(R.drawable.ic_notify_settings);
            }
        }
	mHaloButton = (ImageView) mStatusBarWindow.findViewById(R.id.halo_button);
        if (mHaloButton != null) {
            mHaloButton.setOnClickListener(mHaloButtonListener);
            mHaloButtonVisible = true;
            updateHaloButton();
        } 
        if (mHasFlipSettings) {
            mNotificationButton = (ImageView) mStatusBarWindow.findViewById(R.id.notification_button);
            if (mNotificationButton != null) {
                mNotificationButton.setOnClickListener(mNotificationButtonListener);
            }
        }

        mScrollView = (ScrollView)mStatusBarWindow.findViewById(R.id.scroll);
        mScrollView.setVerticalScrollBarEnabled(false); // less drawing during pulldowns
        if (!mNotificationPanelIsFullScreenWidth) {
            mScrollView.setSystemUiVisibility(
                    View.STATUS_BAR_DISABLE_NOTIFICATION_TICKER |
                    View.STATUS_BAR_DISABLE_NOTIFICATION_ICONS |
                    View.STATUS_BAR_DISABLE_CLOCK);
        }

        mTicker = new MyTicker(context, mStatusBarView);
        TickerView tickerView = (TickerView)mStatusBarView.findViewById(R.id.tickerText);
        tickerView.mTicker = mTicker;
	if (mHaloActive) mTickerView.setVisibility(View.GONE); 

        mEdgeBorder = res.getDimensionPixelSize(R.dimen.status_bar_edge_ignore);

        // set the inital view visibility
        setAreThereNotifications();

        // Other icons
        mLocationController = new LocationController(mContext); // will post a notification
        mBatteryController = new BatteryController(mContext);
        mBatteryController.addIconView((ImageView)mStatusBarView.findViewById(R.id.battery));
        mBatteryController.addLabelView((TextView)mStatusBarView.findViewById(R.id.battery_text));

        mCircleBattery = (CircleBattery) mStatusBarView.findViewById(R.id.circle_battery);
        mBatteryController.addStateChangedCallback(mCircleBattery);

        // Dock Battery support
        mHasDockBattery = mContext.getResources().getBoolean(
                com.android.internal.R.bool.config_hasDockBattery);

        if (mHasDockBattery) {
            mDockBatteryController = new DockBatteryController(mContext);
            mDockBatteryController.addIconView(
                    (ImageView)mStatusBarView.findViewById(R.id.dock_battery));
            mDockBatteryController.addLabelView(
                    (TextView)mStatusBarView.findViewById(R.id.dock_battery_text));

            mCircleDockBattery =
                    (CircleDockBattery) mStatusBarView.findViewById(R.id.circle_dock_battery);
            final DockBatteryController.DockBatteryStateChangeCallback callback =
                    (DockBatteryController.DockBatteryStateChangeCallback) mCircleDockBattery;
            mDockBatteryController.addStateChangedCallback(callback);
        } else {
            // Remove dock battery icons if device doesn't hava dock battery support
            View v = mStatusBarView.findViewById(R.id.dock_battery);
            if (v != null) mStatusBarView.removeView(v);
            v = mStatusBarView.findViewById(R.id.dock_battery_text);
            if (v != null) mStatusBarView.removeView(v);
            v = mStatusBarView.findViewById(R.id.circle_dock_battery);
            if (v != null) mStatusBarView.removeView(v);
            mCircleDockBattery = null;
        }

        mNetworkController = new NetworkController(mContext);
        mBluetoothController = new BluetoothController(mContext);

        mSignalView = (SignalClusterView) mStatusBarView.findViewById(R.id.signal_cluster);
        mSignalTextView = (SignalClusterTextView) mStatusBarView.findViewById(R.id.signal_cluster_text);
        mClock = (Clock) mStatusBarView.findViewById(R.id.clock);

        mNetworkController.addSignalCluster(mSignalView);
        mSignalView.setNetworkController(mNetworkController);

        final boolean isAPhone = mNetworkController.hasVoiceCallingFeature();
        if (isAPhone) {
            mEmergencyCallLabel = (TextView)mStatusBarWindow.findViewById(R.id.emergency_calls_only);
            if (mEmergencyCallLabel != null) {
                mNetworkController.addEmergencyLabelView(mEmergencyCallLabel);
                mEmergencyCallLabel.setOnClickListener(new View.OnClickListener() {
                        @Override
                        public void onClick(View v) { }});
                mEmergencyCallLabel.addOnLayoutChangeListener(new View.OnLayoutChangeListener() {
                        @Override
                        public void onLayoutChange(View v, int left, int top, int right, int bottom,
                            int oldLeft, int oldTop, int oldRight, int oldBottom) {
                        updateCarrierLabelVisibility(false);
                        }});
            }
        }

        mCarrierLabel = (TextView)mStatusBarWindow.findViewById(R.id.carrier_label);
        mShowCarrierInPanel = (mCarrierLabel != null);
        if (DEBUG) Slog.v(TAG, "carrierlabel=" + mCarrierLabel + " show=" + mShowCarrierInPanel);
        if (mShowCarrierInPanel) {
            lpCarrierLabel = (FrameLayout.LayoutParams) mCarrierLabel.getLayoutParams();
            mCarrierLabel.setVisibility((mCarrierLabelVisible && !mNotificationShortcutsHideCarrier) ? View.VISIBLE : View.INVISIBLE);
            if (mNotificationShortcutsHideCarrier)
                mShowCarrierInPanel = false;

            // for mobile devices, we always show mobile connection info here (SPN/PLMN)
            // for other devices, we show whatever network is connected
            if (mNetworkController.hasMobileDataFeature()) {
                mNetworkController.addMobileLabelView(mCarrierLabel);
            } else {
                mNetworkController.addCombinedLabelView(mCarrierLabel);
            }

            // set up the dynamic hide/show of the label
            mPile.setOnSizeChangedListener(new OnSizeChangedListener() {
                @Override
                public void onSizeChanged(View view, int w, int h, int oldw, int oldh) {
                    updateCarrierLabelVisibility(false);
                }
            });
        }

        // Set notification background
        setNotificationWallpaperHelper();

        // Quick Settings (where available, some restrictions apply)
        if (mHasSettingsPanel) {
            // first, figure out where quick settings should be inflated
            final View settings_stub;
            if (mHasFlipSettings) {
                // a version of quick settings that flips around behind the notifications
                settings_stub = mStatusBarWindow.findViewById(R.id.flip_settings_stub);
                if (settings_stub != null) {
                    mFlipSettingsView = ((ViewStub)settings_stub).inflate();
                    mFlipSettingsView.setVisibility(View.GONE);
                    mFlipSettingsView.setVerticalScrollBarEnabled(false);
                }
            } else {
                // full quick settings panel
                settings_stub = mStatusBarWindow.findViewById(R.id.quick_settings_stub);
                if (settings_stub != null) {
                    mSettingsPanel = (SettingsPanelView) ((ViewStub)settings_stub).inflate();
                } else {
                    mSettingsPanel = (SettingsPanelView) mStatusBarWindow.findViewById(R.id.settings_panel);
                }
            }

            if (mQS != null) {
                mQS.shutdown();
                mQS = null;
            }

            // wherever you find it, Quick Settings needs a container to survive
            mSettingsContainer = (QuickSettingsContainerView)
                    mStatusBarWindow.findViewById(R.id.quick_settings_container);
            if (mSettingsContainer != null) {
                mQS = new QuickSettingsController(mContext, mSettingsContainer, this,
                        Settings.System.QUICK_SETTINGS_TILES);
                if (!mNotificationPanelIsFullScreenWidth) {
                    mSettingsContainer.setSystemUiVisibility(
                            View.STATUS_BAR_DISABLE_NOTIFICATION_TICKER
                            | View.STATUS_BAR_DISABLE_SYSTEM_INFO);
                }
                if (mSettingsPanel != null) {
                    mSettingsPanel.setQuickSettings(mQS);
                }
                mQS.setService(this);
                mQS.setBar(mStatusBarView);
                mQS.setupQuickSettings();

                // Start observing for changes
                if (mTilesChangedObserver == null) {
                    mTilesChangedObserver = new TilesChangedObserver(mHandler);
                    mTilesChangedObserver.startObserving();
                }
            }

            final ContentResolver resolver = mContext.getContentResolver();
            mHasQuickAccessSettings = Settings.System.getIntForUser(resolver,
                    Settings.System.QS_QUICK_ACCESS, 0, UserHandle.USER_CURRENT) == 1;
            mQuickAccessLayoutLinked = Settings.System.getIntForUser(resolver,
                    Settings.System.QS_QUICK_ACCESS_LINKED, 1, UserHandle.USER_CURRENT) == 1;
            if (mHasQuickAccessSettings) {
                cleanupRibbon();
                mRibbonView = null;
                inflateRibbon();
            }
        }

	mClingShown = ! (DEBUG_CLINGS
            || !Prefs.read(mContext).getBoolean(Prefs.SHOWN_QUICK_SETTINGS_HELP, false));

        if (!ENABLE_NOTIFICATION_PANEL_CLING || ActivityManager.isRunningInTestHarness()) {
            mClingShown = true;
        }

        // Notification Shortcuts
        mNotificationShortcutsLayout = (ShortcutsWidget)mStatusBarWindow.findViewById(R.id.custom_notificiation_shortcuts);
        mNotificationShortcutsLayout.setGlobalButtonOnClickListener(new View.OnClickListener() {
            public void onClick(View v) {
                customButtonVibrate();
                animateCollapsePanels();
            }
        });
        mNotificationShortcutsLayout.setGlobalButtonOnLongClickListener(new View.OnLongClickListener() {
            public boolean onLongClick(View v) {
                animateCollapsePanels();
                return true;
            }
        });
        mNotificationShortcutsScrollView = (HorizontalScrollView)mStatusBarWindow.findViewById(R.id.custom_notification_scrollview);

        mNotificationShortcutsToggle = Settings.System.getIntForUser(mContext.getContentResolver(),
                Settings.System.NOTIFICATION_SHORTCUTS_TOGGLE, 0, UserHandle.USER_CURRENT) != 0;

        lpScrollView = (FrameLayout.LayoutParams) mScrollView.getLayoutParams();

        mShortcutsDrawerMargin = res.getDimensionPixelSize(R.dimen.notification_shortcuts_drawer_margin);
        mShortcutsSpacingHeight = res.getDimensionPixelSize(R.dimen.notification_shortcuts_spacing_height);
        mCloseViewHeight = res.getDimensionPixelSize(R.dimen.close_handle_height);
        updateNotificationShortcutsMargin();

//        final ImageView wimaxRSSI =
//                (ImageView)sb.findViewById(R.id.wimax_signal);
//        if (wimaxRSSI != null) {
//            mNetworkController.addWimaxIconView(wimaxRSSI);
//        }

        // receive broadcasts
        IntentFilter filter = new IntentFilter();
        filter.addAction(Intent.ACTION_CONFIGURATION_CHANGED);
        filter.addAction(Intent.ACTION_CLOSE_SYSTEM_DIALOGS);
        filter.addAction(Intent.ACTION_SCREEN_OFF);
        filter.addAction(Intent.ACTION_SCREEN_ON);
        context.registerReceiver(mBroadcastReceiver, filter);

        // listen for USER_SETUP_COMPLETE setting (per-user)
        resetUserSetupObserver();

        mNotificationShortcutsLayout.setupShortcuts();

        mVelocityTracker = VelocityTracker.obtain();

	mTransparencyManager.setStatusbar(mStatusBarView);
	
	return mStatusBarView;
    }

    @Override
    protected View getStatusBarView() {
        return mStatusBarView;
    }

    @Override
    protected WindowManager.LayoutParams getRecentsLayoutParams(LayoutParams layoutParams) {
        boolean opaque = false;
        WindowManager.LayoutParams lp = new WindowManager.LayoutParams(
                layoutParams.width,
                layoutParams.height,
                WindowManager.LayoutParams.TYPE_STATUS_BAR_PANEL,
                WindowManager.LayoutParams.FLAG_LAYOUT_IN_SCREEN
                | WindowManager.LayoutParams.FLAG_ALT_FOCUSABLE_IM
                | WindowManager.LayoutParams.FLAG_SPLIT_TOUCH,
                (opaque ? PixelFormat.OPAQUE : PixelFormat.TRANSLUCENT));
        if (ActivityManager.isHighEndGfx()) {
            lp.flags |= WindowManager.LayoutParams.FLAG_HARDWARE_ACCELERATED;
        } else {
            lp.flags |= WindowManager.LayoutParams.FLAG_DIM_BEHIND;
            lp.dimAmount = 0.75f;
        }
        lp.gravity = Gravity.BOTTOM | Gravity.START;
        lp.setTitle("RecentsPanel");
        lp.windowAnimations = com.android.internal.R.style.Animation_RecentApplications;
        lp.softInputMode = WindowManager.LayoutParams.SOFT_INPUT_STATE_UNCHANGED
        | WindowManager.LayoutParams.SOFT_INPUT_ADJUST_NOTHING;
        return lp;
    }

    @Override
    protected WindowManager.LayoutParams getSearchLayoutParams(LayoutParams layoutParams) {
        boolean opaque = false;
        WindowManager.LayoutParams lp = new WindowManager.LayoutParams(
                LayoutParams.MATCH_PARENT,
                LayoutParams.MATCH_PARENT,
                WindowManager.LayoutParams.TYPE_NAVIGATION_BAR_PANEL,
                WindowManager.LayoutParams.FLAG_LAYOUT_IN_SCREEN
                | WindowManager.LayoutParams.FLAG_ALT_FOCUSABLE_IM
                | WindowManager.LayoutParams.FLAG_SPLIT_TOUCH,
                (opaque ? PixelFormat.OPAQUE : PixelFormat.TRANSLUCENT));
        if (ActivityManager.isHighEndGfx()) {
            lp.flags |= WindowManager.LayoutParams.FLAG_HARDWARE_ACCELERATED;
        }
        lp.gravity = Gravity.BOTTOM | Gravity.START;
        lp.setTitle("SearchPanel");
        // TODO: Define custom animation for Search panel
        lp.windowAnimations = com.android.internal.R.style.Animation_RecentApplications;
        lp.softInputMode = WindowManager.LayoutParams.SOFT_INPUT_STATE_UNCHANGED
        | WindowManager.LayoutParams.SOFT_INPUT_ADJUST_NOTHING;
        return lp;
    }

    void onBarViewDetached() {
     //   WindowManagerImpl.getDefault().removeView(mStatusBarWindow);
    }

    @Override
    public void setImeShowStatus(boolean enabled) {
        Settings.System.putInt(mContext.getContentResolver(),
                Settings.System.PIE_SOFTKEYBOARD_IS_SHOWING,
                enabled ? 1 : 0);
    }

    @Override
    public void toggleNotificationShade() {
	Settings.System.putInt(mContext.getContentResolver(),
                Settings.System.TOGGLE_NOTIFICATION_AND_QS_SHADE,
                (mExpandedVisible && !mQSPanelIsOpen) ? 0 : 1);  

	int msg = (mExpandedVisible)
                ? ((mQSPanelIsOpen) ? MSG_FLIP_TO_NOTIFICATION_PANEL : MSG_CLOSE_PANELS) : MSG_OPEN_NOTIFICATION_PANEL;
        mHandler.removeMessages(msg);
        mHandler.sendEmptyMessage(msg);
    }

    @Override
    public void toggleQSShade() {
        int msg = 0;
        if (mHasFlipSettings) {
            //if (Settings.System.getInt(mContext.getContentResolver(),
            //        Settings.System.QS_DISABLE_PANEL, 0) == 0) {
                Settings.System.putInt(mContext.getContentResolver(),
                        Settings.System.TOGGLE_NOTIFICATION_AND_QS_SHADE,
                        (mExpandedVisible && !mNotificationPanelIsOpen) ? 0 : 1);

                msg = (mExpandedVisible)
                    ? ((mNotificationPanelIsOpen) ? MSG_FLIP_TO_QS_PANEL
                    : MSG_CLOSE_PANELS) : MSG_OPEN_QS_PANEL;
            //}
        } else {
            Settings.System.putInt(mContext.getContentResolver(),
                    Settings.System.TOGGLE_NOTIFICATION_AND_QS_SHADE,
                    (mExpandedVisible) ? 0 : 1);
            msg = (mExpandedVisible)
                ? MSG_CLOSE_PANELS : MSG_OPEN_QS_PANEL;
        }  
        mHandler.removeMessages(msg);
        mHandler.sendEmptyMessage(msg);
    } 

    @Override
    protected void updateSearchPanel() {
        super.updateSearchPanel();
        mSearchPanelView.setStatusBarView(mNavigationBarView);
        mNavigationBarView.setDelegateView(mSearchPanelView);
    }

    @Override
    public void showSearchPanel() {
        super.showSearchPanel();
        mHandler.removeCallbacks(mShowSearchPanel);

        // we want to freeze the sysui state wherever it is
        mSearchPanelView.setSystemUiVisibility(mSystemUiVisibility);

        WindowManager.LayoutParams lp =
            (android.view.WindowManager.LayoutParams) mNavigationBarView.getLayoutParams();
        lp.flags &= ~WindowManager.LayoutParams.FLAG_NOT_TOUCH_MODAL;
        mWindowManager.updateViewLayout(mNavigationBarView, lp);
    }

    @Override
    public void hideSearchPanel() {
        super.hideSearchPanel();
        WindowManager.LayoutParams lp =
            (android.view.WindowManager.LayoutParams) mNavigationBarView.getLayoutParams();
        lp.flags |= WindowManager.LayoutParams.FLAG_NOT_TOUCH_MODAL;
        mWindowManager.updateViewLayout(mNavigationBarView, lp);
    }

    protected int getStatusBarGravity() {
        return Gravity.TOP | Gravity.FILL_HORIZONTAL;
    }

    public int getStatusBarHeight() {
        if (mNaturalBarHeight < 0) {
            final Resources res = mContext.getResources();
            mNaturalBarHeight =
                    res.getDimensionPixelSize(com.android.internal.R.dimen.status_bar_height);
        }
        return mNaturalBarHeight;
    }

    private int mShowSearchHoldoff = 0;
    private final Runnable mShowSearchPanel = new Runnable() {
        @Override
        public void run() {
            showSearchPanel();
            awakenDreams();
        }
    };

    View.OnTouchListener mHomeActionListener = new View.OnTouchListener() { 
        @Override
        public boolean onTouch(View v, MotionEvent event) {
            switch(event.getAction()) {
            case MotionEvent.ACTION_DOWN:
                if (!shouldDisableNavbarGestures() && !mDisableHomeLongpress) { 
                    mHandler.removeCallbacks(mShowSearchPanel);
                    mHandler.postDelayed(mShowSearchPanel, mShowSearchHoldoff);
                }
            break;

            case MotionEvent.ACTION_UP:
            case MotionEvent.ACTION_CANCEL:
                mHandler.removeCallbacks(mShowSearchPanel);
                awakenDreams();
            break;
        }
        return false;
        }
    };

    View.OnTouchListener mSearchActionListener = new View.OnTouchListener() {
        @Override
        public boolean onTouch(View v, MotionEvent event) {
            switch(event.getAction()) {
            case MotionEvent.ACTION_DOWN:
                if (!shouldDisableNavbarGestures()) {
                    mHandler.removeCallbacks(mShowSearchPanel);
                    mHandler.postDelayed(mShowSearchPanel, mShowSearchHoldoff);
                }
            break;

            case MotionEvent.ACTION_UP:
            case MotionEvent.ACTION_CANCEL:
                mHandler.removeCallbacks(mShowSearchPanel);
                awakenDreams();
            break;
        }
        return false;
        }
    }; 

    private void awakenDreams() {
        if (mDreamManager != null) {
            try {
                mDreamManager.awaken();
            } catch (RemoteException e) {
                // fine, stay asleep then
            }
        }
    }

    private void updateStatusBarVisibility() {
        switch (Settings.System.getInt(mContext.getContentResolver(),
                Settings.System.AUTO_HIDE_STATUSBAR, 0)) {
            //autohide if no non-permanent notifications
            case 1:
                Settings.System.putInt(mContext.getContentResolver(), 
                    Settings.System.HIDE_STATUSBAR,
                    hasClearableNotifications() ? 0 : 1); 
                break;
            //autohide if no notifications
            case 2:
                Settings.System.putInt(mContext.getContentResolver(),
                    Settings.System.HIDE_STATUSBAR,
                    hasVisibleNotifications() ? 0 : 1); 
                break;
            case 0:
            default:
                Settings.System.putInt(mContext.getContentResolver(), 
                    Settings.System.HIDE_STATUSBAR, 0);
		break;
        }
    }

    private void prepareNavigationBarView() {
        mNavigationBarView.reorient();
        if (mNavigationBarView.getHomeButton() != null) {
            mNavigationBarView.getHomeButton().setOnTouchListener(mHomeActionListener); 
        }
        mNavigationBarView.getSearchLight().setOnTouchListener(mSearchActionListener); 
        updateSearchPanel();
    }

    // For small-screen devices (read: phones) that lack hardware navigation buttons
    private void addNavigationBar() {
        if (DEBUG) Slog.v(TAG, "addNavigationBar: about to add " + mNavigationBarView);
        if (mNavigationBarView == null) return;

        prepareNavigationBarView();
        mWindowManager.addView(mNavigationBarView, getNavigationBarLayoutParams());
	mTransparencyManager.setNavbar(mNavigationBarView);
        mTransparencyManager.update(); 
    }

    private void repositionNavigationBar() {
        if (mNavigationBarView == null) return;

        CustomTheme newTheme = mContext.getResources().getConfiguration().customTheme;
        if (newTheme != null &&
                (mCurrentTheme == null || !mCurrentTheme.equals(newTheme))) {
            // Nevermind, this will be re-created
            return;
        }
        prepareNavigationBarView();
        mWindowManager.updateViewLayout(mNavigationBarView, getNavigationBarLayoutParams());
    }

    private void notifyNavigationBarScreenOn(boolean screenOn) {
        if (mNavigationBarView == null) return;
        mNavigationBarView.notifyScreenOn(screenOn);
    }

    private WindowManager.LayoutParams getNavigationBarLayoutParams() {
        WindowManager.LayoutParams lp = new WindowManager.LayoutParams(
                LayoutParams.MATCH_PARENT, LayoutParams.MATCH_PARENT,
                WindowManager.LayoutParams.TYPE_NAVIGATION_BAR,
                    0
                    | WindowManager.LayoutParams.FLAG_TOUCHABLE_WHEN_WAKING
                    | WindowManager.LayoutParams.FLAG_NOT_FOCUSABLE
                    | WindowManager.LayoutParams.FLAG_NOT_TOUCH_MODAL
                    | WindowManager.LayoutParams.FLAG_WATCH_OUTSIDE_TOUCH
                    | WindowManager.LayoutParams.FLAG_SPLIT_TOUCH,
                PixelFormat.TRANSLUCENT);
        // this will allow the navbar to run in an overlay on devices that support this
        if (ActivityManager.isHighEndGfx()) {
            lp.flags |= WindowManager.LayoutParams.FLAG_HARDWARE_ACCELERATED;
        }

        lp.setTitle("NavigationBar");
        lp.windowAnimations = 0;
        return lp;
    }

    private void addIntruderView() {
        WindowManager.LayoutParams lp = new WindowManager.LayoutParams(
                ViewGroup.LayoutParams.MATCH_PARENT,
                ViewGroup.LayoutParams.WRAP_CONTENT,
                WindowManager.LayoutParams.TYPE_STATUS_BAR_PANEL, // above the status bar!
                WindowManager.LayoutParams.FLAG_LAYOUT_IN_SCREEN
                    | WindowManager.LayoutParams.FLAG_LAYOUT_NO_LIMITS
                    | WindowManager.LayoutParams.FLAG_NOT_TOUCH_MODAL
                    | WindowManager.LayoutParams.FLAG_NOT_FOCUSABLE
                    | WindowManager.LayoutParams.FLAG_ALT_FOCUSABLE_IM
                    | WindowManager.LayoutParams.FLAG_SPLIT_TOUCH,
                PixelFormat.TRANSLUCENT);
        lp.gravity = Gravity.TOP | Gravity.FILL_HORIZONTAL;
        //lp.y += height * 1.5; // FIXME
        lp.setTitle("IntruderAlert");
        lp.packageName = mContext.getPackageName();
        lp.windowAnimations = R.style.Animation_StatusBar_IntruderAlert;

        mWindowManager.addView(mIntruderAlertView, lp);
    }

    public void refreshAllStatusBarIcons() {
        refreshAllIconsForLayout(mStatusIcons);
        refreshAllIconsForLayout(mNotificationIcons);
    }

    private void refreshAllIconsForLayout(LinearLayout ll) {
        final int count = ll.getChildCount();
        for (int n = 0; n < count; n++) {
            View child = ll.getChildAt(n);
            if (child instanceof StatusBarIconView) {
                ((StatusBarIconView) child).updateDrawable();
            }
        }
    }

    /*
    private WindowManager.LayoutParams getAppSidebarLayoutParams(int position) {
        WindowManager.LayoutParams lp = new WindowManager.LayoutParams(
                LayoutParams.WRAP_CONTENT,
                ViewGroup.LayoutParams.MATCH_PARENT,
               WindowManager.LayoutParams.TYPE_STATUS_BAR_SUB_PANEL,
                0
                | WindowManager.LayoutParams.FLAG_TOUCHABLE_WHEN_WAKING
                | WindowManager.LayoutParams.FLAG_NOT_FOCUSABLE
                | WindowManager.LayoutParams.FLAG_NOT_TOUCH_MODAL
                | WindowManager.LayoutParams.FLAG_WATCH_OUTSIDE_TOUCH
                | WindowManager.LayoutParams.FLAG_SPLIT_TOUCH,
                PixelFormat.TRANSLUCENT);
        lp.gravity = Gravity.TOP;// | Gravity.FILL_VERTICAL;
        lp.gravity |= position == AppSidebar.SIDEBAR_POSITION_LEFT ? Gravity.LEFT : Gravity.RIGHT;
        lp.setTitle("AppSidebar");

        return lp;
    }
    */

    @Override
    public void addIcon(String slot, int index, int viewIndex, StatusBarIcon icon) {
        if (SPEW) Slog.d(TAG, "addIcon slot=" + slot + " index=" + index + " viewIndex=" + viewIndex
                + " icon=" + icon);
        StatusBarIconView view = new StatusBarIconView(mContext, slot, null);
        view.set(icon);
        mStatusIcons.addView(view, viewIndex, new LinearLayout.LayoutParams(mIconSize, mIconSize));
    }

    @Override
    public void updateIcon(String slot, int index, int viewIndex,
            StatusBarIcon old, StatusBarIcon icon) {
        if (SPEW) Slog.d(TAG, "updateIcon slot=" + slot + " index=" + index + " viewIndex=" + viewIndex
                + " old=" + old + " icon=" + icon);
        StatusBarIconView view = (StatusBarIconView)mStatusIcons.getChildAt(viewIndex);
        view.set(icon);
    }

    @Override
    public void removeIcon(String slot, int index, int viewIndex) {
        if (SPEW) Slog.d(TAG, "removeIcon slot=" + slot + " index=" + index + " viewIndex=" + viewIndex);
        mStatusIcons.removeViewAt(viewIndex);
    }

    @Override
    public void addNotification(IBinder key, StatusBarNotification notification) {
        if (DEBUG) Slog.d(TAG, "addNotification score=" + notification.getScore());
        StatusBarIconView iconView = addNotificationViews(key, notification);
        if (iconView == null) return;

        boolean immersive = false;
        try {
            immersive = ActivityManagerNative.getDefault().isTopActivityImmersive();
            if (DEBUG) {
                Slog.d(TAG, "Top activity is " + (immersive?"immersive":"not immersive"));
            }
        } catch (RemoteException ex) {
        }

        /*
         * DISABLED due to missing API
        if (ENABLE_INTRUDERS && (
                   // TODO(dsandler): Only if the screen is on
                notification.notification.intruderView != null)) {
            Slog.d(TAG, "Presenting high-priority notification");
            // special new transient ticker mode
            // 1. Populate mIntruderAlertView

            if (notification.notification.intruderView == null) {
                Slog.e(TAG, notification.notification.toString() + " wanted to intrude but intruderView was null");
                return;
            }

            // bind the click event to the content area
            PendingIntent contentIntent = notification.notification.contentIntent;
            final View.OnClickListener listener = (contentIntent != null)
                    ? new NotificationClicker(contentIntent,
                            notification.pkg, notification.tag, notification.id)
                    : null;

            mIntruderAlertView.applyIntruderContent(notification.notification.intruderView, listener);

            mCurrentlyIntrudingNotification = notification;

            // 2. Animate mIntruderAlertView in
            mHandler.sendEmptyMessage(MSG_SHOW_INTRUDER);

            // 3. Set alarm to age the notification off (TODO)
            mHandler.removeMessages(MSG_HIDE_INTRUDER);
            if (INTRUDER_ALERT_DECAY_MS > 0) {
                mHandler.sendEmptyMessageDelayed(MSG_HIDE_INTRUDER, INTRUDER_ALERT_DECAY_MS);
            }
        } else
         */

        if (notification.getNotification().fullScreenIntent != null) {
            // Stop screensaver if the notification has a full-screen intent.
            // (like an incoming phone call)
            awakenDreams();

            // not immersive & a full-screen alert should be shown
            if (DEBUG) Slog.d(TAG, "Notification has fullScreenIntent; sending fullScreenIntent");
            try {
                notification.getNotification().fullScreenIntent.send();
            } catch (PendingIntent.CanceledException e) {
            }
        } else if (!mRecreating) {
            // usual case: status bar visible & not immersive

            // show the ticker if there isn't an intruder too
            if (mCurrentlyIntrudingNotification == null) {
                tick(null, notification, true);
            }
        }

        // Recalculate the position of the sliding windows and the titles.
        setAreThereNotifications();
        updateExpandedViewPos(EXPANDED_LEAVE_ALONE);
    }

    @Override
    public void removeNotification(IBinder key) {
        StatusBarNotification old = removeNotificationViews(key);
        if (SPEW) Slog.d(TAG, "removeNotification key=" + key + " old=" + old);

        if (old != null) {
            // Cancel the ticker if it's still running
            mTicker.removeEntry(old);

            // Recalculate the position of the sliding windows and the titles.
            updateExpandedViewPos(EXPANDED_LEAVE_ALONE);

            if (ENABLE_INTRUDERS && old == mCurrentlyIntrudingNotification) {
                mHandler.sendEmptyMessage(MSG_HIDE_INTRUDER);
            }
        }

        setAreThereNotifications();
    }

    @Override
    protected void refreshLayout(int layoutDirection) {
        if (mNavigationBarView != null) {
            mNavigationBarView.setLayoutDirection(layoutDirection);
        }

        if (mClearButton != null && mClearButton instanceof ImageView) {
            // Force asset reloading
            ((ImageView)mClearButton).setImageDrawable(null);
            ((ImageView)mClearButton).setImageResource(R.drawable.ic_notify_clear);
        }

        if (mSettingsButton != null) {
            // Force asset reloading
            mSettingsButton.setImageDrawable(null);
            mSettingsButton.setImageResource(R.drawable.ic_notify_quicksettings);
        }

        if (mNotificationButton != null) {
            // Force asset reloading
            mNotificationButton.setImageDrawable(null);
            mNotificationButton.setImageResource(R.drawable.ic_notifications);
        }

        refreshAllStatusBarIcons();
    }

    private void updateShowSearchHoldoff() {
        mShowSearchHoldoff = mContext.getResources().getInteger(
            R.integer.config_show_search_delay);
    }

    private void loadNotificationShade() {
        if (mPile == null) return;

        int N = mNotificationData.size();

        ArrayList<View> toShow = new ArrayList<View>();

        final boolean provisioned = isDeviceProvisioned();
        // If the device hasn't been through Setup, we only show system notifications
        for (int i=0; i<N; i++) {
            Entry ent = mNotificationData.get(N-i-1);
            if (!(provisioned || showNotificationEvenIfUnprovisioned(ent.notification))) continue;
            if (!notificationIsForCurrentUser(ent.notification)) continue;
            toShow.add(ent.row);
        }

        ArrayList<View> toRemove = new ArrayList<View>();
        for (int i=0; i<mPile.getChildCount(); i++) {
            View child = mPile.getChildAt(i);
            if (!toShow.contains(child)) {
                toRemove.add(child);
            }
        }

        for (View remove : toRemove) {
            mPile.removeView(remove);
        }

        for (int i=0; i<toShow.size(); i++) {
            View v = toShow.get(i);
            if (v.getParent() == null) {
                mPile.addView(v, i);
            }
        }

        if (mSettingsButton != null) {
            mSettingsButton.setEnabled(isDeviceProvisioned());
        }
	if (mHaloButton != null) {
            mHaloButton.setEnabled(isDeviceProvisioned());
        } 
    }

    @Override
    protected void updateNotificationIcons() {
        if (mNotificationIcons == null) return;

        loadNotificationShade();

        final LinearLayout.LayoutParams params
            = new LinearLayout.LayoutParams(mIconSize + 2*mIconHPadding, mNaturalBarHeight);

        int N = mNotificationData.size();

        if (DEBUG) {
            Slog.d(TAG, "refreshing icons: " + N + " notifications, mNotificationIcons=" + mNotificationIcons);
        }

        ArrayList<View> toShow = new ArrayList<View>();

        final boolean provisioned = isDeviceProvisioned();
        // If the device hasn't been through Setup, we only show system notifications
        for (int i=0; i<N; i++) {
            Entry ent = mNotificationData.get(N-i-1);
            if (!((provisioned && ent.notification.getScore() >= HIDE_ICONS_BELOW_SCORE)
                    || showNotificationEvenIfUnprovisioned(ent.notification) || mHaloTaskerActive)) continue; 
            if (!notificationIsForCurrentUser(ent.notification)) continue;
            toShow.add(ent.icon);
        }

        ArrayList<View> toRemove = new ArrayList<View>();
        for (int i=0; i<mNotificationIcons.getChildCount(); i++) {
            View child = mNotificationIcons.getChildAt(i);
            if (!toShow.contains(child)) {
                toRemove.add(child);
            }
        }

        for (View remove : toRemove) {
            mNotificationIcons.removeView(remove);
        }

        for (int i=0; i<toShow.size(); i++) {
            View v = toShow.get(i);
            if (v.getParent() == null) {
                mNotificationIcons.addView(v, i, params);
            }
        }
    }

    protected void updateCarrierLabelVisibility(boolean force) {
        if (!mShowCarrierInPanel) return;
        // The idea here is to only show the carrier label when there is enough room to see it,
        // i.e. when there aren't enough notifications to fill the panel.
        if (DEBUG) {
            Slog.d(TAG, String.format("pileh=%d scrollh=%d carrierh=%d",
                    mPile.getHeight(), mScrollView.getHeight(), mCarrierLabelHeight));
        }

        final boolean emergencyCallsShownElsewhere = mEmergencyCallLabel != null;
        final boolean makeVisible =
            !(emergencyCallsShownElsewhere && mNetworkController.isEmergencyOnly())
            && mPile.getHeight() < (mNotificationPanel.getHeight() - mCarrierLabelHeight - mNotificationHeaderHeight - calculateCarrierLabelBottomMargin())
            && mScrollView.getVisibility() == View.VISIBLE;

        if (force || mCarrierLabelVisible != makeVisible) {
            mCarrierLabelVisible = makeVisible;
            if (DEBUG) {
                Slog.d(TAG, "making carrier label " + (makeVisible?"visible":"invisible"));
            }
            mCarrierLabel.animate().cancel();
            if (makeVisible) {
                mCarrierLabel.setVisibility(View.VISIBLE);
            }
            mCarrierLabel.animate()
                .alpha(makeVisible ? 1f : 0f)
                //.setStartDelay(makeVisible ? 500 : 0)
                //.setDuration(makeVisible ? 750 : 100)
                .setDuration(150)
                .setListener(makeVisible ? null : new AnimatorListenerAdapter() {
                    @Override
                    public void onAnimationEnd(Animator animation) {
                        if (!mCarrierLabelVisible) { // race
                            mCarrierLabel.setVisibility(View.INVISIBLE);
                            mCarrierLabel.setAlpha(0f);
                        }
                    }
                })
                .start();
        }
    }

    boolean hasClearableNotifications() {
        if (mNotificationData != null) {
            return mNotificationData.size() > 0 && mNotificationData.hasClearableItems();
        }
        return false;
    }

    boolean hasVisibleNotifications() {
        if (mNotificationData != null) {
            return mNotificationData.size() > 0 && mNotificationData.hasVisibleItems();
        }
        return false;
    }

    protected void updateNotificationShortcutsVisibility(boolean vis) {
        if (!mNotificationShortcutsToggle && mNotificationShortcutsVisible == vis) return;
        if (DEBUG) {
            Slog.d(TAG, "NSCUT: mNotificationShortcutsVisible=" + mNotificationShortcutsVisible + " vis=" + vis);
        }

        if (mNotificationShortcutsVisible != vis) {
            mNotificationShortcutsVisible = vis;
            mNotificationShortcutsScrollView.animate().cancel();
            if (vis) {
                mNotificationShortcutsScrollView.setVisibility(View.VISIBLE);
            }
            mNotificationShortcutsScrollView.animate()
                .alpha(vis ? 1f : 0f)
                .setDuration(150)
                .setListener(vis ? null : new AnimatorListenerAdapter() {
                    @Override
                    public void onAnimationEnd(Animator animation) {
                        if (!mNotificationShortcutsVisible) { // race
                            mNotificationShortcutsScrollView.setVisibility(View.INVISIBLE);
                            mNotificationShortcutsScrollView.setAlpha(0f);
                        }
                    }
                })
                .start();
            updateNotificationShortcutsMargin();
        }
    }

    @Override
    protected void setAreThereNotifications() {
        final boolean any = mNotificationData.size() > 0;

        final boolean clearable = hasClearableNotifications(); 

        if (DEBUG) {
            Slog.d(TAG, "setAreThereNotifications: N=" + mNotificationData.size()
                    + " any=" + any + " clearable=" + clearable);
        }

        if (mHasFlipSettings
                && mFlipSettingsView != null 
                && mFlipSettingsView.getVisibility() == View.VISIBLE
                && mScrollView.getVisibility() != View.VISIBLE) {
            // the flip settings panel is unequivocally showing; we should not be shown
            mClearButton.setVisibility(View.GONE);
        } else if (mClearButton.isShown()) {
            if (clearable != (mClearButton.getAlpha() == 1.0f)) {
                ObjectAnimator clearAnimation = ObjectAnimator.ofFloat(
                        mClearButton, "alpha", clearable ? 1.0f : 0.0f).setDuration(250);
                clearAnimation.addListener(new AnimatorListenerAdapter() {
                    @Override
                    public void onAnimationEnd(Animator animation) {
                        if (mClearButton.getAlpha() <= 0.0f) {
                            mClearButton.setVisibility(View.INVISIBLE);
                        }
                    }

                    @Override
                    public void onAnimationStart(Animator animation) {
                        if (mClearButton.getAlpha() <= 0.0f) {
                            mClearButton.setVisibility(View.VISIBLE);
                        }
                    }
                });
                clearAnimation.start();
            }
        } else {
            mClearButton.setAlpha(clearable ? 1.0f : 0.0f);
            mClearButton.setVisibility(clearable ? View.VISIBLE : View.GONE);
        }
        mClearButton.setEnabled(clearable);

        final View nlo = mStatusBarView.findViewById(R.id.notification_lights_out);
        final boolean showDot = (any && !areLightsOn()); 
        if (showDot != (nlo.getAlpha() == 1.0f)) {
            if (showDot) {
                nlo.setAlpha(0f);
                nlo.setVisibility(View.VISIBLE);
            }
            nlo.animate()
                .alpha(showDot?1:0)
                .setDuration(showDot?750:250)
                .setInterpolator(new AccelerateInterpolator(2.0f))
                .setListener(showDot ? null : new AnimatorListenerAdapter() {
                    @Override
                    public void onAnimationEnd(Animator _a) {
                        nlo.setVisibility(View.GONE);
                    }
                })
                .start();
        }

        if (mNotificationData.size() != mNotificationsSizeOldState) {
            mNotificationsSizeOldState = mNotificationData.size();
            updateStatusBarVisibility(); 
        } 

        updateCarrierLabelVisibility(false);
    }

    public void showClock(boolean show) {
	if (mStatusBarView == null) return;
	ContentResolver resolver = mContext.getContentResolver();
	boolean disableStatusBarInfo = Settings.System.getInt(resolver,
                Settings.System.PIE_DISABLE_STATUSBAR_INFO, 0) == 1;
        if (disableStatusBarInfo) {
            // call only the settings if statusbar info is really hidden
            int pieMode = Settings.System.getInt(resolver,
                    Settings.System.PIE_CONTROLS, 0);
            boolean expandedDesktopState = Settings.System.getInt(resolver,
                    Settings.System.EXPANDED_DESKTOP_STATE, 0) == 1;

            if (pieMode == 2
                || pieMode == 1 && expandedDesktopState) {
                show = false;
            }
        } 
        View clock = mStatusBarView.findViewById(R.id.clock);
        View cclock = mStatusBarView.findViewById(R.id.center_clock);
        mShowClock = (Settings.System.getInt(resolver,
                Settings.System.STATUS_BAR_CLOCK, 1) == 1);
        boolean rightClock = (Settings.System.getInt(mContext.getContentResolver(),
                Settings.System.STATUSBAR_CLOCK_STYLE, 0) == 0);
        boolean centerClock = (Settings.System.getInt(mContext.getContentResolver(),
                Settings.System.STATUSBAR_CLOCK_STYLE, 0) == 1); 
        if (rightClock && clock != null) {
            clock.setVisibility(show ? (mShowClock ? View.VISIBLE : View.GONE) : View.GONE);
        }
        if (centerClock && cclock != null) {
            cclock.setVisibility(show ? (mShowClock ? View.VISIBLE : View.GONE) : View.GONE);
        }
    }

    /**
     * State is one or more of the DISABLE constants from StatusBarManager.
     */
    @Override
    public void disable(int state) {
        final int old = mDisabled;
        final int diff = state ^ old;
        mDisabled = state;

        if (DEBUG) {
            Slog.d(TAG, String.format("disable: 0x%08x -> 0x%08x (diff: 0x%08x)",
                old, state, diff));
        }

        StringBuilder flagdbg = new StringBuilder();
        flagdbg.append("disable: < ");
        flagdbg.append(((state & StatusBarManager.DISABLE_EXPAND) != 0) ? "EXPAND" : "expand");
        flagdbg.append(((diff  & StatusBarManager.DISABLE_EXPAND) != 0) ? "* " : " ");
        flagdbg.append(((state & StatusBarManager.DISABLE_NOTIFICATION_ICONS) != 0) ? "ICONS" : "icons");
        flagdbg.append(((diff  & StatusBarManager.DISABLE_NOTIFICATION_ICONS) != 0) ? "* " : " ");
        flagdbg.append(((state & StatusBarManager.DISABLE_NOTIFICATION_ALERTS) != 0) ? "ALERTS" : "alerts");
        flagdbg.append(((diff  & StatusBarManager.DISABLE_NOTIFICATION_ALERTS) != 0) ? "* " : " ");
        flagdbg.append(((state & StatusBarManager.DISABLE_NOTIFICATION_TICKER) != 0) ? "TICKER" : "ticker");
        flagdbg.append(((diff  & StatusBarManager.DISABLE_NOTIFICATION_TICKER) != 0) ? "* " : " ");
        flagdbg.append(((state & StatusBarManager.DISABLE_SYSTEM_INFO) != 0) ? "SYSTEM_INFO" : "system_info");
        flagdbg.append(((diff  & StatusBarManager.DISABLE_SYSTEM_INFO) != 0) ? "* " : " ");
        flagdbg.append(((state & StatusBarManager.DISABLE_BACK) != 0) ? "BACK" : "back");
        flagdbg.append(((diff  & StatusBarManager.DISABLE_BACK) != 0) ? "* " : " ");
        flagdbg.append(((state & StatusBarManager.DISABLE_HOME) != 0) ? "HOME" : "home");
        flagdbg.append(((diff  & StatusBarManager.DISABLE_HOME) != 0) ? "* " : " ");
        flagdbg.append(((state & StatusBarManager.DISABLE_RECENT) != 0) ? "RECENT" : "recent");
        flagdbg.append(((diff  & StatusBarManager.DISABLE_RECENT) != 0) ? "* " : " ");
        flagdbg.append(((state & StatusBarManager.DISABLE_CLOCK) != 0) ? "CLOCK" : "clock");
        flagdbg.append(((diff  & StatusBarManager.DISABLE_CLOCK) != 0) ? "* " : " ");
        flagdbg.append(((state & StatusBarManager.DISABLE_SEARCH) != 0) ? "SEARCH" : "search");
        flagdbg.append(((diff  & StatusBarManager.DISABLE_SEARCH) != 0) ? "* " : " ");
        flagdbg.append(">");
        Slog.d(TAG, flagdbg.toString());

        if ((diff & StatusBarManager.DISABLE_SYSTEM_INFO) != 0) {
            mSystemIconArea.animate().cancel();
            if ((state & StatusBarManager.DISABLE_SYSTEM_INFO) != 0) {
                mSystemIconArea.animate()
                    .alpha(0f)
                    .translationY(mNaturalBarHeight*0.5f)
                    .setDuration(175)
                    .setInterpolator(new DecelerateInterpolator(1.5f))
                    .setListener(mMakeIconsInvisible)
                    .start();
            } else {
                mSystemIconArea.setVisibility(View.VISIBLE);
                mSystemIconArea.animate()
                    .alpha(1f)
                    .translationY(0)
                    .setStartDelay(0)
                    .setInterpolator(new DecelerateInterpolator(1.5f))
                    .setDuration(175)
                    .start();
            }
        }

        if ((diff & StatusBarManager.DISABLE_CLOCK) != 0) {
            boolean show = (state & StatusBarManager.DISABLE_CLOCK) == 0;
            showClock(show);
        }
        if ((diff & StatusBarManager.DISABLE_EXPAND) != 0) {
            if ((state & StatusBarManager.DISABLE_EXPAND) != 0) {
                animateCollapsePanels();
            }
        }

        if ((diff & (StatusBarManager.DISABLE_HOME
                        | StatusBarManager.DISABLE_RECENT
                        | StatusBarManager.DISABLE_BACK
                        | StatusBarManager.DISABLE_SEARCH)) != 0) {

            // all navigation bar listeners will take care of these
            propagateDisabledFlags(state);

            if ((state & StatusBarManager.DISABLE_RECENT) != 0) {
                // close recents if it's visible
                mHandler.removeMessages(MSG_CLOSE_RECENTS_PANEL);
                mHandler.sendEmptyMessage(MSG_CLOSE_RECENTS_PANEL);
            }
        }

        if ((diff & StatusBarManager.DISABLE_NOTIFICATION_ICONS) != 0) {
            if ((state & StatusBarManager.DISABLE_NOTIFICATION_ICONS) != 0) {
                if (mTicking) {
                    haltTicker();
                }

                mNotificationIcons.animate()
                    .alpha(0f)
                    .translationY(mNaturalBarHeight*0.5f)
                    .setDuration(175)
                    .setInterpolator(new DecelerateInterpolator(1.5f))
                    .setListener(mMakeIconsInvisible)
                    .start();
            } else {
                mNotificationIcons.setVisibility(View.VISIBLE);
                mNotificationIcons.animate()
                    .alpha(1f)
                    .translationY(0)
                    .setStartDelay(0)
                    .setInterpolator(new DecelerateInterpolator(1.5f))
                    .setDuration(175)
                    .start();
            }
        } else if ((diff & StatusBarManager.DISABLE_NOTIFICATION_TICKER) != 0) {
            if (mTicking && (state & StatusBarManager.DISABLE_NOTIFICATION_TICKER) != 0) {
                haltTicker();
            }
        }
	mTransparencyManager.update();  
    }

    @Override
    protected BaseStatusBar.H createHandler() {
        return new PhoneStatusBar.H();
    }

    /**
     * All changes to the status bar and notifications funnel through here and are batched.
     */
    private class H extends BaseStatusBar.H {
        @Override
        public void handleMessage(Message m) {
            super.handleMessage(m);
            switch (m.what) {
                case MSG_OPEN_NOTIFICATION_PANEL:
                    animateExpandNotificationsPanel();
                    break;
                case MSG_OPEN_SETTINGS_PANEL:
                    animateExpandSettingsPanel(true);
                    break;
                case MSG_OPEN_QS_PANEL:
                    animateExpandSettingsPanel(false);
                    break;
                case MSG_FLIP_TO_NOTIFICATION_PANEL:
                    flipToNotifications();
                    break;
                case MSG_FLIP_TO_QS_PANEL:
                    flipToSettings(); 
                    break;
                case MSG_CLOSE_PANELS:
                    animateCollapsePanels();
                    break;
                case MSG_SHOW_INTRUDER:
                    setIntruderAlertVisibility(true);
                    break;
                case MSG_HIDE_INTRUDER:
                    setIntruderAlertVisibility(false);
                    mCurrentlyIntrudingNotification = null;
                    break;
            }
        }
    }

    public Handler getHandler() {
        return mHandler;
    }

    View.OnFocusChangeListener mFocusChangeListener = new View.OnFocusChangeListener() {
        @Override
        public void onFocusChange(View v, boolean hasFocus) {
            // Because 'v' is a ViewGroup, all its children will be (un)selected
            // too, which allows marqueeing to work.
            v.setSelected(hasFocus);
        }
    };

    void makeExpandedVisible(boolean revealAfterDraw) {
        if (SPEW) Slog.d(TAG, "Make expanded visible: expanded visible=" + mExpandedVisible);
        if (mExpandedVisible) {
            return;
        }

        mExpandedVisible = true;
        mPile.setLayoutTransitionsEnabled(true);
        if (mNavigationBarView != null)
            mNavigationBarView.setSlippery(true);

        updateCarrierLabelVisibility(true);

        updateExpandedViewPos(EXPANDED_LEAVE_ALONE);

        // Expand the window to encompass the full screen in anticipation of the drag.
        // This is only possible to do atomically because the status bar is at the top of the screen!
        WindowManager.LayoutParams lp = (WindowManager.LayoutParams) mStatusBarContainer.getLayoutParams();
        lp.flags &= ~WindowManager.LayoutParams.FLAG_NOT_FOCUSABLE;
        lp.flags |= WindowManager.LayoutParams.FLAG_ALT_FOCUSABLE_IM;
        lp.height = ViewGroup.LayoutParams.MATCH_PARENT;
        mWindowManager.updateViewLayout(mStatusBarContainer, lp);

        // Updating the window layout will force an expensive traversal/redraw.
        // Kick off the reveal animation after this is complete to avoid animation latency.
        if (revealAfterDraw) {
//            mHandler.post(mStartRevealAnimation);
        }

        visibilityChanged(true);
    }

    public void animateCollapsePanels() {
	mNotificationPanelIsOpen = false;
        mQSPanelIsOpen = false; 
        animateCollapsePanels(CommandQueue.FLAG_EXCLUDE_NONE);
    }

    @Override
    public void animateCollapsePanels(int flags) {
        if (SPEW) {
            Slog.d(TAG, "animateCollapse():"
                    + " mExpandedVisible=" + mExpandedVisible
                    + " flags=" + flags);
        }

        if ((flags & CommandQueue.FLAG_EXCLUDE_RECENTS_PANEL) == 0) {
            mHandler.removeMessages(MSG_CLOSE_RECENTS_PANEL);
            mHandler.sendEmptyMessage(MSG_CLOSE_RECENTS_PANEL);
        }

        if ((flags & CommandQueue.FLAG_EXCLUDE_SEARCH_PANEL) == 0) {
            mHandler.removeMessages(MSG_CLOSE_SEARCH_PANEL);
            mHandler.sendEmptyMessage(MSG_CLOSE_SEARCH_PANEL);
        }

        mStatusBarWindow.cancelExpandHelper();
        mStatusBarView.collapseAllPanels(true);
    }

    public ViewPropertyAnimator setVisibilityWhenDone(
            final ViewPropertyAnimator a, final View v, final int vis) {
        a.setListener(new AnimatorListenerAdapter() {
            @Override
            public void onAnimationEnd(Animator animation) {
                v.setVisibility(vis);
                a.setListener(null); // oneshot
            }
        });
        return a;
    }

    public Animator setVisibilityWhenDone(
            final Animator a, final View v, final int vis) {
        a.addListener(new AnimatorListenerAdapter() {
            @Override
            public void onAnimationEnd(Animator animation) {
                v.setVisibility(vis);
            }
        });
        return a;
    }

    public Animator setVisibilityOnStart(
            final Animator a, final View v, final int vis) {
        a.addListener(new AnimatorListenerAdapter() {
            @Override
            public void onAnimationStart(Animator animation) {
                v.setVisibility(vis);
            }
        });
        return a;
    }

    public Animator interpolator(TimeInterpolator ti, Animator a) {
        a.setInterpolator(ti);
        return a;
    }

    public Animator startDelay(int d, Animator a) {
        a.setStartDelay(d);
        return a;
    }

    public Animator start(Animator a) {
        a.start();
        return a;
    }

    final TimeInterpolator mAccelerateInterpolator = new AccelerateInterpolator();
    final TimeInterpolator mDecelerateInterpolator = new DecelerateInterpolator();
    final int FLIP_DURATION_OUT = 125;
    final int FLIP_DURATION_IN = 225;
    final int FLIP_DURATION = (FLIP_DURATION_IN + FLIP_DURATION_OUT);

    Animator mScrollViewAnim, mFlipSettingsViewAnim, mNotificationButtonAnim,

        mSettingsButtonAnim, mHaloButtonAnim, mRibbonViewAnim, mClearButtonAnim; 

    @Override
    public void animateExpandNotificationsPanel() {
        if (SPEW) Slog.d(TAG, "animateExpand: mExpandedVisible=" + mExpandedVisible);
        if ((mDisabled & StatusBarManager.DISABLE_EXPAND) != 0) {
            return ;
        }
        // don't allow expanding via e.g. service call while status bar is hidden
        // due to expanded desktop
        if (getExpandedDesktopMode() == 2) {
            return;
        }

        mNotificationPanel.expand();
	mNotificationPanelIsOpen = true;
        mQSPanelIsOpen = false; 

        if (mHasFlipSettings && mScrollView.getVisibility() != View.VISIBLE) {
            flipToNotifications();
        }

        if (false) postStartTracing();
    }

    public void flipToNotifications() {
	mNotificationPanelIsOpen = true;
        mQSPanelIsOpen = false; 
        if (mFlipSettingsViewAnim != null) mFlipSettingsViewAnim.cancel();
        if (mScrollViewAnim != null) mScrollViewAnim.cancel();
        if (mRibbonViewAnim != null) mRibbonViewAnim.cancel();
        if (mSettingsButtonAnim != null) mSettingsButtonAnim.cancel();
	if (mHaloButtonAnim != null) mHaloButtonAnim.cancel(); 
        if (mNotificationButtonAnim != null) mNotificationButtonAnim.cancel();
        if (mClearButtonAnim != null) mClearButtonAnim.cancel();

        final boolean halfWayDone = mScrollView.getVisibility() == View.VISIBLE;
        final int zeroOutDelays = halfWayDone ? 0 : 1;

        if (!halfWayDone) {
            mScrollView.setScaleX(0f);
            mFlipSettingsView.setScaleX(1f);
        }

        mScrollView.setVisibility(View.VISIBLE);
        mScrollViewAnim = start(
            startDelay(FLIP_DURATION_OUT * zeroOutDelays,
                interpolator(mDecelerateInterpolator,
                    ObjectAnimator.ofFloat(mScrollView, View.SCALE_X, 1f)
                        .setDuration(FLIP_DURATION_IN)
                    )));
        if (mRibbonView != null && mHasQuickAccessSettings) {
            mRibbonViewAnim = start(
                startDelay(FLIP_DURATION_OUT * zeroOutDelays,
                    setVisibilityOnStart(
                        interpolator(mDecelerateInterpolator,
                            ObjectAnimator.ofFloat(mRibbonView, View.SCALE_X, 1f)
                                .setDuration(FLIP_DURATION_IN)),
                        mRibbonView, View.VISIBLE)));
        }
        mFlipSettingsViewAnim = start(
            setVisibilityWhenDone(
                interpolator(mAccelerateInterpolator,
                        ObjectAnimator.ofFloat(mFlipSettingsView, View.SCALE_X, 0f)
                        )
                    .setDuration(FLIP_DURATION_OUT),
                mFlipSettingsView, View.INVISIBLE));
        mNotificationButtonAnim = start(
            setVisibilityWhenDone(
                ObjectAnimator.ofFloat(mNotificationButton, View.ALPHA, 0f)
                    .setDuration(FLIP_DURATION),
                mNotificationButton, View.INVISIBLE));
        mSettingsButton.setVisibility(View.VISIBLE);
        mSettingsButtonAnim = start(
            ObjectAnimator.ofFloat(mSettingsButton, View.ALPHA, 1f)
                .setDuration(FLIP_DURATION));
 	mHaloButtonVisible = true;
        updateHaloButton();
        mHaloButtonAnim = start(
            ObjectAnimator.ofFloat(mHaloButton, View.ALPHA, 1f)
                .setDuration(FLIP_DURATION)); 
        mClearButton.setVisibility(View.VISIBLE);
        mClearButton.setAlpha(0f);
        setAreThereNotifications(); // this will show/hide the button as necessary
        mNotificationPanel.postDelayed(new Runnable() {
            @Override
            public void run() {
                updateCarrierLabelVisibility(false);
            }
        }, FLIP_DURATION - 150);

        if (mNotificationShortcutsToggle)
            updateNotificationShortcutsVisibility(true);

    }

    @Override
    public void animateExpandSettingsPanel(boolean flip) {
        if (SPEW) Slog.d(TAG, "animateExpand: mExpandedVisible=" + mExpandedVisible);
        if ((mDisabled & StatusBarManager.DISABLE_EXPAND) != 0) {
            return;
        }
        // don't allow expanding via e.g. service call while status bar is hidden
        // due to expanded desktop
        if (getExpandedDesktopMode() == 2) {
            return;
        }

        // Settings are not available in setup
        if (!mUserSetup) return;

        if (mHasFlipSettings) {
            mNotificationPanel.expand();
            if (mFlipSettingsView.getVisibility() != View.VISIBLE) {
                if (flip) {
                    flipToSettings();
                } else {
                    switchToSettings();
                } 
            }
	    mNotificationPanelIsOpen = false;
            mQSPanelIsOpen = true; 
        } else if (mSettingsPanel != null) {
            mSettingsPanel.expand();
        }

        if (false) postStartTracing();
    }

    public void switchToSettings() {
        // Settings are not available in setup
        if (!mUserSetup) return;

        mFlipSettingsView.setScaleX(1f);
        mFlipSettingsView.setVisibility(View.VISIBLE);
        mSettingsButton.setVisibility(View.GONE);
	mHaloButtonVisible = false;
        updateHaloButton(); 
        mScrollView.setVisibility(View.GONE);
        mScrollView.setScaleX(0f);
        if (mRibbonView != null) {
            mRibbonView.setVisibility(View.GONE);
            mRibbonView.setScaleX(0f);
        }
        mNotificationButton.setVisibility(View.VISIBLE);
        mNotificationButton.setAlpha(1f);
        mClearButton.setVisibility(View.GONE);
    }

    public boolean isShowingSettings() {
        return mHasFlipSettings && mFlipSettingsView.getVisibility() == View.VISIBLE;
    }

    public void completePartialFlip() {
        if (mHasFlipSettings) {
            if (mFlipSettingsView.getVisibility() == View.VISIBLE) {
                flipToSettings();
            } else {
                flipToNotifications();
            }
        }
    }

    public void partialFlip(float progress) {
        if (mFlipSettingsViewAnim != null) mFlipSettingsViewAnim.cancel();
        if (mScrollViewAnim != null) mScrollViewAnim.cancel();
        if (mSettingsButtonAnim != null) mSettingsButtonAnim.cancel();
	if (mHaloButtonAnim != null) mHaloButtonAnim.cancel(); 
        if (mNotificationButtonAnim != null) mNotificationButtonAnim.cancel();
        if (mClearButtonAnim != null) mClearButtonAnim.cancel();

        progress = Math.min(Math.max(progress, -1f), 1f);
        if (progress < 0f) { // notifications side
            mFlipSettingsView.setScaleX(0f);
            mFlipSettingsView.setVisibility(View.GONE);
            mSettingsButton.setVisibility(View.VISIBLE);
            mSettingsButton.setAlpha(-progress);
            mScrollView.setVisibility(View.VISIBLE);
            mScrollView.setScaleX(-progress);
            if (mRibbonView != null && mHasQuickAccessSettings) {
                mRibbonView.setVisibility(View.VISIBLE);
                mRibbonView.setScaleX(-progress);
            }
            mNotificationButton.setVisibility(View.GONE);
        } else { // settings side
            mFlipSettingsView.setScaleX(progress);
            mFlipSettingsView.setVisibility(View.VISIBLE);
            mSettingsButton.setVisibility(View.GONE);
            mScrollView.setVisibility(View.GONE);
            mScrollView.setScaleX(0f);
            if (mRibbonView != null) {
                mRibbonView.setVisibility(View.GONE);
                mRibbonView.setScaleX(0f);
            }
            mNotificationButton.setVisibility(View.VISIBLE);
            mNotificationButton.setAlpha(progress);
        }
        mClearButton.setVisibility(View.GONE);
    }

    public void flipToSettings() {
        // Settings are not available in setup
        if (!mUserSetup) return;

        if (mHasFlipSettings) {
            mNotificationPanelIsOpen = false;
            mQSPanelIsOpen = true;
            if (mFlipSettingsViewAnim != null) mFlipSettingsViewAnim.cancel();
            if (mScrollViewAnim != null) mScrollViewAnim.cancel();
            if (mSettingsButtonAnim != null) mSettingsButtonAnim.cancel();
            if (mNotificationButtonAnim != null) mNotificationButtonAnim.cancel();
            if (mClearButtonAnim != null) mClearButtonAnim.cancel();

            final boolean halfWayDone = mFlipSettingsView.getVisibility() == View.VISIBLE;
            final int zeroOutDelays = halfWayDone ? 0 : 1;

            if (!halfWayDone) {
                mFlipSettingsView.setScaleX(0f);
                mScrollView.setScaleX(1f);
            }

            mFlipSettingsView.setVisibility(View.VISIBLE);
            mFlipSettingsViewAnim = start(
                startDelay(FLIP_DURATION_OUT * zeroOutDelays,
                    interpolator(mDecelerateInterpolator,
                        ObjectAnimator.ofFloat(mFlipSettingsView, View.SCALE_X, 1f)
                            .setDuration(FLIP_DURATION_IN)
                        )));
            mScrollViewAnim = start(
                setVisibilityWhenDone(
                    interpolator(mAccelerateInterpolator,
                            ObjectAnimator.ofFloat(mScrollView, View.SCALE_X, 0f)
                            )
                        .setDuration(FLIP_DURATION_OUT),
                         mScrollView, View.INVISIBLE));
	    if (mRibbonView != null) {
            mRibbonViewAnim = start(
<<<<<<< HEAD
                    setVisibilityWhenDone(
                            interpolator(mAccelerateInterpolator,
                                    ObjectAnimator.ofFloat(mRibbonView, View.SCALE_X, 0f)
                                    )
                                    .setDuration(FLIP_DURATION_OUT),
                                    mRibbonView, View.GONE));
            } 
            mSettingsButtonAnim = start(
                setVisibilityWhenDone(
                    ObjectAnimator.ofFloat(mSettingsButton, View.ALPHA, 0f)
                        .setDuration(FLIP_DURATION),
                        mScrollView, View.INVISIBLE));
	    mHaloButtonAnim = start(
=======
                setVisibilityWhenDone(
                    interpolator(mAccelerateInterpolator,
                            ObjectAnimator.ofFloat(mRibbonView, View.SCALE_X, 0f)
                            )
                        .setDuration(FLIP_DURATION_OUT),
                    mRibbonView, View.GONE));
        }
        mSettingsButtonAnim = start(
>>>>>>> f5bd073c
            setVisibilityWhenDone(
                ObjectAnimator.ofFloat(mHaloButton, View.ALPHA, 0f)
                    .setDuration(FLIP_DURATION),
                    mScrollView, View.INVISIBLE));
            mNotificationButton.setVisibility(View.VISIBLE);
            mNotificationButtonAnim = start(
                ObjectAnimator.ofFloat(mNotificationButton, View.ALPHA, 1f)
                    .setDuration(FLIP_DURATION));
            mClearButtonAnim = start(
                setVisibilityWhenDone(
                    ObjectAnimator.ofFloat(mClearButton, View.ALPHA, 0f)
                    .setDuration(FLIP_DURATION),
                    mClearButton, View.INVISIBLE));
            mNotificationPanel.postDelayed(new Runnable() {
                @Override
                public void run() {
                updateCarrierLabelVisibility(false);
                updateNotificationShortcutsVisibility(false);
                }
            }, FLIP_DURATION - 150);
        }
    }

    public void flipPanels() {
        if (mHasFlipSettings) {
            if (mFlipSettingsView.getVisibility() != View.VISIBLE) {
                flipToSettings();
            } else {
                flipToNotifications();
            }
        }
    }

    public void animateCollapseQuickSettings() {
        mStatusBarView.collapseAllPanels(true);
    }

    void makeExpandedInvisibleSoon() {
        mHandler.postDelayed(new Runnable() { @Override
        public void run() { makeExpandedInvisible(); }}, 50);
    }

    void makeExpandedInvisible() {
        if (SPEW) Slog.d(TAG, "makeExpandedInvisible: mExpandedVisible=" + mExpandedVisible
                + " mExpandedVisible=" + mExpandedVisible);

        if (!mExpandedVisible) {
            return;
        }

        // Ensure the panel is fully collapsed (just in case; bug 6765842, 7260868)
        mStatusBarView.collapseAllPanels(/*animate=*/ false);

        if (mHasFlipSettings) {
            // reset things to their proper state
            if (mFlipSettingsViewAnim != null) mFlipSettingsViewAnim.cancel();
            if (mScrollViewAnim != null) mScrollViewAnim.cancel();
            if (mRibbonViewAnim != null) mRibbonViewAnim.cancel();
            if (mSettingsButtonAnim != null) mSettingsButtonAnim.cancel();
	    if (mHaloButtonAnim != null) mHaloButtonAnim.cancel(); 
            if (mNotificationButtonAnim != null) mNotificationButtonAnim.cancel();
            if (mClearButtonAnim != null) mClearButtonAnim.cancel();

            mScrollView.setScaleX(1f);
            mScrollView.setVisibility(View.VISIBLE);
            if (mRibbonView != null && mHasQuickAccessSettings) {
                mRibbonView.setScaleX(1f);
                mRibbonView.setVisibility(View.VISIBLE);
            }
            mSettingsButton.setAlpha(1f);
            mSettingsButton.setVisibility(View.VISIBLE);
	    mHaloButton.setAlpha(1f);
            mHaloButtonVisible = true;
            updateHaloButton(); 
            mNotificationPanel.setVisibility(View.GONE);
            mFlipSettingsView.setVisibility(View.GONE);  
            mNotificationButton.setVisibility(View.GONE);
            setAreThereNotifications(); // show the clear button
        }

        mExpandedVisible = false;
        mPile.setLayoutTransitionsEnabled(false);
        if (mNavigationBarView != null)
            mNavigationBarView.setSlippery(false);
        visibilityChanged(false);

        // Shrink the window to the size of the status bar only
        WindowManager.LayoutParams lp = (WindowManager.LayoutParams) mStatusBarContainer.getLayoutParams();
        lp.height = getStatusBarHeight();
        lp.flags |= WindowManager.LayoutParams.FLAG_NOT_FOCUSABLE;
        lp.flags &= ~WindowManager.LayoutParams.FLAG_ALT_FOCUSABLE_IM;
        mWindowManager.updateViewLayout(mStatusBarContainer, lp);

        if ((mDisabled & StatusBarManager.DISABLE_NOTIFICATION_ICONS) == 0) {
            setNotificationIconVisibility(true, com.android.internal.R.anim.fade_in);
        }
        // Just in case
        updateNotificationShortcutsVisibility(false);

        // Close any "App info" popups that might have snuck on-screen
        dismissPopups();
    }

    /**
     * Enables or disables layers on the children of the notifications pile.
     *
     * When layers are enabled, this method attempts to enable layers for the minimal
     * number of children. Only children visible when the notification area is fully
     * expanded will receive a layer. The technique used in this method might cause
     * more children than necessary to get a layer (at most one extra child with the
     * current UI.)
     *
     * @param layerType {@link View#LAYER_TYPE_NONE} or {@link View#LAYER_TYPE_HARDWARE}
     */
    private void setPileLayers(int layerType) {
        final int count = mPile.getChildCount();

        switch (layerType) {
            case View.LAYER_TYPE_NONE:
                for (int i = 0; i < count; i++) {
                    mPile.getChildAt(i).setLayerType(layerType, null);
                }
                break;
            case View.LAYER_TYPE_HARDWARE:
                final int[] location = new int[2];
                mNotificationPanel.getLocationInWindow(location);

                final int left = location[0];
                final int top = location[1];
                final int right = left + mNotificationPanel.getWidth();
                final int bottom = top + getExpandedViewMaxHeight();

                final Rect childBounds = new Rect();

                for (int i = 0; i < count; i++) {
                    final View view = mPile.getChildAt(i);
                    view.getLocationInWindow(location);

                    childBounds.set(location[0], location[1],
                            location[0] + view.getWidth(), location[1] + view.getHeight());

                    if (childBounds.intersects(left, top, right, bottom)) {
                        view.setLayerType(layerType, null);
                    }
                }

                break;
        }
    }

    public boolean isClinging() {
        return mCling != null && mCling.getVisibility() == View.VISIBLE;
    }

    public void hideCling() {
        if (isClinging()) {
            mCling.animate().alpha(0f).setDuration(250).start();
            mCling.setVisibility(View.GONE);
            mSuppressStatusBarDrags = false;
        }
    }

    public void showCling() {
        // lazily inflate this to accommodate orientation change
        final ViewStub stub = (ViewStub) mStatusBarWindow.findViewById(R.id.status_bar_cling_stub);
        if (stub == null) {
            mClingShown = true;
            return; // no clings on this device
        }

        mSuppressStatusBarDrags = true;

        mHandler.postDelayed(new Runnable() {
            @Override
            public void run() {
                mCling = (ViewGroup) stub.inflate();

                mCling.setOnTouchListener(new View.OnTouchListener() {
                    @Override
                    public boolean onTouch(View v, MotionEvent event) {
                        return true; // e eats everything
                    }});
                mCling.findViewById(R.id.ok).setOnClickListener(new View.OnClickListener() {
                    @Override
                    public void onClick(View v) {
                        hideCling();
                    }});

                mCling.setAlpha(0f);
                mCling.setVisibility(View.VISIBLE);
                mCling.animate().alpha(1f);

                mClingShown = true;
                SharedPreferences.Editor editor = Prefs.edit(mContext);
                editor.putBoolean(Prefs.SHOWN_QUICK_SETTINGS_HELP, true);
                editor.apply();

                makeExpandedVisible(true); // enforce visibility in case the shade is still animating closed
                animateExpandNotificationsPanel();

                mSuppressStatusBarDrags = false;
            }
        }, 500);

        animateExpandNotificationsPanel();
    }

    private void adjustBrightness(int x) {
        float raw = ((float) x) / mScreenWidth;

        // Add a padding to the brightness control on both sides to
        // make it easier to reach min/max brightness
        float padded = Math.min(1.0f - BRIGHTNESS_CONTROL_PADDING,
                Math.max(BRIGHTNESS_CONTROL_PADDING, raw));
        float value = (padded - BRIGHTNESS_CONTROL_PADDING) /
                (1 - (2.0f * BRIGHTNESS_CONTROL_PADDING));

        int newBrightness = mMinBrightness + (int) Math.round(value *
                (android.os.PowerManager.BRIGHTNESS_ON - mMinBrightness));
        newBrightness = Math.min(newBrightness, android.os.PowerManager.BRIGHTNESS_ON);
        newBrightness = Math.max(newBrightness, mMinBrightness);

        try {
            IPowerManager power = IPowerManager.Stub.asInterface(
                    ServiceManager.getService("power"));
            if (power != null) {
                power.setTemporaryScreenBrightnessSettingOverride(newBrightness);
                Settings.System.putIntForUser(mContext.getContentResolver(),
                        Settings.System.SCREEN_BRIGHTNESS, newBrightness, UserHandle.USER_CURRENT);
            }
        } catch (RemoteException e) {
            Slog.w(TAG, "Setting Brightness failed: " + e);
        }
    }

    private void brightnessControl(MotionEvent event)
    {
        if (mBrightnessControl)
        {
            final int action = event.getAction();
            final int x = (int)event.getRawX();
            final int y = (int)event.getRawY();
            if (action == MotionEvent.ACTION_DOWN) {
                mLinger = 0;
                mInitialTouchX = x;
                mInitialTouchY = y;
                mHandler.removeCallbacks(mLongPressBrightnessChange);
                if ((y) < mNotificationHeaderHeight) {
                    mHandler.postDelayed(mLongPressBrightnessChange,
                            BRIGHTNESS_CONTROL_LONG_PRESS_TIMEOUT);
                }
            } else if (action == MotionEvent.ACTION_MOVE) {
                if ((y) < mNotificationHeaderHeight) {
                    mVelocityTracker.computeCurrentVelocity(1000);
                    float yVel = mVelocityTracker.getYVelocity();
                    yVel = Math.abs(yVel);
                    if (yVel < 50.0f) {
                        if (mLinger > BRIGHTNESS_CONTROL_LINGER_THRESHOLD) {
                            adjustBrightness(x);
                        } else {
                            mLinger++;
                        }
                    }
                    int touchSlop = ViewConfiguration.get(mContext).getScaledTouchSlop();
                    if (Math.abs(x - mInitialTouchX) > touchSlop ||
                            Math.abs(y - mInitialTouchY) > touchSlop) {
                        mHandler.removeCallbacks(mLongPressBrightnessChange);
                    }
                } else {
                    mHandler.removeCallbacks(mLongPressBrightnessChange);
                }
            } else if (action == MotionEvent.ACTION_UP
                    || action == MotionEvent.ACTION_CANCEL) {
                mHandler.removeCallbacks(mLongPressBrightnessChange);
                mLinger = 0;
            }
        }
    }

    public boolean interceptTouchEvent(MotionEvent event) {
        if (DEBUG_GESTURES) {
            if (event.getActionMasked() != MotionEvent.ACTION_MOVE) {
                EventLog.writeEvent(EventLogTags.SYSUI_STATUSBAR_TOUCH,
                        event.getActionMasked(), (int) event.getX(), (int) event.getY(), mDisabled);
            }

        }

        if (SPEW) {
            Slog.d(TAG, "Touch: rawY=" + event.getRawY() + " event=" + event + " mDisabled="
                + mDisabled + " mTracking=" + mTracking);
        } else if (CHATTY) {
            if (event.getAction() != MotionEvent.ACTION_MOVE) {
                Slog.d(TAG, String.format(
                            "panel: %s at (%f, %f) mDisabled=0x%08x",
                            MotionEvent.actionToString(event.getAction()),
                            event.getRawX(), event.getRawY(), mDisabled));
            }
        }

        if (DEBUG_GESTURES) {
            mGestureRec.add(event);
        }

        brightnessControl(event);

        // Cling (first-run help) handling.
        // The cling is supposed to show the first time you drag, or even tap, the status bar.
        // It should show the notification panel, then fade in after half a second, giving you
        // an explanation of what just happened, as well as teach you how to access quick
        // settings (another drag). The user can dismiss the cling by clicking OK or by
        // dragging quick settings into view.
        final int act = event.getActionMasked();
        if (mSuppressStatusBarDrags) {
            return true;
        } else if (act == MotionEvent.ACTION_UP && !mClingShown) {
            showCling();
        } else {
            hideCling();
        }

        return false;
    }

    public GestureRecorder getGestureRecorder() {
        return mGestureRec;
    }

    @Override // CommandQueue
    public void setNavigationIconHints(int hints) {
        if (hints == mNavigationIconHints) return;

        mNavigationIconHints = hints;

        propagateNavigationIconHints(hints);
    }

    @Override // CommandQueue
    public void setSystemUiVisibility(int vis, int mask) {
        final int oldVal = mSystemUiVisibility;
        final int newVal = (oldVal&~mask) | (vis&mask);
        final int diff = newVal ^ oldVal;

        if (diff != 0) {
            mSystemUiVisibility = newVal;

            if (0 != (diff & View.SYSTEM_UI_FLAG_LOW_PROFILE)) {
                final boolean lightsOut = (0 != (vis & View.SYSTEM_UI_FLAG_LOW_PROFILE));
                if (lightsOut) {
                    animateCollapsePanels();
                    if (mTicking) {
                        haltTicker();
                    }
                }

                if (mNavigationBarView != null) {
                    mNavigationBarView.setLowProfile(lightsOut);
                }

                setStatusBarLowProfile(lightsOut);
            }

            notifyUiVisibilityChanged();
        }
    }

    private void setStatusBarLowProfile(boolean lightsOut) {
        if (mLightsOutAnimation == null) {
            final View notifications = mStatusBarView.findViewById(R.id.notification_icon_area);
            final View systemIcons = mStatusBarView.findViewById(R.id.statusIcons);
            final View signal = mStatusBarView.findViewById(R.id.signal_cluster);
            final View signal2 = mStatusBarView.findViewById(R.id.signal_cluster_text);
            final View battery = mStatusBarView.findViewById(R.id.battery);
            final View battery2 = mStatusBarView.findViewById(R.id.battery_text);
            final View battery3 = mStatusBarView.findViewById(R.id.circle_battery);
            final View dockBattery = mStatusBarView.findViewById(R.id.dock_battery);
            final View dockBattery2 = mStatusBarView.findViewById(R.id.dock_battery_text);
            final View dockBattery3 = mStatusBarView.findViewById(R.id.circle_dock_battery);
            final View clock = mStatusBarView.findViewById(R.id.clock);
            final View traffic = mStatusBarView.findViewById(R.id.traffic);
	    final View cclock = mStatusBarView.findViewById(R.id.center_clock);

            List<ObjectAnimator> lightsOutObjs = new ArrayList<ObjectAnimator>();
            lightsOutObjs.add(ObjectAnimator.ofFloat(notifications, View.ALPHA, 0));
            lightsOutObjs.add(ObjectAnimator.ofFloat(systemIcons, View.ALPHA, 0));
            lightsOutObjs.add(ObjectAnimator.ofFloat(signal, View.ALPHA, 0));
            lightsOutObjs.add(ObjectAnimator.ofFloat(signal2, View.ALPHA, 0));
            lightsOutObjs.add(ObjectAnimator.ofFloat(battery, View.ALPHA, 0.5f));
            lightsOutObjs.add(ObjectAnimator.ofFloat(battery2, View.ALPHA, 0.5f));
            lightsOutObjs.add(ObjectAnimator.ofFloat(battery3, View.ALPHA, 0.5f));
            lightsOutObjs.add(ObjectAnimator.ofFloat(traffic, View.ALPHA, 0));
            if (dockBattery != null) {
                lightsOutObjs.add(ObjectAnimator.ofFloat(dockBattery, View.ALPHA, 0.5f));
            }
            if (dockBattery2 != null) {
                lightsOutObjs.add(ObjectAnimator.ofFloat(dockBattery2, View.ALPHA, 0.5f));
            }
            if (dockBattery3 != null) {
                lightsOutObjs.add(ObjectAnimator.ofFloat(dockBattery3, View.ALPHA, 0.5f));
            }
            if (clock != null) {
                lightsOutObjs.add(ObjectAnimator.ofFloat(clock, View.ALPHA, 0.5f));
            }
            if (cclock != null) {
                lightsOutObjs.add(ObjectAnimator.ofFloat(cclock, View.ALPHA, 0.5f));
            }

	    lightsOutObjs.add(ObjectAnimator.ofFloat(cclock, View.ALPHA, 1));

            List<ObjectAnimator> lightsOnObjs = new ArrayList<ObjectAnimator>();
            lightsOnObjs.add(ObjectAnimator.ofFloat(notifications, View.ALPHA, 1));
            lightsOnObjs.add(ObjectAnimator.ofFloat(systemIcons, View.ALPHA, 1));
            lightsOnObjs.add(ObjectAnimator.ofFloat(signal, View.ALPHA, 1));
            lightsOnObjs.add(ObjectAnimator.ofFloat(signal2, View.ALPHA, 1));
            lightsOnObjs.add(ObjectAnimator.ofFloat(battery, View.ALPHA, 1));
            lightsOnObjs.add(ObjectAnimator.ofFloat(battery2, View.ALPHA, 1));
            lightsOnObjs.add(ObjectAnimator.ofFloat(battery3, View.ALPHA, 1));
            lightsOnObjs.add(ObjectAnimator.ofFloat(traffic, View.ALPHA, 1));
            if (dockBattery != null) {
                lightsOnObjs.add(ObjectAnimator.ofFloat(dockBattery, View.ALPHA, 1));
            }
            if (dockBattery2 != null) {
                lightsOnObjs.add(ObjectAnimator.ofFloat(dockBattery2, View.ALPHA, 1));
            }
            if (dockBattery3 != null) {
                lightsOnObjs.add(ObjectAnimator.ofFloat(dockBattery3, View.ALPHA, 1));
            }
            if (clock != null) {
                lightsOnObjs.add(ObjectAnimator.ofFloat(clock, View.ALPHA, 1));
            }
            if (cclock != null) {
                lightsOnObjs.add(ObjectAnimator.ofFloat(cclock, View.ALPHA, 1));
            }

	    lightsOnObjs.add(ObjectAnimator.ofFloat(cclock, View.ALPHA, 1));

            final AnimatorSet lightsOutAnim = new AnimatorSet();
            lightsOutAnim.playTogether(

                    lightsOutObjs.toArray(new ObjectAnimator[lightsOutObjs.size()]));
            lightsOutAnim.setDuration(750);

            final AnimatorSet lightsOnAnim = new AnimatorSet();
            lightsOnAnim.playTogether(

                    lightsOnObjs.toArray(new ObjectAnimator[lightsOnObjs.size()]));
            lightsOnAnim.setDuration(250);

            mLightsOutAnimation = lightsOutAnim;
            mLightsOnAnimation = lightsOnAnim;
        }

        mLightsOutAnimation.cancel();
        mLightsOnAnimation.cancel();

        final Animator a = lightsOut ? mLightsOutAnimation : mLightsOnAnimation;
        a.start();

        setAreThereNotifications();
    }

    private boolean areLightsOn() {
        return 0 == (mSystemUiVisibility & View.SYSTEM_UI_FLAG_LOW_PROFILE);
    }

    public void setLightsOn(boolean on) {
        Log.v(TAG, "setLightsOn(" + on + ")");
        if (on) {
            setSystemUiVisibility(0, View.SYSTEM_UI_FLAG_LOW_PROFILE);
        } else {
            setSystemUiVisibility(View.SYSTEM_UI_FLAG_LOW_PROFILE, View.SYSTEM_UI_FLAG_LOW_PROFILE);
        }
    }

    private void notifyUiVisibilityChanged() {
        try {
            mWindowManagerService.statusBarVisibilityChanged(mSystemUiVisibility);
        } catch (RemoteException ex) {
        }
    }

    @Override
    public void topAppWindowChanged(boolean showMenu) {
	mTransparencyManager.update(); 
        if (DEBUG) {
            Slog.d(TAG, (showMenu?"showing":"hiding") + " the MENU button");
        }
        propagateMenuVisibility(showMenu);

        propagateMenuVisibility(showMenu);

        // hide pie triggers when keyguard is visible
        try {
            if (mWindowManagerService.isKeyguardLocked()
                && (mDisabled & View.STATUS_BAR_DISABLE_HOME) != 0) { 
                keyguardTriggers(true);   
            } else {
                keyguardTriggers(false);   
            }
        } catch (RemoteException e) {
            // nothing else to do ... 
        }

        // See above re: lights-out policy for legacy apps.
        if (showMenu) setLightsOn(true);
    }

    @Override
    public void setImeWindowStatus(IBinder token, int vis, int backDisposition) {
        boolean altBack = (backDisposition == InputMethodService.BACK_DISPOSITION_WILL_DISMISS)
            || ((vis & InputMethodService.IME_VISIBLE) != 0);

        mCommandQueue.setNavigationIconHints(
                altBack ? (mNavigationIconHints | StatusBarManager.NAVIGATION_HINT_BACK_ALT)
                        : (mNavigationIconHints & ~StatusBarManager.NAVIGATION_HINT_BACK_ALT));
        if (mQS != null) mQS.setImeWindowStatus(vis > 0);
    }

    @Override
    public void setHardKeyboardStatus(boolean available, boolean enabled) {}

    @Override
    protected void tick(IBinder key, StatusBarNotification n, boolean firstTime) {
        // no ticking in lights-out mode, except if halo is active
        if (!areLightsOn() && !mHaloActive) return; 

        // no ticking in Setup
        if (!isDeviceProvisioned()) return;

        // not for you
        if (!notificationIsForCurrentUser(n)) return;

        // Show the ticker if one is requested. Also don't do this
        // until status bar window is attached to the window manager,
        // because...  well, what's the point otherwise?  And trying to
        // run a ticker without being attached will crash!
        if (n.getNotification().tickerText != null && mStatusBarContainer.getWindowToken() != null) {
            if (0 == (mDisabled & (StatusBarManager.DISABLE_NOTIFICATION_ICONS
                            | StatusBarManager.DISABLE_NOTIFICATION_TICKER))) {
                mTicker.addEntry(n);
            }
        }
    }

    private class MyTicker extends Ticker {
        MyTicker(Context context, View sb) {
            super(context, sb);
        }

        @Override
        public void tickerStarting() {
            mTicking = true;
            if (!mHaloActive) {
                mStatusBarContents.setVisibility(View.GONE);
                mCenterClockLayout.setVisibility(View.GONE);
                mTickerView.setVisibility(View.VISIBLE);
                mTickerView.startAnimation(loadAnim(com.android.internal.R.anim.push_up_in, null));
                mStatusBarContents.startAnimation(loadAnim(com.android.internal.R.anim.push_up_out, null));
                mCenterClockLayout.startAnimation(loadAnim(com.android.internal.R.anim.push_up_out,
                        null));
            } 
        }

        @Override
        public void tickerDone() {
            if (!mHaloActive) {
                mStatusBarContents.setVisibility(View.VISIBLE);
                mCenterClockLayout.setVisibility(View.VISIBLE);
                mTickerView.setVisibility(View.GONE);
                mStatusBarContents.startAnimation(loadAnim(com.android.internal.R.anim.push_down_in, null));
                mTickerView.startAnimation(loadAnim(com.android.internal.R.anim.push_down_out,
                            mTickingDoneListener));
                mCenterClockLayout.startAnimation(loadAnim(com.android.internal.R.anim.push_down_in,
                        null));
            }  
        }

        @Override
        public void tickerHalting() {
            if (!mHaloActive) {
                mStatusBarContents.setVisibility(View.VISIBLE);
                mCenterClockLayout.setVisibility(View.VISIBLE);
                mTickerView.setVisibility(View.GONE);
                mStatusBarContents.startAnimation(loadAnim(com.android.internal.R.anim.fade_in, null));
                mCenterClockLayout.startAnimation(loadAnim(com.android.internal.R.anim.fade_in, null));
                // we do not animate the ticker away at this point, just get rid of it (b/6992707)
            } 
        }
    }

    Animation.AnimationListener mTickingDoneListener = new Animation.AnimationListener() {;
        @Override
        public void onAnimationEnd(Animation animation) {
            mTicking = false;
        }
        @Override
        public void onAnimationRepeat(Animation animation) {
        }
        @Override
        public void onAnimationStart(Animation animation) {
        }
    };

    private Animation loadAnim(int id, Animation.AnimationListener listener) {
        Animation anim = AnimationUtils.loadAnimation(mContext, id);
        if (listener != null) {
            anim.setAnimationListener(listener);
        }
        return anim;
    }

    public static String viewInfo(View v) {
        return "[(" + v.getLeft() + "," + v.getTop() + ")(" + v.getRight() + "," + v.getBottom()
                + ") " + v.getWidth() + "x" + v.getHeight() + "]";
    }

    @Override
    public void dump(FileDescriptor fd, PrintWriter pw, String[] args) {
        synchronized (mQueueLock) {
            pw.println("Current Status Bar state:");
            pw.println("  mExpandedVisible=" + mExpandedVisible
                    + ", mTrackingPosition=" + mTrackingPosition);
            pw.println("  mTicking=" + mTicking);
            pw.println("  mTracking=" + mTracking);
            pw.println("  mDisplayMetrics=" + mDisplayMetrics);
            pw.println("  mPile: " + viewInfo(mPile));
            pw.println("  mTickerView: " + viewInfo(mTickerView));
            pw.println("  mScrollView: " + viewInfo(mScrollView)
                    + " scroll " + mScrollView.getScrollX() + "," + mScrollView.getScrollY());
        }

        if (DEBUG_GESTURES) {
            pw.print("  status bar gestures: ");
            mGestureRec.dump(fd, pw, args);
        }

        mNetworkController.dump(fd, pw, args);
    }

    @Override
    public void createAndAddWindows() {
        addStatusBarWindow();
    }

    private void addStatusBarWindow() {
        // Put up the view
        final int height = getStatusBarHeight();
        // Now that the status bar window encompasses the sliding panel and its
        // translucent backdrop, the entire thing is made TRANSLUCENT and is
        // hardware-accelerated.
        final WindowManager.LayoutParams lp = new WindowManager.LayoutParams(
                ViewGroup.LayoutParams.MATCH_PARENT,
                height,
                WindowManager.LayoutParams.TYPE_STATUS_BAR,
                WindowManager.LayoutParams.FLAG_NOT_FOCUSABLE
                    | WindowManager.LayoutParams.FLAG_TOUCHABLE_WHEN_WAKING
                    | WindowManager.LayoutParams.FLAG_SPLIT_TOUCH,
                PixelFormat.TRANSLUCENT);

        lp.flags |= WindowManager.LayoutParams.FLAG_HARDWARE_ACCELERATED;

        lp.gravity = getStatusBarGravity();
        lp.setTitle("StatusBar");
        lp.packageName = mContext.getPackageName();

        makeStatusBarView();
        mStatusBarContainer.addView(mStatusBarWindow);
        mWindowManager.addView(mStatusBarContainer, lp);
    }

    void setNotificationIconVisibility(boolean visible, int anim) {
        int old = mNotificationIcons.getVisibility();
        int v = visible ? View.VISIBLE : View.INVISIBLE;
        if (old != v) {
            mNotificationIcons.setVisibility(v);
            mNotificationIcons.startAnimation(loadAnim(anim, null));
        }
    }

    void updateExpandedInvisiblePosition() {
        mTrackingPosition = -mDisplayMetrics.heightPixels;
    }

    static final float saturate(float a) {
        return a < 0f ? 0f : (a > 1f ? 1f : a);
    }

    @Override
    protected int getExpandedViewMaxHeight() {
        return mDisplayMetrics.heightPixels - mNotificationPanelMarginBottomPx;
    }

    @Override
    protected boolean isNotificationPanelFullyVisible() {
        return mExpandedVisible && !isShowingSettings();
    }

    @Override
    public void updateExpandedViewPos(int thingy) {
        if (DEBUG) Slog.v(TAG, "updateExpandedViewPos");

        // on larger devices, the notification panel is propped open a bit
        mNotificationPanel.setMinimumHeight(
                (int)(mNotificationPanelMinHeightFrac * mCurrentDisplaySize.y));

        FrameLayout.LayoutParams lp = (FrameLayout.LayoutParams) mNotificationPanel.getLayoutParams();
        lp.gravity = mNotificationPanelGravity;
        lp.setMarginStart(mNotificationPanelMarginPx);
        mNotificationPanel.setLayoutParams(lp);

        if (mSettingsPanel != null) {
            lp = (FrameLayout.LayoutParams) mSettingsPanel.getLayoutParams();
            lp.gravity = mSettingsPanelGravity;
            lp.setMarginEnd(mNotificationPanelMarginPx);
            mSettingsPanel.setLayoutParams(lp);
        }

        updateCarrierLabelVisibility(false);
    }

    // called by makeStatusbar and also by PhoneStatusBarView
    void updateDisplaySize() {
        mDisplay.getMetrics(mDisplayMetrics);
        if (DEBUG_GESTURES) {
            mGestureRec.tag("display",
                    String.format("%dx%d", mDisplayMetrics.widthPixels, mDisplayMetrics.heightPixels));
        }
    }

    private final View.OnClickListener mClearButtonListener = new View.OnClickListener() {
        @Override
        public void onClick(View v) {
            synchronized (mNotificationData) {
                // animate-swipe all dismissable notifications
                int numChildren = mPile.getChildCount();

                int scrollTop = mScrollView.getScrollY();
                int scrollBottom = scrollTop + mScrollView.getHeight();
                final ArrayList<View> snapshot = new ArrayList<View>(numChildren);
                for (int i=0; i<numChildren; i++) {
                    final View child = mPile.getChildAt(i);
                    if (mPile.canChildBeDismissed(child) && child.getBottom() > scrollTop &&
                            child.getTop() < scrollBottom) {
                        snapshot.add(child);
                    }
                }

                if (snapshot.isEmpty()) {
                    maybeCollapseAfterNotificationRemoval(true);
                    return;
                }

                // Decrease the delay for every row we animate to give the sense of
                // accelerating the swipes
                final int ROW_DELAY_DECREMENT = 10;
                int currentDelay = 140;
                int totalDelay = 0;

                // Set the shade-animating state to avoid doing other work, in
                // particular layout and redrawing, during all of these animations.
                mPile.setViewRemoval(false);

                View sampleView = snapshot.get(0);
                int width = sampleView.getWidth();
                final int dir = sampleView.isLayoutRtl() ? -1 : +1;
                final int velocity = dir * width * 8; // 1000/8 = 125 ms duration
                for (final View _v : snapshot) {
                    mHandler.postDelayed(new Runnable() {
                        @Override
                        public void run() {
                            mPile.dismissRowAnimated(_v, velocity);
                        }
                    }, totalDelay);
                    currentDelay = Math.max(50, currentDelay - ROW_DELAY_DECREMENT);
                    totalDelay += currentDelay;
                }

                // After ending all animations, tell the service to remove the
                // notifications, which will trigger collapsing the shade
                final View lastEntry = snapshot.get(snapshot.size() - 1);
                mPile.runOnDismiss(lastEntry, mNotifyClearAll);
            }
        }
    };

    public void startActivityDismissingKeyguard(Intent intent, boolean onlyProvisioned) {
        if (onlyProvisioned && !isDeviceProvisioned()) return;
        try {
            // Dismiss the lock screen when Settings starts.
            ActivityManagerNative.getDefault().dismissKeyguardOnNextActivity();
        } catch (RemoteException e) {
        }
        intent.setFlags(Intent.FLAG_ACTIVITY_NEW_TASK | Intent.FLAG_ACTIVITY_CLEAR_TOP);
        mContext.startActivityAsUser(intent, new UserHandle(UserHandle.USER_CURRENT));
        animateCollapsePanels();
    }

    private final View.OnClickListener mSettingsButtonListener = new View.OnClickListener() {
        @Override
        public void onClick(View v) {
            if (mHasSettingsPanel) {
                animateExpandSettingsPanel(true);
            } else {
                startActivityDismissingKeyguard(
                        new Intent(android.provider.Settings.ACTION_SETTINGS), true);
            }
        }
    };

    private final View.OnClickListener mNotificationButtonListener = new View.OnClickListener() {
        @Override
        public void onClick(View v) {
            animateExpandNotificationsPanel();
        }
    };

    private View.OnClickListener mHaloButtonListener = new View.OnClickListener() {
        public void onClick(View v) {
            // Activate HALO
            Settings.System.putInt(mContext.getContentResolver(),
                    Settings.System.HALO_ACTIVE, 1);
            // Switch off regular ticker
            mTickerView.setVisibility(View.GONE);
            // Collapse
            animateCollapsePanels();
        }
    };   

    private final BroadcastReceiver mBroadcastReceiver = new BroadcastReceiver() {
        @Override
        public void onReceive(Context context, Intent intent) {
            if (DEBUG) Slog.v(TAG, "onReceive: " + intent);
            String action = intent.getAction();
            if (Intent.ACTION_CLOSE_SYSTEM_DIALOGS.equals(action)) {
                int flags = CommandQueue.FLAG_EXCLUDE_NONE;
                String reason = intent.getStringExtra("reason");
                if (reason != null && reason.equals(SYSTEM_DIALOG_REASON_RECENT_APPS)) {
                    flags |= CommandQueue.FLAG_EXCLUDE_RECENTS_PANEL;
                }
                animateCollapsePanels(flags);
            }
            else if (Intent.ACTION_SCREEN_OFF.equals(action)) {
                // no waiting!
                makeExpandedInvisible();
                notifyNavigationBarScreenOn(false);
            }
            else if (Intent.ACTION_CONFIGURATION_CHANGED.equals(action)) {
                if (DEBUG) {
                    Slog.v(TAG, "configuration changed: " + mContext.getResources().getConfiguration());
                }
		Configuration config = mContext.getResources().getConfiguration();
                mDisplay.getSize(mCurrentDisplaySize);
                updateResources();
                repositionNavigationBar();
                updateExpandedViewPos(EXPANDED_LEAVE_ALONE);
		updateSwapXY();
                updateShowSearchHoldoff();
                removeSidebarView();
                addSidebarView();
		try {
                    // position app sidebar on left if in landscape orientation and device has a navbar
                    if (mWindowManagerService.hasNavigationBar() && 
                            config.orientation == Configuration.ORIENTATION_LANDSCAPE) {
                        mWindowManager.updateViewLayout(mAppSidebar,
                                getAppSidebarLayoutParams(AppSidebar.SIDEBAR_POSITION_LEFT));
                        mHandler.postDelayed(new Runnable() {
                            @Override
                            public void run() {
                                mAppSidebar.setPosition(AppSidebar.SIDEBAR_POSITION_LEFT);
                            }
                        }, 500);
                    }
                } catch (RemoteException e) {
                }
            }
            else if (Intent.ACTION_SCREEN_ON.equals(action)) {
                // work around problem where mDisplay.getRotation() is not stable while screen is off (bug 7086018)
                repositionNavigationBar();
                notifyNavigationBarScreenOn(true);
            }
        }
    };

    private void updateSwapXY() {
        if (mNavigationBarView != null
            && mNavigationBarView.mDelegateHelper != null) {
                if (Settings.System.getIntForUser(mContext.getContentResolver(),
                            Settings.System.NAVIGATION_BAR_CAN_MOVE, 1, UserHandle.USER_CURRENT) == 1) {
                    // if we are in landscape mode and NavBar can move swap the XY coordinates for NaVRing Swipe
                    mNavigationBarView.mDelegateHelper.setSwapXY((
                            mContext.getResources().getConfiguration().orientation == Configuration.ORIENTATION_LANDSCAPE));
                } else {
                    mNavigationBarView.mDelegateHelper.setSwapXY(false);
                }
        }
    }

    @Override
    public void userSwitched(int newUserId) {
        if (MULTIUSER_DEBUG) mNotificationPanelDebugText.setText("USER " + newUserId);
        animateCollapsePanels();
        updateNotificationIcons();
        resetUserSetupObserver();
        mSettingsObserver.onChange(true);
        if (mTilesChangedObserver != null) {
            mTilesChangedObserver.onChange(true);
        }
        if (mSignalView != null) {
            mSignalView.updateSettings();
        }
        if (mSignalTextView != null) {
            mSignalTextView.updateSettings();
        }
        if (mBatteryController != null) {
            mBatteryController.updateSettings();
        }
        if (mCircleBattery != null) {
            mCircleBattery.updateSettings();
        }
        if (mCircleDockBattery != null) {
            mCircleDockBattery.updateSettings();
        }
        if (mClock != null) {
            mClock.updateSettings();
        }
        if (mNavigationBarView != null) {
            mNavigationBarView.updateSettings();
        }
        super.userSwitched(newUserId);
    }

    private void resetUserSetupObserver() {
        mContext.getContentResolver().unregisterContentObserver(mUserSetupObserver);
        mUserSetupObserver.onChange(false);
        mContext.getContentResolver().registerContentObserver(
                Settings.Secure.getUriFor(Settings.Secure.USER_SETUP_COMPLETE), true,
                mUserSetupObserver,
                mCurrentUserId);
    }

    private void setIntruderAlertVisibility(boolean vis) {
        if (!ENABLE_INTRUDERS) return;
        if (DEBUG) {
            Slog.v(TAG, (vis ? "showing" : "hiding") + " intruder alert window");
        }
        mIntruderAlertView.setVisibility(vis ? View.VISIBLE : View.GONE);
    }

    @Override
    public void dismissIntruder() {
        if (mCurrentlyIntrudingNotification == null) return;

        try {
            mBarService.onNotificationClear(
                    mCurrentlyIntrudingNotification.getPackageName(),
                    mCurrentlyIntrudingNotification.getTag(),
                    mCurrentlyIntrudingNotification.getId());
        } catch (android.os.RemoteException ex) {
            // oh well
        }
    }

    private static void copyNotifications(ArrayList<Pair<IBinder, StatusBarNotification>> dest,
            NotificationData source) {
        int N = source.size();
        for (int i = 0; i < N; i++) {
            NotificationData.Entry entry = source.get(i);
            dest.add(Pair.create(entry.key, entry.notification));
        }
    }

    private void recreateStatusBar() {
        mRecreating = true;
        mStatusBarContainer.removeAllViews();

        // extract icons from the soon-to-be recreated viewgroup.
        int nIcons = mStatusIcons.getChildCount();
        ArrayList<StatusBarIcon> icons = new ArrayList<StatusBarIcon>(nIcons);
        ArrayList<String> iconSlots = new ArrayList<String>(nIcons);
        for (int i = 0; i < nIcons; i++) {
            StatusBarIconView iconView = (StatusBarIconView)mStatusIcons.getChildAt(i);
            icons.add(iconView.getStatusBarIcon());
            iconSlots.add(iconView.getStatusBarSlot());
        }

        // extract notifications.
        int nNotifs = mNotificationData.size();
        ArrayList<Pair<IBinder, StatusBarNotification>> notifications =
                new ArrayList<Pair<IBinder, StatusBarNotification>>(nNotifs);
        copyNotifications(notifications, mNotificationData);
        mNotificationData.clear();

        makeStatusBarView();

        if (mNavigationBarView != null) {
            // recreate and reposition navigationbar
            mNavigationBarView.recreateNavigationBar();
            repositionNavigationBar();
        }

	// recreate pie navigation
        recreatePie();  

        // recreate StatusBarIconViews.
        for (int i = 0; i < nIcons; i++) {
            StatusBarIcon icon = icons.get(i);
            String slot = iconSlots.get(i);
            addIcon(slot, i, i, icon);
        }

        // recreate notifications.
        for (int i = 0; i < nNotifs; i++) {
            Pair<IBinder, StatusBarNotification> notifData = notifications.get(i);
            addNotificationViews(notifData.first, notifData.second);
        }

        setAreThereNotifications();

        mStatusBarContainer.addView(mStatusBarWindow);

        updateExpandedViewPos(EXPANDED_LEAVE_ALONE);
        mNotificationShortcutsLayout.recreateShortcutLayout();
        mRecreating = false;
    }

    /**
     * Reload some of our resources when the configuration changes.
     *
     * We don't reload everything when the configuration changes -- we probably
     * should, but getting that smooth is tough.  Someday we'll fix that.  In the
     * meantime, just update the things that we know change.
     */
    void updateResources() {
        final Context context = mContext;
        final Resources res = context.getResources();

	// detect inverted ui mode change
        int uiInvertedMode =
            mContext.getResources().getConfiguration().uiInvertedMode; 

        // detect theme change.
        CustomTheme newTheme = res.getConfiguration().customTheme;
        if ((newTheme != null &&
                (mCurrentTheme == null || !mCurrentTheme.equals(newTheme)))
            || uiInvertedMode != mCurrUiInvertedMode) {
            if (uiInvertedMode != mCurrUiInvertedMode) {
                mCurrUiInvertedMode = uiInvertedMode;
            } else {
                mCurrentTheme = (CustomTheme) newTheme.clone();
            } 
            recreateStatusBar();
        } else {

            if (mClearButton instanceof TextView) {
                ((TextView)mClearButton).setText(context.getText(R.string.status_bar_clear_all_button));
            }
            loadDimens();
        }

        // Update the QuickSettings container
        if (mQS != null) mQS.updateResources();

    }

    protected void loadDimens() {
        final Resources res = mContext.getResources();

        mNaturalBarHeight = res.getDimensionPixelSize(
                com.android.internal.R.dimen.status_bar_height);

        int newIconSize = res.getDimensionPixelSize(
            com.android.internal.R.dimen.status_bar_icon_size);
        int newIconHPadding = res.getDimensionPixelSize(
            R.dimen.status_bar_icon_padding);

        if (newIconHPadding != mIconHPadding || newIconSize != mIconSize) {
//            Slog.d(TAG, "size=" + newIconSize + " padding=" + newIconHPadding);
            mIconHPadding = newIconHPadding;
            mIconSize = newIconSize;
            //reloadAllNotificationIcons(); // reload the tray
        }

        mEdgeBorder = res.getDimensionPixelSize(R.dimen.status_bar_edge_ignore);

        mSelfExpandVelocityPx = res.getDimension(R.dimen.self_expand_velocity);
        mSelfCollapseVelocityPx = res.getDimension(R.dimen.self_collapse_velocity);
        mFlingExpandMinVelocityPx = res.getDimension(R.dimen.fling_expand_min_velocity);
        mFlingCollapseMinVelocityPx = res.getDimension(R.dimen.fling_collapse_min_velocity);

        mCollapseMinDisplayFraction = res.getFraction(R.dimen.collapse_min_display_fraction, 1, 1);
        mExpandMinDisplayFraction = res.getFraction(R.dimen.expand_min_display_fraction, 1, 1);

        mExpandAccelPx = res.getDimension(R.dimen.expand_accel);
        mCollapseAccelPx = res.getDimension(R.dimen.collapse_accel);

        mFlingGestureMaxXVelocityPx = res.getDimension(R.dimen.fling_gesture_max_x_velocity);

        mFlingGestureMaxOutputVelocityPx = res.getDimension(R.dimen.fling_gesture_max_output_velocity);

        mNotificationPanelMarginBottomPx
            = (int) res.getDimension(R.dimen.notification_panel_margin_bottom);
        mNotificationPanelMarginPx
            = (int) res.getDimension(R.dimen.notification_panel_margin_left);
        mNotificationPanelGravity = res.getInteger(R.integer.notification_panel_layout_gravity);
        if (mNotificationPanelGravity <= 0) {
            mNotificationPanelGravity = Gravity.START | Gravity.TOP;
        }
        mSettingsPanelGravity = res.getInteger(R.integer.settings_panel_layout_gravity);
        Log.d(TAG, "mSettingsPanelGravity = " + mSettingsPanelGravity);
        if (mSettingsPanelGravity <= 0) {
            mSettingsPanelGravity = Gravity.END | Gravity.TOP;
        }

        mCarrierLabelHeight = res.getDimensionPixelSize(R.dimen.carrier_label_height);
        mNotificationHeaderHeight = res.getDimensionPixelSize(R.dimen.notification_panel_header_height);

        mNotificationPanelMinHeightFrac = res.getFraction(R.dimen.notification_panel_min_height_frac, 1, 1);
        if (mNotificationPanelMinHeightFrac < 0f || mNotificationPanelMinHeightFrac > 1f) {
            mNotificationPanelMinHeightFrac = 0f;
        }

        if (false) Slog.v(TAG, "updateResources");
    }

    //
    // tracing
    //

    void postStartTracing() {
        mHandler.postDelayed(mStartTracing, 3000);
    }

    void customButtonVibrate() {
        final boolean hapticsDisabled = Settings.System.getInt(mContext.getContentResolver(),
                Settings.System.HAPTIC_FEEDBACK_ENABLED, 0) == 0;
        if (!hapticsDisabled) {
            android.os.Vibrator vib = (android.os.Vibrator)mContext.getSystemService(
                    Context.VIBRATOR_SERVICE);
            vib.vibrate(30);
        }
    }

    void vibrate() {
        android.os.Vibrator vib = (android.os.Vibrator)mContext.getSystemService(
                Context.VIBRATOR_SERVICE);
        vib.vibrate(250);
    }

    Runnable mStartTracing = new Runnable() {
        @Override
        public void run() {
            vibrate();
            SystemClock.sleep(250);
            Slog.d(TAG, "startTracing");
            android.os.Debug.startMethodTracing("/data/statusbar-traces/trace");
            mHandler.postDelayed(mStopTracing, 10000);
        }
    };

    Runnable mStopTracing = new Runnable() {
        @Override
        public void run() {
            android.os.Debug.stopMethodTracing();
            Slog.d(TAG, "stopTracing");
            vibrate();
        }
    };

    @Override
    protected void haltTicker() {
        mTicker.halt();
    }

    @Override
    protected boolean shouldDisableNavbarGestures() {
        return !isDeviceProvisioned()
                || mExpandedVisible
                || (mNavigationBarView != null && mNavigationBarView.isInEditMode())
                || !hasNavringTargets();
    }

    private boolean hasNavringTargets() {
        ArrayList<ButtonConfig> buttonsConfig =
            ButtonsHelper.getNavRingConfig(mContext);
        return buttonsConfig.size() > 0; 
    }

    private static class FastColorDrawable extends Drawable {
        private final int mColor;

        public FastColorDrawable(int color) {
            mColor = 0xff000000 | color;
        }

        @Override
        public void draw(Canvas canvas) {
            canvas.drawColor(mColor, PorterDuff.Mode.SRC);
        }

        @Override
        public void setAlpha(int alpha) {
        }

        @Override
        public void setColorFilter(ColorFilter cf) {
        }

        @Override
        public int getOpacity() {
            return PixelFormat.OPAQUE;
        }

        @Override
        public void setBounds(int left, int top, int right, int bottom) {
        }

        @Override
        public void setBounds(Rect bounds) {
        }
    }

    /**
     * ContentObserver to watch for Quick Settings tiles changes and notification wallpaper/alpha
     * @authot kufikugel
     *
     */
    private class TilesChangedObserver extends ContentObserver {
        public TilesChangedObserver(Handler handler) {
            super(handler);
        }

        @Override
        public void onChange(boolean selfChange) {
            onChange(selfChange, null);
        }

        @Override
        public void onChange(boolean selfChange, Uri uri) {
            if (uri != null && uri.equals(Settings.System.getUriFor(
                    Settings.System.QS_QUICK_ACCESS))) {
                final ContentResolver resolver = mContext.getContentResolver();
                mHasQuickAccessSettings = Settings.System.getIntForUser(resolver,
                        Settings.System.QS_QUICK_ACCESS, 0, UserHandle.USER_CURRENT) == 1;
                if (mHasQuickAccessSettings) {
                    inflateRibbon();
                    mRibbonView.setVisibility(View.VISIBLE);
                } else {
                    cleanupRibbon();
                }
            } else if (uri != null && uri.equals(Settings.System.getUriFor(
                    Settings.System.QS_QUICK_ACCESS_LINKED))) {
                final ContentResolver resolver = mContext.getContentResolver();
                boolean layoutLinked = Settings.System.getIntForUser(resolver,
                        Settings.System.QS_QUICK_ACCESS_LINKED, 1, UserHandle.USER_CURRENT) == 1;
                if (mQuickAccessLayoutLinked != layoutLinked) {
                    // Reload the ribbon
                    mQuickAccessLayoutLinked = layoutLinked;
                    cleanupRibbon();
                    inflateRibbon();
                    mRibbonView.setVisibility(View.VISIBLE);
                }
            }  else if (uri != null && uri.equals(Settings.System.getUriFor(
                    Settings.System.QUICK_SETTINGS_RIBBON_TILES))) {
                    cleanupRibbon();
                    inflateRibbon();
                    mRibbonView.setVisibility(View.VISIBLE);
            } else if (mSettingsContainer != null) {
		    mQS.setupQuickSettings();
                    if (mQuickAccessLayoutLinked && mRibbonQS != null) {
                    mRibbonQS.setupQuickSettings();
                }
            } 

	    String navBarConfig = Settings.System.getStringForUser(mContext.getContentResolver(),
                                    Settings.System.SYSTEMUI_NAVBAR_CONFIG,
                                    UserHandle.USER_CURRENT);

            if (navBarConfig != null  && mNavigationBarView != null
                    && !mOldNavBarConfig.equals(navBarConfig)) { 
                mOldNavBarConfig = navBarConfig;
                // recreate navigationbar
                mNavigationBarView.recreateNavigationBar();
		setDisableHomeLongpress(); 
            }  
 
	    setNotificationWallpaperHelper();

        }

        public void startObserving() {
            final ContentResolver cr = mContext.getContentResolver();
            cr.registerContentObserver(
                    Settings.System.getUriFor(Settings.System.QUICK_SETTINGS_TILES),
                    false, this, UserHandle.USER_ALL);

            cr.registerContentObserver(
                    Settings.System.getUriFor(Settings.System.QS_DYNAMIC_ALARM),
                    false, this, UserHandle.USER_ALL);

            cr.registerContentObserver(
                    Settings.System.getUriFor(Settings.System.QS_DYNAMIC_BUGREPORT),
                    false, this, UserHandle.USER_ALL);

            cr.registerContentObserver(
                    Settings.System.getUriFor(Settings.System.QS_DYNAMIC_DOCK_BATTERY),
                    false, this, UserHandle.USER_ALL);

            cr.registerContentObserver(
                    Settings.System.getUriFor(Settings.System.QS_DYNAMIC_IME),
                    false, this, UserHandle.USER_ALL);

            cr.registerContentObserver(
                    Settings.System.getUriFor(Settings.System.QS_DYNAMIC_USBTETHER),
                    false, this, UserHandle.USER_ALL);

            cr.registerContentObserver(
                    Settings.System.getUriFor(Settings.System.QS_DYNAMIC_WIFI),
                    false, this, UserHandle.USER_ALL);

            cr.registerContentObserver(
                    Settings.System.getUriFor(Settings.System.NOTIF_WALLPAPER_ALPHA),
                    false, this, UserHandle.USER_ALL);
                    setNotificationWallpaperHelper();

	    cr.registerContentObserver(
                    Settings.System.getUriFor(Settings.System.NOTIF_ALPHA),
                    false, this, UserHandle.USER_ALL);

	    cr.registerContentObserver(
                    Settings.System.getUriFor(Settings.System.SYSTEMUI_NAVBAR_CONFIG),
                    false, this, UserHandle.USER_ALL); 

	    cr.registerContentObserver(
                    Settings.System.getUriFor(Settings.System.QS_QUICK_ACCESS),
                    false, this, UserHandle.USER_ALL);

            cr.registerContentObserver(
                    Settings.System.getUriFor(Settings.System.QS_QUICK_ACCESS_LINKED),
                    false, this, UserHandle.USER_ALL);

            cr.registerContentObserver(
                    Settings.System.getUriFor(Settings.System.QUICK_SETTINGS_RIBBON_TILES),
                    false, this, UserHandle.USER_ALL);
        }
    }

    private void setDisableHomeLongpress() {
        mDisableHomeLongpress = false;
        ArrayList<ButtonConfig> buttonsConfig =
            ButtonsHelper.getNavBarConfig(mContext);
        ButtonConfig buttonConfig;
        for (int j = 0; j < buttonsConfig.size(); j++) {
            buttonConfig = buttonsConfig.get(j);
            if (buttonConfig.getClickAction().equals(ButtonsConstants.ACTION_HOME)
                    && !buttonConfig.getLongpressAction().equals(ButtonsConstants.ACTION_NULL)) {
                mDisableHomeLongpress = true;
            }
        }
        prepareNavigationBarView();
    } 

    private void setNotificationWallpaperHelper() {
        float wallpaperAlpha = Settings.System.getFloat(mContext.getContentResolver(), Settings.System.NOTIF_WALLPAPER_ALPHA, 0.1f);
        String notifiBack = Settings.System.getString(mContext.getContentResolver(), Settings.System.NOTIFICATION_BACKGROUND);
        File file = new File(NOTIF_WALLPAPER_IMAGE_PATH);
        mNotificationPanel.setBackgroundResource(0);
        mNotificationPanel.setBackgroundResource(R.drawable.notification_panel_bg);
        Drawable background = mNotificationPanel.getBackground();
        background.setAlpha(0);
        if (!file.exists()) {
            if (notifiBack != null && !notifiBack.isEmpty()) {
                background.setColorFilter(Integer.parseInt(notifiBack), Mode.SRC_ATOP);
            }
            background.setAlpha((int) ((1-wallpaperAlpha) * 255));
        }
    }
  
}<|MERGE_RESOLUTION|>--- conflicted
+++ resolved
@@ -2241,13 +2241,12 @@
                          mScrollView, View.INVISIBLE));
 	    if (mRibbonView != null) {
             mRibbonViewAnim = start(
-<<<<<<< HEAD
-                    setVisibilityWhenDone(
-                            interpolator(mAccelerateInterpolator,
-                                    ObjectAnimator.ofFloat(mRibbonView, View.SCALE_X, 0f)
-                                    )
-                                    .setDuration(FLIP_DURATION_OUT),
-                                    mRibbonView, View.GONE));
+                setVisibilityWhenDone(
+                    interpolator(mAccelerateInterpolator,
+                            ObjectAnimator.ofFloat(mRibbonView, View.SCALE_X, 0f)
+                            )
+                        .setDuration(FLIP_DURATION_OUT),
+                    mRibbonView, View.GONE));
             } 
             mSettingsButtonAnim = start(
                 setVisibilityWhenDone(
@@ -2255,16 +2254,6 @@
                         .setDuration(FLIP_DURATION),
                         mScrollView, View.INVISIBLE));
 	    mHaloButtonAnim = start(
-=======
-                setVisibilityWhenDone(
-                    interpolator(mAccelerateInterpolator,
-                            ObjectAnimator.ofFloat(mRibbonView, View.SCALE_X, 0f)
-                            )
-                        .setDuration(FLIP_DURATION_OUT),
-                    mRibbonView, View.GONE));
-        }
-        mSettingsButtonAnim = start(
->>>>>>> f5bd073c
             setVisibilityWhenDone(
                 ObjectAnimator.ofFloat(mHaloButton, View.ALPHA, 0f)
                     .setDuration(FLIP_DURATION),
