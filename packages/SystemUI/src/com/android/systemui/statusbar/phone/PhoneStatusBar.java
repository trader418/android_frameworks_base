/*
 * Copyright (C) 2010 The Android Open Source Project
 *
 * Licensed under the Apache License, Version 2.0 (the "License");
 * you may not use this file except in compliance with the License.
 * You may obtain a copy of the License at
 *
 *      http://www.apache.org/licenses/LICENSE-2.0
 *
 * Unless required by applicable law or agreed to in writing, software
 * distributed under the License is distributed on an "AS IS" BASIS,
 * WITHOUT WARRANTIES OR CONDITIONS OF ANY KIND, either express or implied.
 * See the License for the specific language governing permissions and
 * limitations under the License.
 */

package com.android.systemui.statusbar.phone;

import java.io.File;
import java.io.FileDescriptor;
import java.io.PrintWriter;
import java.util.ArrayList;
import java.util.List;

import android.animation.Animator;
import android.animation.AnimatorListenerAdapter;
import android.animation.AnimatorSet;
import android.animation.ObjectAnimator;
import android.animation.TimeInterpolator;
import android.app.ActivityManager;
import android.app.ActivityManagerNative;
import android.app.Notification;
import android.app.PendingIntent;
import android.app.StatusBarManager;
import android.service.notification.StatusBarNotification;
import android.content.BroadcastReceiver;
import android.content.ContentResolver;
import android.content.Context;
import android.content.Intent;
import android.content.IntentFilter;
import android.content.SharedPreferences;
import android.content.res.Configuration;
import android.content.res.CustomTheme;
import android.content.res.Resources;
import android.graphics.Bitmap;
import android.graphics.BitmapFactory;
import android.graphics.drawable.BitmapDrawable;
import android.database.ContentObserver;
import android.graphics.Canvas;
import android.graphics.ColorFilter;
import android.graphics.PixelFormat;
import android.graphics.Point;
import android.graphics.PorterDuff;
import android.graphics.PorterDuff.Mode;
import android.graphics.Rect;
import android.graphics.drawable.Drawable;
import android.inputmethodservice.InputMethodService;
import android.net.Uri;
import android.os.Handler;
import android.os.IBinder;
import android.os.IPowerManager;
import android.os.Message;
import android.os.RemoteException;
import android.os.ServiceManager;
import android.os.SystemClock;
import android.os.UserHandle;
import android.provider.Settings;
import android.service.dreams.DreamService;
import android.service.dreams.IDreamManager;
import android.util.DisplayMetrics;
import android.util.EventLog;
import android.util.Log;
import android.util.Pair;
import android.util.Slog;
import android.view.Display;
import android.view.Gravity;
import android.view.HapticFeedbackConstants;
import android.view.MotionEvent;
import android.view.VelocityTracker;
import android.view.View;
import android.view.ViewConfiguration;
import android.view.ViewGroup;
import android.view.ViewGroup.LayoutParams;
import android.view.ViewPropertyAnimator;
import android.view.ViewStub;
import android.view.WindowManager;
import android.view.animation.AccelerateInterpolator;
import android.view.animation.Animation;
import android.view.animation.AnimationUtils;
import android.view.animation.DecelerateInterpolator;
import android.widget.FrameLayout;
import android.widget.HorizontalScrollView;
import android.widget.ImageView;
import android.widget.LinearLayout;
import android.widget.ScrollView;
import android.widget.TextView;

import android.service.notification.StatusBarNotification;
import com.android.internal.util.cm.ButtonConfig;
import com.android.internal.util.cm.ButtonsConstants;
import com.android.internal.util.cm.ButtonsHelper; 

import com.android.internal.statusbar.StatusBarIcon;
import com.android.systemui.EventLogTags;
import com.android.systemui.R;
import com.android.systemui.statusbar.AppSidebar;
import com.android.systemui.statusbar.BaseStatusBar;
import com.android.systemui.statusbar.CommandQueue;
import com.android.systemui.statusbar.GestureRecorder;
import com.android.systemui.statusbar.NotificationData;
import com.android.systemui.statusbar.NotificationData.Entry;
import com.android.systemui.statusbar.SignalClusterTextView;
import com.android.systemui.statusbar.SignalClusterView;
import com.android.systemui.statusbar.StatusBarIconView;
import com.android.systemui.statusbar.phone.ShortcutsWidget;
import com.android.systemui.statusbar.policy.BatteryController;
import com.android.systemui.statusbar.policy.CircleBattery;
import com.android.systemui.statusbar.policy.CircleDockBattery;
import com.android.systemui.statusbar.policy.Clock;
import com.android.systemui.statusbar.policy.DockBatteryController;
import com.android.systemui.statusbar.policy.BluetoothController;
import com.android.systemui.statusbar.policy.DateView;
import com.android.systemui.statusbar.policy.IntruderAlertView;
import com.android.systemui.statusbar.policy.LocationController;
import com.android.systemui.statusbar.policy.NetworkController;
import com.android.systemui.statusbar.policy.NotificationRowLayout;
import com.android.systemui.statusbar.policy.OnSizeChangedListener;
import com.android.systemui.statusbar.policy.Prefs;

public class PhoneStatusBar extends BaseStatusBar {
    static final String TAG = "PhoneStatusBar";
    public static final boolean DEBUG = BaseStatusBar.DEBUG;
    public static final boolean SPEW = DEBUG;
    public static final boolean DEBUG_GESTURES = false;

    public static final boolean DEBUG_CLINGS = false;

    public static final boolean ENABLE_NOTIFICATION_PANEL_CLING = false;

    public static final boolean SETTINGS_DRAG_SHORTCUT = true;

    // additional instrumentation for testing purposes; intended to be left on during development
    public static final boolean CHATTY = DEBUG;

    public static final String ACTION_STATUSBAR_START
            = "com.android.internal.policy.statusbar.START";

    private static final int MSG_OPEN_NOTIFICATION_PANEL = 1000;
    private static final int MSG_CLOSE_PANELS = 1001;
    private static final int MSG_OPEN_SETTINGS_PANEL = 1002;
    private static final int MSG_OPEN_QS_PANEL = 1003;
    private static final int MSG_FLIP_TO_NOTIFICATION_PANEL = 1004;
    private static final int MSG_FLIP_TO_QS_PANEL = 1005; 
    // 1020-1030 reserved for BaseStatusBar

    // will likely move to a resource or other tunable param at some point
    private static final int INTRUDER_ALERT_DECAY_MS = 0; // disabled, was 10000;

    private static final int NOTIFICATION_PRIORITY_MULTIPLIER = 10; // see NotificationManagerService
    private static final int HIDE_ICONS_BELOW_SCORE = Notification.PRIORITY_LOW * NOTIFICATION_PRIORITY_MULTIPLIER;

    private static final float BRIGHTNESS_CONTROL_PADDING = 0.15f;
    private static final int BRIGHTNESS_CONTROL_LONG_PRESS_TIMEOUT = 750; // ms
    private static final int BRIGHTNESS_CONTROL_LINGER_THRESHOLD = 20;

    // fling gesture tuning parameters, scaled to display density
    private float mSelfExpandVelocityPx; // classic value: 2000px/s
    private float mSelfCollapseVelocityPx; // classic value: 2000px/s (will be negated to collapse "up")
    private float mFlingExpandMinVelocityPx; // classic value: 200px/s
    private float mFlingCollapseMinVelocityPx; // classic value: 200px/s
    private float mCollapseMinDisplayFraction; // classic value: 0.08 (25px/min(320px,480px) on G1)
    private float mExpandMinDisplayFraction; // classic value: 0.5 (drag open halfway to expand)
    private float mFlingGestureMaxXVelocityPx; // classic value: 150px/s

    private float mExpandAccelPx; // classic value: 2000px/s/s
    private float mCollapseAccelPx; // classic value: 2000px/s/s (will be negated to collapse "up")

    private float mFlingGestureMaxOutputVelocityPx; // how fast can it really go? (should be a little
                                                    // faster than mSelfCollapseVelocityPx)

    private final String NOTIF_WALLPAPER_IMAGE_PATH = "/data/data/com.android.settings/files/notification_wallpaper.jpg";

    PhoneStatusBarPolicy mIconPolicy;

    //private AppSidebar mAppSidebar;
    //private int mSidebarPosition;

    // These are no longer handled by the policy, because we need custom strategies for them
    BluetoothController mBluetoothController;
    BatteryController mBatteryController;
    DockBatteryController mDockBatteryController;
    LocationController mLocationController;
    NetworkController mNetworkController;

    private boolean mHasDockBattery;

    int mNaturalBarHeight = -1;
    int mIconSize = -1;
    int mIconHPadding = -1;
    Display mDisplay;
    Point mCurrentDisplaySize = new Point();
    int mCurrUiInvertedMode;

    IDreamManager mDreamManager;

    StatusBarWindowView mStatusBarWindow;
    PhoneStatusBarView mStatusBarView;

    int mPixelFormat;
    Object mQueueLock = new Object();

    // viewgroup containing the normal contents of the statusbar
    LinearLayout mStatusBarContents;

    // right-hand icons
    LinearLayout mSystemIconArea;

    // left-hand icons
    LinearLayout mStatusIcons;
    LinearLayout mCenterClockLayout; 
    // the icons themselves
    IconMerger mNotificationIcons;
    // [+>
    View mMoreIcon;

    // expanded notifications
    NotificationPanelView mNotificationPanel; // the sliding/resizing panel within the notification window
    ScrollView mScrollView;
    View mExpandedContents;
    int mNotificationPanelGravity;
    int mNotificationPanelMarginBottomPx, mNotificationPanelMarginPx;
    float mNotificationPanelMinHeightFrac;
    boolean mNotificationPanelIsFullScreenWidth;
    TextView mNotificationPanelDebugText;
    private int mNotificationsSizeOldState = 0; 

    // settings
    QuickSettingsController mQS;
    boolean mHasSettingsPanel, mHasFlipSettings; 
    boolean mUiModeIsToggled; 
    SettingsPanelView mSettingsPanel;
    View mFlipSettingsView;
    QuickSettingsContainerView mSettingsContainer;
    int mSettingsPanelGravity;
    private TilesChangedObserver mTilesChangedObserver;
    private SettingsObserver mSettingsObserver;

    // Ribbon settings
    private boolean mHasQuickAccessSettings;
    private boolean mQuickAccessLayoutLinked = true;
    private QuickSettingsHorizontalScrollView mRibbonView;
    private QuickSettingsController mRibbonQS;

    // top bar
    View mNotificationPanelHeader;
    View mClearButton;
    ImageView mSettingsButton, mNotificationButton;

    // carrier/wifi label
    private TextView mCarrierLabel;
    private boolean mCarrierLabelVisible = false;
    private int mCarrierLabelHeight;
    private TextView mEmergencyCallLabel;
    private int mNotificationHeaderHeight;

    private SignalClusterView mSignalView;
    private SignalClusterTextView mSignalTextView;
    private CircleBattery mCircleBattery;
    private CircleDockBattery mCircleDockBattery;
    private Clock mClock;

    private boolean mShowCarrierInPanel = false;

    // clock
    private boolean mShowClock;

    // drag bar
    CloseDragHandle mCloseView;
    private int mCloseViewHeight;

    // position
    int[] mPositionTmp = new int[2];
    boolean mExpandedVisible;
    private boolean mNotificationPanelIsOpen = false;
    private boolean mQSPanelIsOpen = false; 

    // for immersive activities
    private IntruderAlertView mIntruderAlertView;

    // on-screen navigation buttons
    private NavigationBarView mNavigationBarView = null;

    // the tracker view
    int mTrackingPosition; // the position of the top of the tracking view.

    // Notification Shortcuts
    ShortcutsWidget mNotificationShortcutsLayout;
    HorizontalScrollView mNotificationShortcutsScrollView;
    private boolean mNotificationShortcutsVisible;
    private boolean mNotificationShortcutsToggle;
    private boolean mNotificationShortcutsHideCarrier;
    FrameLayout.LayoutParams lpScrollView;
    FrameLayout.LayoutParams lpCarrierLabel;
    int mShortcutsDrawerMargin;
    int mShortcutsSpacingHeight;

    // ticker
    private View mTickerView;
    private boolean mTicking;

    // Tracking finger for opening/closing.
    int mEdgeBorder; // corresponds to R.dimen.status_bar_edge_ignore
    boolean mTracking;
    VelocityTracker mVelocityTracker;

    // help screen
    private boolean mClingShown;
    private ViewGroup mCling;
    private boolean mSuppressStatusBarDrags; // while a cling is up, briefly deaden the bar to give things time to settle

    int[] mAbsPos = new int[2];

    private Animator mLightsOutAnimation;
    private Animator mLightsOnAnimation;
    // last theme that was applied in order to detect theme change (as opposed
    // to some other configuration change).
    CustomTheme mCurrentTheme;
    private boolean mRecreating = false;

    private boolean mBrightnessControl;
    private float mScreenWidth;
    private int mMinBrightness;
    int mLinger;
    int mInitialTouchX;
    int mInitialTouchY;

    // for disabling the status bar
    int mDisabled = 0;

    // navbar recreate and longpress home handling
    boolean mDisableHomeLongpress;
    String mOldNavBarConfig = ""; 

    // tracking calls to View.setSystemUiVisibility()
    int mSystemUiVisibility = View.SYSTEM_UI_FLAG_VISIBLE;

    DisplayMetrics mDisplayMetrics = new DisplayMetrics();

    // XXX: gesture research
    private final GestureRecorder mGestureRec = DEBUG_GESTURES
        ? new GestureRecorder("/sdcard/statusbar_gestures.dat")
        : null;

    private int mNavigationIconHints = 0;
    private final Animator.AnimatorListener mMakeIconsInvisible = new AnimatorListenerAdapter() {
        @Override
        public void onAnimationEnd(Animator animation) {
            // double-check to avoid races
            if (mStatusBarContents.getAlpha() == 0) {
                if (DEBUG) Slog.d(TAG, "makeIconsInvisible");
                mStatusBarContents.setVisibility(View.INVISIBLE);
            }
        }
    };

    Runnable mLongPressBrightnessChange = new Runnable() {
        @Override
        public void run() {
            mStatusBarView.performHapticFeedback(HapticFeedbackConstants.LONG_PRESS);
            adjustBrightness(mInitialTouchX);
            mLinger = BRIGHTNESS_CONTROL_LINGER_THRESHOLD + 1;
        }
    };

    private final Runnable mNotifyClearAll = new Runnable() {
        @Override
        public void run() {
            if (DEBUG) {
                Slog.v(TAG, "Notifying status bar of notification clear");
            }
            try {
                mPile.setViewRemoval(true);
                mBarService.onClearAllNotifications();
            } catch (RemoteException ex) { }
        }
    };

    class SettingsObserver extends ContentObserver {
        SettingsObserver(Handler handler) {
            super(handler);
        }

        void observe() {
            ContentResolver resolver = mContext.getContentResolver();
            resolver.registerContentObserver(Settings.System.getUriFor(
                    Settings.System.STATUS_BAR_BRIGHTNESS_CONTROL), false, this);
            resolver.registerContentObserver(Settings.System.getUriFor(
                    Settings.System.SCREEN_BRIGHTNESS_MODE), false, this);
            resolver.registerContentObserver(Settings.System.getUriFor(
                    Settings.System.AUTO_HIDE_STATUSBAR), false, this, UserHandle.USER_ALL); 
            resolver.registerContentObserver(Settings.System.getUriFor(
                    Settings.System.NOTIFICATION_SHORTCUTS_TOGGLE), false, this, UserHandle.USER_ALL);
            resolver.registerContentObserver(Settings.System.getUriFor(
                    Settings.System.NOTIFICATION_SHORTCUTS_HIDE_CARRIER), false, this, UserHandle.USER_ALL);
	    resolver.registerContentObserver(Settings.System.getUriFor(
                    Settings.System.APP_SIDEBAR_POSITION), false, this, UserHandle.USER_ALL);
	    resolver.registerContentObserver(Settings.System.getUriFor(
                    Settings.System.PIE_DISABLE_STATUSBAR_INFO), false, this);
	    resolver.registerContentObserver(Settings.System.getUriFor(
                    Settings.System.PIE_CONTROLS), false, this);
            resolver.registerContentObserver(Settings.System.getUriFor(
                    Settings.System.EXPANDED_DESKTOP_STATE), false, this);   
            update();
        }

        @Override
        public void onChange(boolean selfChange) {
            update();
        }

        public void update() {
            ContentResolver resolver = mContext.getContentResolver();
            int brightnessValue = Settings.System.getIntForUser(resolver,
                    Settings.System.SCREEN_BRIGHTNESS_MODE, 0, UserHandle.USER_CURRENT);
            mBrightnessControl = brightnessValue != Settings.System.SCREEN_BRIGHTNESS_MODE_AUTOMATIC
                    && Settings.System.getIntForUser(resolver,
                            Settings.System.STATUS_BAR_BRIGHTNESS_CONTROL,
                            0, UserHandle.USER_CURRENT) == 1;
            mNotificationShortcutsToggle = Settings.System.getIntForUser(resolver,
                    Settings.System.NOTIFICATION_SHORTCUTS_TOGGLE, 0, UserHandle.USER_CURRENT) != 0;
            mNotificationShortcutsHideCarrier = Settings.System.getIntForUser(resolver,
                    Settings.System.NOTIFICATION_SHORTCUTS_HIDE_CARRIER, 0, UserHandle.USER_CURRENT) != 0;
            if (mCarrierLabel != null) {
                toggleCarrierAndWifiLabelVisibility();
            }

	    int sidebarPosition = Settings.System.getInt(
                    resolver, Settings.System.APP_SIDEBAR_POSITION, AppSidebar.SIDEBAR_POSITION_LEFT);
            if (sidebarPosition != mSidebarPosition) {
                mSidebarPosition = sidebarPosition;
                mWindowManager.updateViewLayout(mAppSidebar, getAppSidebarLayoutParams(sidebarPosition));
            }

	    if (mNotificationData != null) {
                updateStatusBarVisibility();
            }
	    showClock(true); 
        }
    }


    // ensure quick settings is disabled until the current user makes it through the setup wizard
    private boolean mUserSetup = false;
    private final ContentObserver mUserSetupObserver = new ContentObserver(new Handler()) {
        @Override
        public void onChange(boolean selfChange) {
            final boolean userSetup = 0 != Settings.Secure.getIntForUser(
                    mContext.getContentResolver(),
                    Settings.Secure.USER_SETUP_COMPLETE,
                    0 /*default */,
                    mCurrentUserId);
            if (MULTIUSER_DEBUG) Slog.d(TAG, String.format("User setup changed: " +
                    "selfChange=%s userSetup=%s mUserSetup=%s",
                    selfChange, userSetup, mUserSetup));
            if (mSettingsButton != null && mHasFlipSettings) {
                mSettingsButton.setVisibility(userSetup ? View.VISIBLE : View.INVISIBLE);
            }
	    if (mHaloButton != null && mHasFlipSettings) {
                mHaloButtonVisible = userSetup;
                updateHaloButton();
            } 
            if (mSettingsPanel != null) {
                mSettingsPanel.setEnabled(userSetup);
            }
            if (userSetup != mUserSetup) {
                mUserSetup = userSetup;
                if (!mUserSetup && mStatusBarView != null)
                    animateCollapseQuickSettings();
            }
        }
    };

    @Override
    public void start() {
        mDisplay = ((WindowManager)mContext.getSystemService(Context.WINDOW_SERVICE))
                .getDefaultDisplay();

        mDreamManager = IDreamManager.Stub.asInterface(
                ServiceManager.checkService(DreamService.DREAM_SERVICE));

	mCurrUiInvertedMode = mContext.getResources().getConfiguration().uiInvertedMode; 

        CustomTheme currentTheme = mContext.getResources().getConfiguration().customTheme;
        if (currentTheme != null) {
            mCurrentTheme = (CustomTheme)currentTheme.clone();
        }

        super.start(); // calls createAndAddWindows()

        addNavigationBar();
	setDisableHomeLongpress(); 

        if (ENABLE_INTRUDERS) addIntruderView();

        mSettingsObserver = new SettingsObserver(mHandler);
        mSettingsObserver.observe();

        // Lastly, call to the icon policy to install/update all the icons.
        mIconPolicy = new PhoneStatusBarPolicy(mContext);
    }

    private int calculateCarrierLabelBottomMargin() {
        return mNotificationShortcutsToggle ? mShortcutsSpacingHeight : 0;
    }

    private void updateNotificationShortcutsMargin() {
        lpScrollView.bottomMargin = mNotificationShortcutsToggle ? mShortcutsDrawerMargin : 0;
        mScrollView.setLayoutParams(lpScrollView);

        if (!mShowCarrierInPanel) return;
        lpCarrierLabel.bottomMargin = mNotificationShortcutsToggle ? mShortcutsSpacingHeight : mCloseViewHeight;
        mCarrierLabel.setLayoutParams(lpCarrierLabel);
    }

    private void toggleCarrierAndWifiLabelVisibility() {
        mShowCarrierInPanel = !mNotificationShortcutsHideCarrier;
        mCarrierLabel.setVisibility(mShowCarrierInPanel ? View.VISIBLE : View.INVISIBLE);
    }

    private void cleanupRibbon() {
        if (mRibbonView == null) {
            return;
        }
        mRibbonView.setVisibility(View.GONE);
        mRibbonQS.shutdown();
        mRibbonQS = null;
    }

    private void inflateRibbon() {
        if (mRibbonView == null) {
            ViewStub ribbon_stub = (ViewStub) mStatusBarWindow.findViewById(R.id.ribbon_settings_stub);
            if (ribbon_stub != null) {
                mRibbonView = (QuickSettingsHorizontalScrollView) ((ViewStub)ribbon_stub).inflate();
                mRibbonView.setVisibility(View.VISIBLE);
            }
        }
        if (mRibbonQS == null) {
            QuickSettingsContainerView mRibbonContainer = (QuickSettingsContainerView)
                    mStatusBarWindow.findViewById(R.id.quick_settings_ribbon_container);
            if (mRibbonContainer != null) {
                mRibbonQS = new QuickSettingsController(mContext, mRibbonContainer, this,
                        mQuickAccessLayoutLinked ? Settings.System.QUICK_SETTINGS_TILES
                            : Settings.System.QUICK_SETTINGS_RIBBON_TILES);
                mRibbonQS.hideLiveTiles(true);
                mRibbonQS.hideLiveTileLabels(true);
                mRibbonQS.setService(this);
                mRibbonQS.setBar(mStatusBarView);
                mRibbonQS.setupQuickSettings();
            }
        }
    }

    // ================================================================================
    // Constructing the view
    // ================================================================================
    protected PhoneStatusBarView makeStatusBarView() {
        final Context context = mContext;

        Resources res = context.getResources();

        mScreenWidth = (float) context.getResources().getDisplayMetrics().widthPixels;
        mMinBrightness = context.getResources().getInteger(
                com.android.internal.R.integer.config_screenBrightnessDim);

        updateDisplaySize(); // populates mDisplayMetrics
        loadDimens();

        mIconSize = res.getDimensionPixelSize(com.android.internal.R.dimen.status_bar_icon_size);

        mStatusBarWindow = (StatusBarWindowView) View.inflate(context,
                R.layout.super_status_bar, null);
        mStatusBarWindow.mService = this;
        mStatusBarWindow.setOnTouchListener(new View.OnTouchListener() {
            @Override
            public boolean onTouch(View v, MotionEvent event) {
                if (event.getAction() == MotionEvent.ACTION_DOWN) {
                    if (mExpandedVisible) {
                        animateCollapsePanels();
                    }
                }
                return mStatusBarWindow.onTouchEvent(event);
            }});

        mStatusBarView = (PhoneStatusBarView) mStatusBarWindow.findViewById(R.id.status_bar);
        mStatusBarView.setBar(this);


        PanelHolder holder = (PanelHolder) mStatusBarWindow.findViewById(R.id.panel_holder);
        mStatusBarView.setPanelHolder(holder);

        mNotificationPanel = (NotificationPanelView) mStatusBarWindow.findViewById(R.id.notification_panel);
        mNotificationPanel.setStatusBar(this);
        mNotificationPanelIsFullScreenWidth =
            (mNotificationPanel.getLayoutParams().width == ViewGroup.LayoutParams.MATCH_PARENT);

        // make the header non-responsive to clicks
        mNotificationPanel.findViewById(R.id.header).setOnTouchListener(
                new View.OnTouchListener() {
                    @Override
                    public boolean onTouch(View v, MotionEvent event) {
                        return true; // e eats everything
                    }
                });

        if (ENABLE_INTRUDERS) {
            mIntruderAlertView = (IntruderAlertView) View.inflate(context, R.layout.intruder_alert, null);
            mIntruderAlertView.setVisibility(View.GONE);
            mIntruderAlertView.setBar(this);
        }
        if (MULTIUSER_DEBUG) {
            mNotificationPanelDebugText = (TextView) mNotificationPanel.findViewById(R.id.header_debug_info);
            mNotificationPanelDebugText.setVisibility(View.VISIBLE);
        }

        updateShowSearchHoldoff();

        if (mNavigationBarView == null) { 
            mNavigationBarView =
                (NavigationBarView) View.inflate(context, R.layout.navigation_bar, null);
    
                mNavigationBarView.setDisabledFlags(mDisabled);
                mNavigationBarView.setBar(this);
		addNavigationBarCallback(mNavigationBarView);  
        }

        if (mRecreating) {
            //if (mAppSidebar != null)
            //    mWindowManager.removeView(mAppSidebar);
	    removeSidebarView();
        }
        //mAppSidebar = (AppSidebar)View.inflate(context, R.layout.app_sidebar, null);
        //mWindowManager.addView(mAppSidebar, getAppSidebarLayoutParams(mSidebarPosition));
	addSidebarView();

        // figure out which pixel-format to use for the status bar.
        mPixelFormat = PixelFormat.OPAQUE;

        mSystemIconArea = (LinearLayout) mStatusBarView.findViewById(R.id.system_icon_area);
        mStatusIcons = (LinearLayout)mStatusBarView.findViewById(R.id.statusIcons);
        mNotificationIcons = (IconMerger)mStatusBarView.findViewById(R.id.notificationIcons);
        mMoreIcon = mStatusBarView.findViewById(R.id.moreIcon);
        mNotificationIcons.setOverflowIndicator(mMoreIcon);
        mStatusBarContents = (LinearLayout)mStatusBarView.findViewById(R.id.status_bar_contents);
	mCenterClockLayout = (LinearLayout)mStatusBarView.findViewById(R.id.center_clock_layout); 
        mTickerView = mStatusBarView.findViewById(R.id.ticker);

        mPile = (NotificationRowLayout)mStatusBarWindow.findViewById(R.id.latestItems);
        mPile.setLayoutTransitionsEnabled(false);
        mPile.setLongPressListener(getNotificationLongClicker());
        mExpandedContents = mPile; // was: expanded.findViewById(R.id.notificationLinearLayout);

        mNotificationPanelHeader = mStatusBarWindow.findViewById(R.id.header);

        mClearButton = mStatusBarWindow.findViewById(R.id.clear_all_button);
        mClearButton.setOnClickListener(mClearButtonListener);
        mClearButton.setAlpha(0f);
        mClearButton.setVisibility(View.GONE);
        mClearButton.setEnabled(false);

	mHasSettingsPanel = res.getBoolean(R.bool.config_hasSettingsPanel);  
        mHasFlipSettings = res.getBoolean(R.bool.config_hasFlipSettingsPanel);

        mSettingsButton = (ImageView) mStatusBarWindow.findViewById(R.id.settings_button);
        if (mSettingsButton != null) {
            mSettingsButton.setOnClickListener(mSettingsButtonListener);
            if (mHasSettingsPanel) {
                if (mStatusBarView.hasFullWidthNotifications()) {
                    // the settings panel is hiding behind this button
                    mSettingsButton.setImageResource(R.drawable.ic_notify_quicksettings);
                    mSettingsButton.setVisibility(View.VISIBLE);
                } else {
                    // there is a settings panel, but it's on the other side of the (large) screen
                    final View buttonHolder = mStatusBarWindow.findViewById(
                            R.id.settings_button_holder);
                    if (buttonHolder != null) {
                        buttonHolder.setVisibility(View.GONE);
                    }
                }
            } else {
                // no settings panel, go straight to settings
                mSettingsButton.setVisibility(View.VISIBLE);
                mSettingsButton.setImageResource(R.drawable.ic_notify_settings);
            }
        }
	mHaloButton = (ImageView) mStatusBarWindow.findViewById(R.id.halo_button);
        if (mHaloButton != null) {
            mHaloButton.setOnClickListener(mHaloButtonListener);
            mHaloButtonVisible = true;
            updateHaloButton();
        } 
        if (mHasFlipSettings) {
            mNotificationButton = (ImageView) mStatusBarWindow.findViewById(R.id.notification_button);
            if (mNotificationButton != null) {
                mNotificationButton.setOnClickListener(mNotificationButtonListener);
            }
        }

        mScrollView = (ScrollView)mStatusBarWindow.findViewById(R.id.scroll);
        mScrollView.setVerticalScrollBarEnabled(false); // less drawing during pulldowns
        if (!mNotificationPanelIsFullScreenWidth) {
            mScrollView.setSystemUiVisibility(
                    View.STATUS_BAR_DISABLE_NOTIFICATION_TICKER |
                    View.STATUS_BAR_DISABLE_NOTIFICATION_ICONS |
                    View.STATUS_BAR_DISABLE_CLOCK);
        }

        mTicker = new MyTicker(context, mStatusBarView);
        TickerView tickerView = (TickerView)mStatusBarView.findViewById(R.id.tickerText);
        tickerView.mTicker = mTicker;
	if (mHaloActive) mTickerView.setVisibility(View.GONE); 

        mEdgeBorder = res.getDimensionPixelSize(R.dimen.status_bar_edge_ignore);

        // set the inital view visibility
        setAreThereNotifications();

        // Other icons
        mLocationController = new LocationController(mContext); // will post a notification
        mBatteryController = new BatteryController(mContext);
        mBatteryController.addIconView((ImageView)mStatusBarView.findViewById(R.id.battery));
        mBatteryController.addLabelView((TextView)mStatusBarView.findViewById(R.id.battery_text));

        mCircleBattery = (CircleBattery) mStatusBarView.findViewById(R.id.circle_battery);
        mBatteryController.addStateChangedCallback(mCircleBattery);

        // Dock Battery support
        mHasDockBattery = mContext.getResources().getBoolean(
                com.android.internal.R.bool.config_hasDockBattery);

        if (mHasDockBattery) {
            mDockBatteryController = new DockBatteryController(mContext);
            mDockBatteryController.addIconView(
                    (ImageView)mStatusBarView.findViewById(R.id.dock_battery));
            mDockBatteryController.addLabelView(
                    (TextView)mStatusBarView.findViewById(R.id.dock_battery_text));

            mCircleDockBattery =
                    (CircleDockBattery) mStatusBarView.findViewById(R.id.circle_dock_battery);
            final DockBatteryController.DockBatteryStateChangeCallback callback =
                    (DockBatteryController.DockBatteryStateChangeCallback) mCircleDockBattery;
            mDockBatteryController.addStateChangedCallback(callback);
        } else {
            // Remove dock battery icons if device doesn't hava dock battery support
            View v = mStatusBarView.findViewById(R.id.dock_battery);
            if (v != null) mStatusBarView.removeView(v);
            v = mStatusBarView.findViewById(R.id.dock_battery_text);
            if (v != null) mStatusBarView.removeView(v);
            v = mStatusBarView.findViewById(R.id.circle_dock_battery);
            if (v != null) mStatusBarView.removeView(v);
            mCircleDockBattery = null;
        }

        mNetworkController = new NetworkController(mContext);
        mBluetoothController = new BluetoothController(mContext);

        mSignalView = (SignalClusterView) mStatusBarView.findViewById(R.id.signal_cluster);
        mSignalTextView = (SignalClusterTextView) mStatusBarView.findViewById(R.id.signal_cluster_text);
        mClock = (Clock) mStatusBarView.findViewById(R.id.clock);

        mNetworkController.addSignalCluster(mSignalView);
        mSignalView.setNetworkController(mNetworkController);

        final boolean isAPhone = mNetworkController.hasVoiceCallingFeature();
        if (isAPhone) {
            mEmergencyCallLabel = (TextView)mStatusBarWindow.findViewById(R.id.emergency_calls_only);
            if (mEmergencyCallLabel != null) {
                mNetworkController.addEmergencyLabelView(mEmergencyCallLabel);
                mEmergencyCallLabel.setOnClickListener(new View.OnClickListener() {
                        @Override
                        public void onClick(View v) { }});
                mEmergencyCallLabel.addOnLayoutChangeListener(new View.OnLayoutChangeListener() {
                        @Override
                        public void onLayoutChange(View v, int left, int top, int right, int bottom,
                            int oldLeft, int oldTop, int oldRight, int oldBottom) {
                        updateCarrierLabelVisibility(false);
                        }});
            }
        }

        mCarrierLabel = (TextView)mStatusBarWindow.findViewById(R.id.carrier_label);
        mShowCarrierInPanel = (mCarrierLabel != null);
        if (DEBUG) Slog.v(TAG, "carrierlabel=" + mCarrierLabel + " show=" + mShowCarrierInPanel);
        if (mShowCarrierInPanel) {
            lpCarrierLabel = (FrameLayout.LayoutParams) mCarrierLabel.getLayoutParams();
            mCarrierLabel.setVisibility((mCarrierLabelVisible && !mNotificationShortcutsHideCarrier) ? View.VISIBLE : View.INVISIBLE);
            if (mNotificationShortcutsHideCarrier)
                mShowCarrierInPanel = false;

            // for mobile devices, we always show mobile connection info here (SPN/PLMN)
            // for other devices, we show whatever network is connected
            if (mNetworkController.hasMobileDataFeature()) {
                mNetworkController.addMobileLabelView(mCarrierLabel);
            } else {
                mNetworkController.addCombinedLabelView(mCarrierLabel);
            }

            // set up the dynamic hide/show of the label
            mPile.setOnSizeChangedListener(new OnSizeChangedListener() {
                @Override
                public void onSizeChanged(View view, int w, int h, int oldw, int oldh) {
                    updateCarrierLabelVisibility(false);
                }
            });
        }

        // Set notification background
        setNotificationWallpaperHelper();

        // Quick Settings (where available, some restrictions apply)
        if (mHasSettingsPanel) {
            // first, figure out where quick settings should be inflated
            final View settings_stub;
            if (mHasFlipSettings) {
                // a version of quick settings that flips around behind the notifications
                settings_stub = mStatusBarWindow.findViewById(R.id.flip_settings_stub);
                if (settings_stub != null) {
                    mFlipSettingsView = ((ViewStub)settings_stub).inflate();
                    mFlipSettingsView.setVisibility(View.GONE);
                    mFlipSettingsView.setVerticalScrollBarEnabled(false);
                }
            } else {
                // full quick settings panel
                settings_stub = mStatusBarWindow.findViewById(R.id.quick_settings_stub);
                if (settings_stub != null) {
                    mSettingsPanel = (SettingsPanelView) ((ViewStub)settings_stub).inflate();
                } else {
                    mSettingsPanel = (SettingsPanelView) mStatusBarWindow.findViewById(R.id.settings_panel);
                }
            }

            if (mQS != null) {
                mQS.shutdown();
                mQS = null;
            }

            // wherever you find it, Quick Settings needs a container to survive
            mSettingsContainer = (QuickSettingsContainerView)
                    mStatusBarWindow.findViewById(R.id.quick_settings_container);
            if (mSettingsContainer != null) {
                mQS = new QuickSettingsController(mContext, mSettingsContainer, this,
                        Settings.System.QUICK_SETTINGS_TILES);
                if (!mNotificationPanelIsFullScreenWidth) {
                    mSettingsContainer.setSystemUiVisibility(
                            View.STATUS_BAR_DISABLE_NOTIFICATION_TICKER
                            | View.STATUS_BAR_DISABLE_SYSTEM_INFO);
                }
                if (mSettingsPanel != null) {
                    mSettingsPanel.setQuickSettings(mQS);
                }
                mQS.setService(this);
                mQS.setBar(mStatusBarView);
                mQS.setupQuickSettings();

                // Start observing for changes
                if (mTilesChangedObserver == null) {
                    mTilesChangedObserver = new TilesChangedObserver(mHandler);
                    mTilesChangedObserver.startObserving();
                }
            }

            final ContentResolver resolver = mContext.getContentResolver();
            mHasQuickAccessSettings = Settings.System.getIntForUser(resolver,
                    Settings.System.QS_QUICK_ACCESS, 0, UserHandle.USER_CURRENT) == 1;
            mQuickAccessLayoutLinked = Settings.System.getIntForUser(resolver,
                    Settings.System.QS_QUICK_ACCESS_LINKED, 1, UserHandle.USER_CURRENT) == 1;
            if (mHasQuickAccessSettings) {
                cleanupRibbon();
                mRibbonView = null;
                inflateRibbon();
            }
        }

	mClingShown = ! (DEBUG_CLINGS
            || !Prefs.read(mContext).getBoolean(Prefs.SHOWN_QUICK_SETTINGS_HELP, false));

        if (!ENABLE_NOTIFICATION_PANEL_CLING || ActivityManager.isRunningInTestHarness()) {
            mClingShown = true;
        }

        // Notification Shortcuts
        mNotificationShortcutsLayout = (ShortcutsWidget)mStatusBarWindow.findViewById(R.id.custom_notificiation_shortcuts);
        mNotificationShortcutsLayout.setGlobalButtonOnClickListener(new View.OnClickListener() {
            public void onClick(View v) {
                customButtonVibrate();
                animateCollapsePanels();
            }
        });
        mNotificationShortcutsLayout.setGlobalButtonOnLongClickListener(new View.OnLongClickListener() {
            public boolean onLongClick(View v) {
                animateCollapsePanels();
                return true;
            }
        });
        mNotificationShortcutsScrollView = (HorizontalScrollView)mStatusBarWindow.findViewById(R.id.custom_notification_scrollview);

        mNotificationShortcutsToggle = Settings.System.getIntForUser(mContext.getContentResolver(),
                Settings.System.NOTIFICATION_SHORTCUTS_TOGGLE, 0, UserHandle.USER_CURRENT) != 0;

        lpScrollView = (FrameLayout.LayoutParams) mScrollView.getLayoutParams();

        mShortcutsDrawerMargin = res.getDimensionPixelSize(R.dimen.notification_shortcuts_drawer_margin);
        mShortcutsSpacingHeight = res.getDimensionPixelSize(R.dimen.notification_shortcuts_spacing_height);
        mCloseViewHeight = res.getDimensionPixelSize(R.dimen.close_handle_height);
        updateNotificationShortcutsMargin();

//        final ImageView wimaxRSSI =
//                (ImageView)sb.findViewById(R.id.wimax_signal);
//        if (wimaxRSSI != null) {
//            mNetworkController.addWimaxIconView(wimaxRSSI);
//        }

        // receive broadcasts
        IntentFilter filter = new IntentFilter();
        filter.addAction(Intent.ACTION_CONFIGURATION_CHANGED);
        filter.addAction(Intent.ACTION_CLOSE_SYSTEM_DIALOGS);
        filter.addAction(Intent.ACTION_SCREEN_OFF);
        filter.addAction(Intent.ACTION_SCREEN_ON);
        context.registerReceiver(mBroadcastReceiver, filter);

        // listen for USER_SETUP_COMPLETE setting (per-user)
        resetUserSetupObserver();

<<<<<<< HEAD
        mNotificationShortcutsLayout.setupShortcuts();

        mVelocityTracker = VelocityTracker.obtain();

	mTransparencyManager.setStatusbar(mStatusBarView);
	
	return mStatusBarView;
=======
        return mStatusBarView;
>>>>>>> a3186e56
    }

    @Override
    protected View getStatusBarView() {
        return mStatusBarView;
    }

    @Override
    protected WindowManager.LayoutParams getRecentsLayoutParams(LayoutParams layoutParams) {
        boolean opaque = false;
        WindowManager.LayoutParams lp = new WindowManager.LayoutParams(
                layoutParams.width,
                layoutParams.height,
                WindowManager.LayoutParams.TYPE_STATUS_BAR_PANEL,
                WindowManager.LayoutParams.FLAG_LAYOUT_IN_SCREEN
                | WindowManager.LayoutParams.FLAG_ALT_FOCUSABLE_IM
                | WindowManager.LayoutParams.FLAG_SPLIT_TOUCH,
                (opaque ? PixelFormat.OPAQUE : PixelFormat.TRANSLUCENT));
        if (ActivityManager.isHighEndGfx()) {
            lp.flags |= WindowManager.LayoutParams.FLAG_HARDWARE_ACCELERATED;
        } else {
            lp.flags |= WindowManager.LayoutParams.FLAG_DIM_BEHIND;
            lp.dimAmount = 0.75f;
        }
        lp.gravity = Gravity.BOTTOM | Gravity.START;
        lp.setTitle("RecentsPanel");
        lp.windowAnimations = com.android.internal.R.style.Animation_RecentApplications;
        lp.softInputMode = WindowManager.LayoutParams.SOFT_INPUT_STATE_UNCHANGED
        | WindowManager.LayoutParams.SOFT_INPUT_ADJUST_NOTHING;
        return lp;
    }

    @Override
    protected WindowManager.LayoutParams getSearchLayoutParams(LayoutParams layoutParams) {
        boolean opaque = false;
        WindowManager.LayoutParams lp = new WindowManager.LayoutParams(
                LayoutParams.MATCH_PARENT,
                LayoutParams.MATCH_PARENT,
                WindowManager.LayoutParams.TYPE_NAVIGATION_BAR_PANEL,
                WindowManager.LayoutParams.FLAG_LAYOUT_IN_SCREEN
                | WindowManager.LayoutParams.FLAG_ALT_FOCUSABLE_IM
                | WindowManager.LayoutParams.FLAG_SPLIT_TOUCH,
                (opaque ? PixelFormat.OPAQUE : PixelFormat.TRANSLUCENT));
        if (ActivityManager.isHighEndGfx()) {
            lp.flags |= WindowManager.LayoutParams.FLAG_HARDWARE_ACCELERATED;
        }
        lp.gravity = Gravity.BOTTOM | Gravity.START;
        lp.setTitle("SearchPanel");
        // TODO: Define custom animation for Search panel
        lp.windowAnimations = com.android.internal.R.style.Animation_RecentApplications;
        lp.softInputMode = WindowManager.LayoutParams.SOFT_INPUT_STATE_UNCHANGED
        | WindowManager.LayoutParams.SOFT_INPUT_ADJUST_NOTHING;
        return lp;
    }

    void onBarViewDetached() {
     //   WindowManagerImpl.getDefault().removeView(mStatusBarWindow);
    }

    @Override
    public void setImeShowStatus(boolean enabled) {
        Settings.System.putInt(mContext.getContentResolver(),
                Settings.System.PIE_SOFTKEYBOARD_IS_SHOWING,
                enabled ? 1 : 0);
    }

    @Override
    public void toggleNotificationShade() {
	Settings.System.putInt(mContext.getContentResolver(),
                Settings.System.TOGGLE_NOTIFICATION_AND_QS_SHADE,
                (mExpandedVisible && !mQSPanelIsOpen) ? 0 : 1);  

	int msg = (mExpandedVisible)
                ? ((mQSPanelIsOpen) ? MSG_FLIP_TO_NOTIFICATION_PANEL : MSG_CLOSE_PANELS) : MSG_OPEN_NOTIFICATION_PANEL;
        mHandler.removeMessages(msg);
        mHandler.sendEmptyMessage(msg);
    }

    @Override
    public void toggleQSShade() {
        int msg = 0;
        if (mHasFlipSettings) {
            //if (Settings.System.getInt(mContext.getContentResolver(),
            //        Settings.System.QS_DISABLE_PANEL, 0) == 0) {
                Settings.System.putInt(mContext.getContentResolver(),
                        Settings.System.TOGGLE_NOTIFICATION_AND_QS_SHADE,
                        (mExpandedVisible && !mNotificationPanelIsOpen) ? 0 : 1);

                msg = (mExpandedVisible)
                    ? ((mNotificationPanelIsOpen) ? MSG_FLIP_TO_QS_PANEL
                    : MSG_CLOSE_PANELS) : MSG_OPEN_QS_PANEL;
            //}
        } else {
            Settings.System.putInt(mContext.getContentResolver(),
                    Settings.System.TOGGLE_NOTIFICATION_AND_QS_SHADE,
                    (mExpandedVisible) ? 0 : 1);
            msg = (mExpandedVisible)
                ? MSG_CLOSE_PANELS : MSG_OPEN_QS_PANEL;
        }  
        mHandler.removeMessages(msg);
        mHandler.sendEmptyMessage(msg);
    } 

    @Override
    protected void updateSearchPanel() {
        super.updateSearchPanel();
        mSearchPanelView.setStatusBarView(mNavigationBarView);
        mNavigationBarView.setDelegateView(mSearchPanelView);
    }

    @Override
    public void showSearchPanel() {
        super.showSearchPanel();
        mHandler.removeCallbacks(mShowSearchPanel);

        // we want to freeze the sysui state wherever it is
        mSearchPanelView.setSystemUiVisibility(mSystemUiVisibility);

        WindowManager.LayoutParams lp =
            (android.view.WindowManager.LayoutParams) mNavigationBarView.getLayoutParams();
        lp.flags &= ~WindowManager.LayoutParams.FLAG_NOT_TOUCH_MODAL;
        mWindowManager.updateViewLayout(mNavigationBarView, lp);
    }

    @Override
    public void hideSearchPanel() {
        super.hideSearchPanel();
        WindowManager.LayoutParams lp =
            (android.view.WindowManager.LayoutParams) mNavigationBarView.getLayoutParams();
        lp.flags |= WindowManager.LayoutParams.FLAG_NOT_TOUCH_MODAL;
        mWindowManager.updateViewLayout(mNavigationBarView, lp);
    }

    protected int getStatusBarGravity() {
        return Gravity.TOP | Gravity.FILL_HORIZONTAL;
    }

    public int getStatusBarHeight() {
        if (mNaturalBarHeight < 0) {
            final Resources res = mContext.getResources();
            mNaturalBarHeight =
                    res.getDimensionPixelSize(com.android.internal.R.dimen.status_bar_height);
        }
        return mNaturalBarHeight;
    }

    private int mShowSearchHoldoff = 0;
    private final Runnable mShowSearchPanel = new Runnable() {
        @Override
        public void run() {
            showSearchPanel();
            awakenDreams();
        }
    };

    View.OnTouchListener mHomeActionListener = new View.OnTouchListener() { 
        @Override
        public boolean onTouch(View v, MotionEvent event) {
            switch(event.getAction()) {
            case MotionEvent.ACTION_DOWN:
                if (!shouldDisableNavbarGestures() && !mDisableHomeLongpress) { 
                    mHandler.removeCallbacks(mShowSearchPanel);
                    mHandler.postDelayed(mShowSearchPanel, mShowSearchHoldoff);
                }
            break;

            case MotionEvent.ACTION_UP:
            case MotionEvent.ACTION_CANCEL:
                mHandler.removeCallbacks(mShowSearchPanel);
                awakenDreams();
            break;
        }
        return false;
        }
    };

    View.OnTouchListener mSearchActionListener = new View.OnTouchListener() {
        @Override
        public boolean onTouch(View v, MotionEvent event) {
            switch(event.getAction()) {
            case MotionEvent.ACTION_DOWN:
                if (!shouldDisableNavbarGestures()) {
                    mHandler.removeCallbacks(mShowSearchPanel);
                    mHandler.postDelayed(mShowSearchPanel, mShowSearchHoldoff);
                }
            break;

            case MotionEvent.ACTION_UP:
            case MotionEvent.ACTION_CANCEL:
                mHandler.removeCallbacks(mShowSearchPanel);
                awakenDreams();
            break;
        }
        return false;
        }
    }; 

    private void awakenDreams() {
        if (mDreamManager != null) {
            try {
                mDreamManager.awaken();
            } catch (RemoteException e) {
                // fine, stay asleep then
            }
        }
    }

    private void updateStatusBarVisibility() {
        switch (Settings.System.getInt(mContext.getContentResolver(),
                Settings.System.AUTO_HIDE_STATUSBAR, 0)) {
            //autohide if no non-permanent notifications
            case 1:
                Settings.System.putInt(mContext.getContentResolver(), 
                    Settings.System.HIDE_STATUSBAR,
                    hasClearableNotifications() ? 0 : 1); 
                break;
            //autohide if no notifications
            case 2:
                Settings.System.putInt(mContext.getContentResolver(),
                    Settings.System.HIDE_STATUSBAR,
                    hasVisibleNotifications() ? 0 : 1); 
                break;
            case 0:
            default:
                Settings.System.putInt(mContext.getContentResolver(), 
                    Settings.System.HIDE_STATUSBAR, 0);
		break;
        }
    }

    private void prepareNavigationBarView() {
        mNavigationBarView.reorient();
        if (mNavigationBarView.getHomeButton() != null) {
            mNavigationBarView.getHomeButton().setOnTouchListener(mHomeActionListener); 
        }
        mNavigationBarView.getSearchLight().setOnTouchListener(mSearchActionListener); 
        updateSearchPanel();
    }

    // For small-screen devices (read: phones) that lack hardware navigation buttons
    private void addNavigationBar() {
        if (DEBUG) Slog.v(TAG, "addNavigationBar: about to add " + mNavigationBarView);
        if (mNavigationBarView == null) return;

        prepareNavigationBarView();
        mWindowManager.addView(mNavigationBarView, getNavigationBarLayoutParams());
	mTransparencyManager.setNavbar(mNavigationBarView);
        mTransparencyManager.update(); 
    }

    private void repositionNavigationBar() {
        if (mNavigationBarView == null) return;

        CustomTheme newTheme = mContext.getResources().getConfiguration().customTheme;
        if (newTheme != null &&
                (mCurrentTheme == null || !mCurrentTheme.equals(newTheme))) {
            // Nevermind, this will be re-created
            return;
        }
        prepareNavigationBarView();
        mWindowManager.updateViewLayout(mNavigationBarView, getNavigationBarLayoutParams());
    }

    private void notifyNavigationBarScreenOn(boolean screenOn) {
        if (mNavigationBarView == null) return;
        mNavigationBarView.notifyScreenOn(screenOn);
    }

    private WindowManager.LayoutParams getNavigationBarLayoutParams() {
        WindowManager.LayoutParams lp = new WindowManager.LayoutParams(
                LayoutParams.MATCH_PARENT, LayoutParams.MATCH_PARENT,
                WindowManager.LayoutParams.TYPE_NAVIGATION_BAR,
                    0
                    | WindowManager.LayoutParams.FLAG_TOUCHABLE_WHEN_WAKING
                    | WindowManager.LayoutParams.FLAG_NOT_FOCUSABLE
                    | WindowManager.LayoutParams.FLAG_NOT_TOUCH_MODAL
                    | WindowManager.LayoutParams.FLAG_WATCH_OUTSIDE_TOUCH
                    | WindowManager.LayoutParams.FLAG_SPLIT_TOUCH,
                PixelFormat.TRANSLUCENT);
        // this will allow the navbar to run in an overlay on devices that support this
        if (ActivityManager.isHighEndGfx()) {
            lp.flags |= WindowManager.LayoutParams.FLAG_HARDWARE_ACCELERATED;
        }

        lp.setTitle("NavigationBar");
        lp.windowAnimations = 0;
        return lp;
    }

    private void addIntruderView() {
        WindowManager.LayoutParams lp = new WindowManager.LayoutParams(
                ViewGroup.LayoutParams.MATCH_PARENT,
                ViewGroup.LayoutParams.WRAP_CONTENT,
                WindowManager.LayoutParams.TYPE_STATUS_BAR_PANEL, // above the status bar!
                WindowManager.LayoutParams.FLAG_LAYOUT_IN_SCREEN
                    | WindowManager.LayoutParams.FLAG_LAYOUT_NO_LIMITS
                    | WindowManager.LayoutParams.FLAG_NOT_TOUCH_MODAL
                    | WindowManager.LayoutParams.FLAG_NOT_FOCUSABLE
                    | WindowManager.LayoutParams.FLAG_ALT_FOCUSABLE_IM
                    | WindowManager.LayoutParams.FLAG_SPLIT_TOUCH,
                PixelFormat.TRANSLUCENT);
        lp.gravity = Gravity.TOP | Gravity.FILL_HORIZONTAL;
        //lp.y += height * 1.5; // FIXME
        lp.setTitle("IntruderAlert");
        lp.packageName = mContext.getPackageName();
        lp.windowAnimations = R.style.Animation_StatusBar_IntruderAlert;

        mWindowManager.addView(mIntruderAlertView, lp);
    }

    public void refreshAllStatusBarIcons() {
        refreshAllIconsForLayout(mStatusIcons);
        refreshAllIconsForLayout(mNotificationIcons);
    }

    private void refreshAllIconsForLayout(LinearLayout ll) {
        final int count = ll.getChildCount();
        for (int n = 0; n < count; n++) {
            View child = ll.getChildAt(n);
            if (child instanceof StatusBarIconView) {
                ((StatusBarIconView) child).updateDrawable();
            }
        }
    }

    /*
    private WindowManager.LayoutParams getAppSidebarLayoutParams(int position) {
        WindowManager.LayoutParams lp = new WindowManager.LayoutParams(
                LayoutParams.WRAP_CONTENT,
                ViewGroup.LayoutParams.MATCH_PARENT,
               WindowManager.LayoutParams.TYPE_STATUS_BAR_SUB_PANEL,
                0
                | WindowManager.LayoutParams.FLAG_TOUCHABLE_WHEN_WAKING
                | WindowManager.LayoutParams.FLAG_NOT_FOCUSABLE
                | WindowManager.LayoutParams.FLAG_NOT_TOUCH_MODAL
                | WindowManager.LayoutParams.FLAG_WATCH_OUTSIDE_TOUCH
                | WindowManager.LayoutParams.FLAG_SPLIT_TOUCH,
                PixelFormat.TRANSLUCENT);
        lp.gravity = Gravity.TOP;// | Gravity.FILL_VERTICAL;
        lp.gravity |= position == AppSidebar.SIDEBAR_POSITION_LEFT ? Gravity.LEFT : Gravity.RIGHT;
        lp.setTitle("AppSidebar");

        return lp;
    }
    */

    @Override
    public void addIcon(String slot, int index, int viewIndex, StatusBarIcon icon) {
        if (SPEW) Slog.d(TAG, "addIcon slot=" + slot + " index=" + index + " viewIndex=" + viewIndex
                + " icon=" + icon);
        StatusBarIconView view = new StatusBarIconView(mContext, slot, null);
        view.set(icon);
        mStatusIcons.addView(view, viewIndex, new LinearLayout.LayoutParams(mIconSize, mIconSize));
    }

    @Override
    public void updateIcon(String slot, int index, int viewIndex,
            StatusBarIcon old, StatusBarIcon icon) {
        if (SPEW) Slog.d(TAG, "updateIcon slot=" + slot + " index=" + index + " viewIndex=" + viewIndex
                + " old=" + old + " icon=" + icon);
        StatusBarIconView view = (StatusBarIconView)mStatusIcons.getChildAt(viewIndex);
        view.set(icon);
    }

    @Override
    public void removeIcon(String slot, int index, int viewIndex) {
        if (SPEW) Slog.d(TAG, "removeIcon slot=" + slot + " index=" + index + " viewIndex=" + viewIndex);
        mStatusIcons.removeViewAt(viewIndex);
    }

    @Override
    public void addNotification(IBinder key, StatusBarNotification notification) {
        if (DEBUG) Slog.d(TAG, "addNotification score=" + notification.getScore());
        StatusBarIconView iconView = addNotificationViews(key, notification);
        if (iconView == null) return;

        boolean immersive = false;
        try {
            immersive = ActivityManagerNative.getDefault().isTopActivityImmersive();
            if (DEBUG) {
                Slog.d(TAG, "Top activity is " + (immersive?"immersive":"not immersive"));
            }
        } catch (RemoteException ex) {
        }

        /*
         * DISABLED due to missing API
        if (ENABLE_INTRUDERS && (
                   // TODO(dsandler): Only if the screen is on
                notification.notification.intruderView != null)) {
            Slog.d(TAG, "Presenting high-priority notification");
            // special new transient ticker mode
            // 1. Populate mIntruderAlertView

            if (notification.notification.intruderView == null) {
                Slog.e(TAG, notification.notification.toString() + " wanted to intrude but intruderView was null");
                return;
            }

            // bind the click event to the content area
            PendingIntent contentIntent = notification.notification.contentIntent;
            final View.OnClickListener listener = (contentIntent != null)
                    ? new NotificationClicker(contentIntent,
                            notification.pkg, notification.tag, notification.id)
                    : null;

            mIntruderAlertView.applyIntruderContent(notification.notification.intruderView, listener);

            mCurrentlyIntrudingNotification = notification;

            // 2. Animate mIntruderAlertView in
            mHandler.sendEmptyMessage(MSG_SHOW_INTRUDER);

            // 3. Set alarm to age the notification off (TODO)
            mHandler.removeMessages(MSG_HIDE_INTRUDER);
            if (INTRUDER_ALERT_DECAY_MS > 0) {
                mHandler.sendEmptyMessageDelayed(MSG_HIDE_INTRUDER, INTRUDER_ALERT_DECAY_MS);
            }
        } else
         */

        if (notification.getNotification().fullScreenIntent != null) {
            // Stop screensaver if the notification has a full-screen intent.
            // (like an incoming phone call)
            awakenDreams();

            // not immersive & a full-screen alert should be shown
            if (DEBUG) Slog.d(TAG, "Notification has fullScreenIntent; sending fullScreenIntent");
            try {
                notification.getNotification().fullScreenIntent.send();
            } catch (PendingIntent.CanceledException e) {
            }
        } else if (!mRecreating) {
            // usual case: status bar visible & not immersive

            // show the ticker if there isn't an intruder too
            if (mCurrentlyIntrudingNotification == null) {
                tick(null, notification, true);
            }
        }

        // Recalculate the position of the sliding windows and the titles.
        setAreThereNotifications();
        updateExpandedViewPos(EXPANDED_LEAVE_ALONE);
    }

    @Override
    public void removeNotification(IBinder key) {
        StatusBarNotification old = removeNotificationViews(key);
        if (SPEW) Slog.d(TAG, "removeNotification key=" + key + " old=" + old);

        if (old != null) {
            // Cancel the ticker if it's still running
            mTicker.removeEntry(old);

            // Recalculate the position of the sliding windows and the titles.
            updateExpandedViewPos(EXPANDED_LEAVE_ALONE);

            if (ENABLE_INTRUDERS && old == mCurrentlyIntrudingNotification) {
                mHandler.sendEmptyMessage(MSG_HIDE_INTRUDER);
            }
        }

        setAreThereNotifications();
    }

    @Override
    protected void refreshLayout(int layoutDirection) {
        if (mNavigationBarView != null) {
            mNavigationBarView.setLayoutDirection(layoutDirection);
        }

        if (mClearButton != null && mClearButton instanceof ImageView) {
            // Force asset reloading
            ((ImageView)mClearButton).setImageDrawable(null);
            ((ImageView)mClearButton).setImageResource(R.drawable.ic_notify_clear);
        }

        if (mSettingsButton != null) {
            // Force asset reloading
            mSettingsButton.setImageDrawable(null);
            mSettingsButton.setImageResource(R.drawable.ic_notify_quicksettings);
        }

        if (mNotificationButton != null) {
            // Force asset reloading
            mNotificationButton.setImageDrawable(null);
            mNotificationButton.setImageResource(R.drawable.ic_notifications);
        }

        refreshAllStatusBarIcons();
    }

    private void updateShowSearchHoldoff() {
        mShowSearchHoldoff = mContext.getResources().getInteger(
            R.integer.config_show_search_delay);
    }

    private void loadNotificationShade() {
        if (mPile == null) return;

        int N = mNotificationData.size();

        ArrayList<View> toShow = new ArrayList<View>();

        final boolean provisioned = isDeviceProvisioned();
        // If the device hasn't been through Setup, we only show system notifications
        for (int i=0; i<N; i++) {
            Entry ent = mNotificationData.get(N-i-1);
            if (!(provisioned || showNotificationEvenIfUnprovisioned(ent.notification))) continue;
            if (!notificationIsForCurrentUser(ent.notification)) continue;
            toShow.add(ent.row);
        }

        ArrayList<View> toRemove = new ArrayList<View>();
        for (int i=0; i<mPile.getChildCount(); i++) {
            View child = mPile.getChildAt(i);
            if (!toShow.contains(child)) {
                toRemove.add(child);
            }
        }

        for (View remove : toRemove) {
            mPile.removeView(remove);
        }

        for (int i=0; i<toShow.size(); i++) {
            View v = toShow.get(i);
            if (v.getParent() == null) {
                mPile.addView(v, i);
            }
        }

        if (mSettingsButton != null) {
            mSettingsButton.setEnabled(isDeviceProvisioned());
        }
	if (mHaloButton != null) {
            mHaloButton.setEnabled(isDeviceProvisioned());
        } 
    }

    @Override
    protected void updateNotificationIcons() {
        if (mNotificationIcons == null) return;

        loadNotificationShade();

        final LinearLayout.LayoutParams params
            = new LinearLayout.LayoutParams(mIconSize + 2*mIconHPadding, mNaturalBarHeight);

        int N = mNotificationData.size();

        if (DEBUG) {
            Slog.d(TAG, "refreshing icons: " + N + " notifications, mNotificationIcons=" + mNotificationIcons);
        }

        ArrayList<View> toShow = new ArrayList<View>();

        final boolean provisioned = isDeviceProvisioned();
        // If the device hasn't been through Setup, we only show system notifications
        for (int i=0; i<N; i++) {
            Entry ent = mNotificationData.get(N-i-1);
            if (!((provisioned && ent.notification.getScore() >= HIDE_ICONS_BELOW_SCORE)
                    || showNotificationEvenIfUnprovisioned(ent.notification) || mHaloTaskerActive)) continue; 
            if (!notificationIsForCurrentUser(ent.notification)) continue;
            toShow.add(ent.icon);
        }

        ArrayList<View> toRemove = new ArrayList<View>();
        for (int i=0; i<mNotificationIcons.getChildCount(); i++) {
            View child = mNotificationIcons.getChildAt(i);
            if (!toShow.contains(child)) {
                toRemove.add(child);
            }
        }

        for (View remove : toRemove) {
            mNotificationIcons.removeView(remove);
        }

        for (int i=0; i<toShow.size(); i++) {
            View v = toShow.get(i);
            if (v.getParent() == null) {
                mNotificationIcons.addView(v, i, params);
            }
        }
    }

    protected void updateCarrierLabelVisibility(boolean force) {
        if (!mShowCarrierInPanel) return;
        // The idea here is to only show the carrier label when there is enough room to see it,
        // i.e. when there aren't enough notifications to fill the panel.
        if (DEBUG) {
            Slog.d(TAG, String.format("pileh=%d scrollh=%d carrierh=%d",
                    mPile.getHeight(), mScrollView.getHeight(), mCarrierLabelHeight));
        }

        final boolean emergencyCallsShownElsewhere = mEmergencyCallLabel != null;
        final boolean makeVisible =
            !(emergencyCallsShownElsewhere && mNetworkController.isEmergencyOnly())
            && mPile.getHeight() < (mNotificationPanel.getHeight() - mCarrierLabelHeight - mNotificationHeaderHeight - calculateCarrierLabelBottomMargin())
            && mScrollView.getVisibility() == View.VISIBLE;

        if (force || mCarrierLabelVisible != makeVisible) {
            mCarrierLabelVisible = makeVisible;
            if (DEBUG) {
                Slog.d(TAG, "making carrier label " + (makeVisible?"visible":"invisible"));
            }
            mCarrierLabel.animate().cancel();
            if (makeVisible) {
                mCarrierLabel.setVisibility(View.VISIBLE);
            }
            mCarrierLabel.animate()
                .alpha(makeVisible ? 1f : 0f)
                //.setStartDelay(makeVisible ? 500 : 0)
                //.setDuration(makeVisible ? 750 : 100)
                .setDuration(150)
                .setListener(makeVisible ? null : new AnimatorListenerAdapter() {
                    @Override
                    public void onAnimationEnd(Animator animation) {
                        if (!mCarrierLabelVisible) { // race
                            mCarrierLabel.setVisibility(View.INVISIBLE);
                            mCarrierLabel.setAlpha(0f);
                        }
                    }
                })
                .start();
        }
    }

    boolean hasClearableNotifications() {
        if (mNotificationData != null) {
            return mNotificationData.size() > 0 && mNotificationData.hasClearableItems();
        }
        return false;
    }

    boolean hasVisibleNotifications() {
        if (mNotificationData != null) {
            return mNotificationData.size() > 0 && mNotificationData.hasVisibleItems();
        }
        return false;
    }

    protected void updateNotificationShortcutsVisibility(boolean vis) {
        if (!mNotificationShortcutsToggle && mNotificationShortcutsVisible == vis) return;
        if (DEBUG) {
            Slog.d(TAG, "NSCUT: mNotificationShortcutsVisible=" + mNotificationShortcutsVisible + " vis=" + vis);
        }

        if (mNotificationShortcutsVisible != vis) {
            mNotificationShortcutsVisible = vis;
            mNotificationShortcutsScrollView.animate().cancel();
            if (vis) {
                mNotificationShortcutsScrollView.setVisibility(View.VISIBLE);
            }
            mNotificationShortcutsScrollView.animate()
                .alpha(vis ? 1f : 0f)
                .setDuration(150)
                .setListener(vis ? null : new AnimatorListenerAdapter() {
                    @Override
                    public void onAnimationEnd(Animator animation) {
                        if (!mNotificationShortcutsVisible) { // race
                            mNotificationShortcutsScrollView.setVisibility(View.INVISIBLE);
                            mNotificationShortcutsScrollView.setAlpha(0f);
                        }
                    }
                })
                .start();
            updateNotificationShortcutsMargin();
        }
    }

    @Override
    protected void setAreThereNotifications() {
        final boolean any = mNotificationData.size() > 0;

        final boolean clearable = hasClearableNotifications(); 

        if (DEBUG) {
            Slog.d(TAG, "setAreThereNotifications: N=" + mNotificationData.size()
                    + " any=" + any + " clearable=" + clearable);
        }

        if (mHasFlipSettings
                && mFlipSettingsView != null 
                && mFlipSettingsView.getVisibility() == View.VISIBLE
                && mScrollView.getVisibility() != View.VISIBLE) {
            // the flip settings panel is unequivocally showing; we should not be shown
            mClearButton.setVisibility(View.GONE);
        } else if (mClearButton.isShown()) {
            if (clearable != (mClearButton.getAlpha() == 1.0f)) {
                ObjectAnimator clearAnimation = ObjectAnimator.ofFloat(
                        mClearButton, "alpha", clearable ? 1.0f : 0.0f).setDuration(250);
                clearAnimation.addListener(new AnimatorListenerAdapter() {
                    @Override
                    public void onAnimationEnd(Animator animation) {
                        if (mClearButton.getAlpha() <= 0.0f) {
                            mClearButton.setVisibility(View.INVISIBLE);
                        }
                    }

                    @Override
                    public void onAnimationStart(Animator animation) {
                        if (mClearButton.getAlpha() <= 0.0f) {
                            mClearButton.setVisibility(View.VISIBLE);
                        }
                    }
                });
                clearAnimation.start();
            }
        } else {
            mClearButton.setAlpha(clearable ? 1.0f : 0.0f);
            mClearButton.setVisibility(clearable ? View.VISIBLE : View.GONE);
        }
        mClearButton.setEnabled(clearable);

        final View nlo = mStatusBarView.findViewById(R.id.notification_lights_out);
        final boolean showDot = (any && !areLightsOn()); 
        if (showDot != (nlo.getAlpha() == 1.0f)) {
            if (showDot) {
                nlo.setAlpha(0f);
                nlo.setVisibility(View.VISIBLE);
            }
            nlo.animate()
                .alpha(showDot?1:0)
                .setDuration(showDot?750:250)
                .setInterpolator(new AccelerateInterpolator(2.0f))
                .setListener(showDot ? null : new AnimatorListenerAdapter() {
                    @Override
                    public void onAnimationEnd(Animator _a) {
                        nlo.setVisibility(View.GONE);
                    }
                })
                .start();
        }

        if (mNotificationData.size() != mNotificationsSizeOldState) {
            mNotificationsSizeOldState = mNotificationData.size();
            updateStatusBarVisibility(); 
        } 

        updateCarrierLabelVisibility(false);
    }

    public void showClock(boolean show) {
	if (mStatusBarView == null) return;
	ContentResolver resolver = mContext.getContentResolver();
	boolean disableStatusBarInfo = Settings.System.getInt(resolver,
                Settings.System.PIE_DISABLE_STATUSBAR_INFO, 0) == 1;
        if (disableStatusBarInfo) {
            // call only the settings if statusbar info is really hidden
            int pieMode = Settings.System.getInt(resolver,
                    Settings.System.PIE_CONTROLS, 0);
            boolean expandedDesktopState = Settings.System.getInt(resolver,
                    Settings.System.EXPANDED_DESKTOP_STATE, 0) == 1;

            if (pieMode == 2
                || pieMode == 1 && expandedDesktopState) {
                show = false;
            }
        } 
        View clock = mStatusBarView.findViewById(R.id.clock);
        View cclock = mStatusBarView.findViewById(R.id.center_clock);
        mShowClock = (Settings.System.getInt(resolver,
                Settings.System.STATUS_BAR_CLOCK, 1) == 1);
        boolean rightClock = (Settings.System.getInt(mContext.getContentResolver(),
                Settings.System.STATUSBAR_CLOCK_STYLE, 0) == 0);
        boolean centerClock = (Settings.System.getInt(mContext.getContentResolver(),
                Settings.System.STATUSBAR_CLOCK_STYLE, 0) == 1); 
        if (rightClock && clock != null) {
            clock.setVisibility(show ? (mShowClock ? View.VISIBLE : View.GONE) : View.GONE);
        }
        if (centerClock && cclock != null) {
            cclock.setVisibility(show ? (mShowClock ? View.VISIBLE : View.GONE) : View.GONE);
        }
    }

    /**
     * State is one or more of the DISABLE constants from StatusBarManager.
     */
    @Override
    public void disable(int state) {
        final int old = mDisabled;
        final int diff = state ^ old;
        mDisabled = state;

        if (DEBUG) {
            Slog.d(TAG, String.format("disable: 0x%08x -> 0x%08x (diff: 0x%08x)",
                old, state, diff));
        }

        StringBuilder flagdbg = new StringBuilder();
        flagdbg.append("disable: < ");
        flagdbg.append(((state & StatusBarManager.DISABLE_EXPAND) != 0) ? "EXPAND" : "expand");
        flagdbg.append(((diff  & StatusBarManager.DISABLE_EXPAND) != 0) ? "* " : " ");
        flagdbg.append(((state & StatusBarManager.DISABLE_NOTIFICATION_ICONS) != 0) ? "ICONS" : "icons");
        flagdbg.append(((diff  & StatusBarManager.DISABLE_NOTIFICATION_ICONS) != 0) ? "* " : " ");
        flagdbg.append(((state & StatusBarManager.DISABLE_NOTIFICATION_ALERTS) != 0) ? "ALERTS" : "alerts");
        flagdbg.append(((diff  & StatusBarManager.DISABLE_NOTIFICATION_ALERTS) != 0) ? "* " : " ");
        flagdbg.append(((state & StatusBarManager.DISABLE_NOTIFICATION_TICKER) != 0) ? "TICKER" : "ticker");
        flagdbg.append(((diff  & StatusBarManager.DISABLE_NOTIFICATION_TICKER) != 0) ? "* " : " ");
        flagdbg.append(((state & StatusBarManager.DISABLE_SYSTEM_INFO) != 0) ? "SYSTEM_INFO" : "system_info");
        flagdbg.append(((diff  & StatusBarManager.DISABLE_SYSTEM_INFO) != 0) ? "* " : " ");
        flagdbg.append(((state & StatusBarManager.DISABLE_BACK) != 0) ? "BACK" : "back");
        flagdbg.append(((diff  & StatusBarManager.DISABLE_BACK) != 0) ? "* " : " ");
        flagdbg.append(((state & StatusBarManager.DISABLE_HOME) != 0) ? "HOME" : "home");
        flagdbg.append(((diff  & StatusBarManager.DISABLE_HOME) != 0) ? "* " : " ");
        flagdbg.append(((state & StatusBarManager.DISABLE_RECENT) != 0) ? "RECENT" : "recent");
        flagdbg.append(((diff  & StatusBarManager.DISABLE_RECENT) != 0) ? "* " : " ");
        flagdbg.append(((state & StatusBarManager.DISABLE_CLOCK) != 0) ? "CLOCK" : "clock");
        flagdbg.append(((diff  & StatusBarManager.DISABLE_CLOCK) != 0) ? "* " : " ");
        flagdbg.append(((state & StatusBarManager.DISABLE_SEARCH) != 0) ? "SEARCH" : "search");
        flagdbg.append(((diff  & StatusBarManager.DISABLE_SEARCH) != 0) ? "* " : " ");
        flagdbg.append(">");
        Slog.d(TAG, flagdbg.toString());

        if ((diff & StatusBarManager.DISABLE_SYSTEM_INFO) != 0) {
            mSystemIconArea.animate().cancel();
            if ((state & StatusBarManager.DISABLE_SYSTEM_INFO) != 0) {
                mSystemIconArea.animate()
                    .alpha(0f)
                    .translationY(mNaturalBarHeight*0.5f)
                    .setDuration(175)
                    .setInterpolator(new DecelerateInterpolator(1.5f))
                    .setListener(mMakeIconsInvisible)
                    .start();
            } else {
                mSystemIconArea.setVisibility(View.VISIBLE);
                mSystemIconArea.animate()
                    .alpha(1f)
                    .translationY(0)
                    .setStartDelay(0)
                    .setInterpolator(new DecelerateInterpolator(1.5f))
                    .setDuration(175)
                    .start();
            }
        }

        if ((diff & StatusBarManager.DISABLE_CLOCK) != 0) {
            boolean show = (state & StatusBarManager.DISABLE_CLOCK) == 0;
            showClock(show);
        }
        if ((diff & StatusBarManager.DISABLE_EXPAND) != 0) {
            if ((state & StatusBarManager.DISABLE_EXPAND) != 0) {
                animateCollapsePanels();
            }
        }

        if ((diff & (StatusBarManager.DISABLE_HOME
                        | StatusBarManager.DISABLE_RECENT
                        | StatusBarManager.DISABLE_BACK
                        | StatusBarManager.DISABLE_SEARCH)) != 0) {

            // all navigation bar listeners will take care of these
            propagateDisabledFlags(state);

            if ((state & StatusBarManager.DISABLE_RECENT) != 0) {
                // close recents if it's visible
                mHandler.removeMessages(MSG_CLOSE_RECENTS_PANEL);
                mHandler.sendEmptyMessage(MSG_CLOSE_RECENTS_PANEL);
            }
        }

        if ((diff & StatusBarManager.DISABLE_NOTIFICATION_ICONS) != 0) {
            if ((state & StatusBarManager.DISABLE_NOTIFICATION_ICONS) != 0) {
                if (mTicking) {
                    haltTicker();
                }

                mNotificationIcons.animate()
                    .alpha(0f)
                    .translationY(mNaturalBarHeight*0.5f)
                    .setDuration(175)
                    .setInterpolator(new DecelerateInterpolator(1.5f))
                    .setListener(mMakeIconsInvisible)
                    .start();
            } else {
                mNotificationIcons.setVisibility(View.VISIBLE);
                mNotificationIcons.animate()
                    .alpha(1f)
                    .translationY(0)
                    .setStartDelay(0)
                    .setInterpolator(new DecelerateInterpolator(1.5f))
                    .setDuration(175)
                    .start();
            }
        } else if ((diff & StatusBarManager.DISABLE_NOTIFICATION_TICKER) != 0) {
            if (mTicking && (state & StatusBarManager.DISABLE_NOTIFICATION_TICKER) != 0) {
                haltTicker();
            }
        }
	mTransparencyManager.update();  
    }

    @Override
    protected BaseStatusBar.H createHandler() {
        return new PhoneStatusBar.H();
    }

    /**
     * All changes to the status bar and notifications funnel through here and are batched.
     */
    private class H extends BaseStatusBar.H {
        @Override
        public void handleMessage(Message m) {
            super.handleMessage(m);
            switch (m.what) {
                case MSG_OPEN_NOTIFICATION_PANEL:
                    animateExpandNotificationsPanel();
                    break;
                case MSG_OPEN_SETTINGS_PANEL:
                    animateExpandSettingsPanel(true);
                    break;
                case MSG_OPEN_QS_PANEL:
                    animateExpandSettingsPanel(false);
                    break;
                case MSG_FLIP_TO_NOTIFICATION_PANEL:
                    flipToNotifications();
                    break;
                case MSG_FLIP_TO_QS_PANEL:
                    flipToSettings(); 
                    break;
                case MSG_CLOSE_PANELS:
                    animateCollapsePanels();
                    break;
                case MSG_SHOW_INTRUDER:
                    setIntruderAlertVisibility(true);
                    break;
                case MSG_HIDE_INTRUDER:
                    setIntruderAlertVisibility(false);
                    mCurrentlyIntrudingNotification = null;
                    break;
            }
        }
    }

    public Handler getHandler() {
        return mHandler;
    }

    View.OnFocusChangeListener mFocusChangeListener = new View.OnFocusChangeListener() {
        @Override
        public void onFocusChange(View v, boolean hasFocus) {
            // Because 'v' is a ViewGroup, all its children will be (un)selected
            // too, which allows marqueeing to work.
            v.setSelected(hasFocus);
        }
    };

    void makeExpandedVisible(boolean revealAfterDraw) {
        if (SPEW) Slog.d(TAG, "Make expanded visible: expanded visible=" + mExpandedVisible);
        if (mExpandedVisible) {
            return;
        }

        mExpandedVisible = true;
        mPile.setLayoutTransitionsEnabled(true);
        if (mNavigationBarView != null)
            mNavigationBarView.setSlippery(true);

        updateCarrierLabelVisibility(true);

        updateExpandedViewPos(EXPANDED_LEAVE_ALONE);

        // Expand the window to encompass the full screen in anticipation of the drag.
        // This is only possible to do atomically because the status bar is at the top of the screen!
        WindowManager.LayoutParams lp = (WindowManager.LayoutParams) mStatusBarContainer.getLayoutParams();
        lp.flags &= ~WindowManager.LayoutParams.FLAG_NOT_FOCUSABLE;
        lp.flags |= WindowManager.LayoutParams.FLAG_ALT_FOCUSABLE_IM;
        lp.height = ViewGroup.LayoutParams.MATCH_PARENT;
        mWindowManager.updateViewLayout(mStatusBarContainer, lp);

        // Updating the window layout will force an expensive traversal/redraw.
        // Kick off the reveal animation after this is complete to avoid animation latency.
        if (revealAfterDraw) {
//            mHandler.post(mStartRevealAnimation);
        }

        visibilityChanged(true);
    }

    public void animateCollapsePanels() {
	mNotificationPanelIsOpen = false;
        mQSPanelIsOpen = false; 
        animateCollapsePanels(CommandQueue.FLAG_EXCLUDE_NONE);
    }

    @Override
    public void animateCollapsePanels(int flags) {
        if (SPEW) {
            Slog.d(TAG, "animateCollapse():"
                    + " mExpandedVisible=" + mExpandedVisible
                    + " flags=" + flags);
        }

        if ((flags & CommandQueue.FLAG_EXCLUDE_RECENTS_PANEL) == 0) {
            mHandler.removeMessages(MSG_CLOSE_RECENTS_PANEL);
            mHandler.sendEmptyMessage(MSG_CLOSE_RECENTS_PANEL);
        }

        if ((flags & CommandQueue.FLAG_EXCLUDE_SEARCH_PANEL) == 0) {
            mHandler.removeMessages(MSG_CLOSE_SEARCH_PANEL);
            mHandler.sendEmptyMessage(MSG_CLOSE_SEARCH_PANEL);
        }

        mStatusBarWindow.cancelExpandHelper();
        mStatusBarView.collapseAllPanels(true);
    }

    public ViewPropertyAnimator setVisibilityWhenDone(
            final ViewPropertyAnimator a, final View v, final int vis) {
        a.setListener(new AnimatorListenerAdapter() {
            @Override
            public void onAnimationEnd(Animator animation) {
                v.setVisibility(vis);
                a.setListener(null); // oneshot
            }
        });
        return a;
    }

    public Animator setVisibilityWhenDone(
            final Animator a, final View v, final int vis) {
        a.addListener(new AnimatorListenerAdapter() {
            @Override
            public void onAnimationEnd(Animator animation) {
                v.setVisibility(vis);
            }
        });
        return a;
    }

    public Animator setVisibilityOnStart(
            final Animator a, final View v, final int vis) {
        a.addListener(new AnimatorListenerAdapter() {
            @Override
            public void onAnimationStart(Animator animation) {
                v.setVisibility(vis);
            }
        });
        return a;
    }

    public Animator interpolator(TimeInterpolator ti, Animator a) {
        a.setInterpolator(ti);
        return a;
    }

    public Animator startDelay(int d, Animator a) {
        a.setStartDelay(d);
        return a;
    }

    public Animator start(Animator a) {
        a.start();
        return a;
    }

    final TimeInterpolator mAccelerateInterpolator = new AccelerateInterpolator();
    final TimeInterpolator mDecelerateInterpolator = new DecelerateInterpolator();
    final int FLIP_DURATION_OUT = 125;
    final int FLIP_DURATION_IN = 225;
    final int FLIP_DURATION = (FLIP_DURATION_IN + FLIP_DURATION_OUT);

    Animator mScrollViewAnim, mFlipSettingsViewAnim, mNotificationButtonAnim,

        mSettingsButtonAnim, mHaloButtonAnim, mRibbonViewAnim, mClearButtonAnim; 

    @Override
    public void animateExpandNotificationsPanel() {
        if (SPEW) Slog.d(TAG, "animateExpand: mExpandedVisible=" + mExpandedVisible);
        if ((mDisabled & StatusBarManager.DISABLE_EXPAND) != 0) {
            return ;
        }
        // don't allow expanding via e.g. service call while status bar is hidden
        // due to expanded desktop
        if (getExpandedDesktopMode() == 2) {
            return;
        }

        mNotificationPanel.expand();
	mNotificationPanelIsOpen = true;
        mQSPanelIsOpen = false; 

        if (mHasFlipSettings && mScrollView.getVisibility() != View.VISIBLE) {
            flipToNotifications();
        }

        if (false) postStartTracing();
    }

    public void flipToNotifications() {
	mNotificationPanelIsOpen = true;
        mQSPanelIsOpen = false; 
        if (mFlipSettingsViewAnim != null) mFlipSettingsViewAnim.cancel();
        if (mScrollViewAnim != null) mScrollViewAnim.cancel();
        if (mRibbonViewAnim != null) mRibbonViewAnim.cancel();
        if (mSettingsButtonAnim != null) mSettingsButtonAnim.cancel();
	if (mHaloButtonAnim != null) mHaloButtonAnim.cancel(); 
        if (mNotificationButtonAnim != null) mNotificationButtonAnim.cancel();
        if (mClearButtonAnim != null) mClearButtonAnim.cancel();

        final boolean halfWayDone = mScrollView.getVisibility() == View.VISIBLE;
        final int zeroOutDelays = halfWayDone ? 0 : 1;

        if (!halfWayDone) {
            mScrollView.setScaleX(0f);
            mFlipSettingsView.setScaleX(1f);
        }

        mScrollView.setVisibility(View.VISIBLE);
        mScrollViewAnim = start(
            startDelay(FLIP_DURATION_OUT * zeroOutDelays,
                interpolator(mDecelerateInterpolator,
                    ObjectAnimator.ofFloat(mScrollView, View.SCALE_X, 1f)
                        .setDuration(FLIP_DURATION_IN)
                    )));
        if (mRibbonView != null && mHasQuickAccessSettings) {
            mRibbonViewAnim = start(
                startDelay(FLIP_DURATION_OUT * zeroOutDelays,
                    setVisibilityOnStart(
                        interpolator(mDecelerateInterpolator,
                            ObjectAnimator.ofFloat(mRibbonView, View.SCALE_X, 1f)
                                .setDuration(FLIP_DURATION_IN)),
                        mRibbonView, View.VISIBLE)));
        }
        mFlipSettingsViewAnim = start(
            setVisibilityWhenDone(
                interpolator(mAccelerateInterpolator,
                        ObjectAnimator.ofFloat(mFlipSettingsView, View.SCALE_X, 0f)
                        )
                    .setDuration(FLIP_DURATION_OUT),
                mFlipSettingsView, View.INVISIBLE));
        mNotificationButtonAnim = start(
            setVisibilityWhenDone(
                ObjectAnimator.ofFloat(mNotificationButton, View.ALPHA, 0f)
                    .setDuration(FLIP_DURATION),
                mNotificationButton, View.INVISIBLE));
        mSettingsButton.setVisibility(View.VISIBLE);
        mSettingsButtonAnim = start(
            ObjectAnimator.ofFloat(mSettingsButton, View.ALPHA, 1f)
                .setDuration(FLIP_DURATION));
 	mHaloButtonVisible = true;
        updateHaloButton();
        mHaloButtonAnim = start(
            ObjectAnimator.ofFloat(mHaloButton, View.ALPHA, 1f)
                .setDuration(FLIP_DURATION)); 
        mClearButton.setVisibility(View.VISIBLE);
        mClearButton.setAlpha(0f);
        setAreThereNotifications(); // this will show/hide the button as necessary
        mNotificationPanel.postDelayed(new Runnable() {
            @Override
            public void run() {
                updateCarrierLabelVisibility(false);
            }
        }, FLIP_DURATION - 150);

        if (mNotificationShortcutsToggle)
            updateNotificationShortcutsVisibility(true);

    }

    @Override
    public void animateExpandSettingsPanel(boolean flip) {
        if (SPEW) Slog.d(TAG, "animateExpand: mExpandedVisible=" + mExpandedVisible);
        if ((mDisabled & StatusBarManager.DISABLE_EXPAND) != 0) {
            return;
        }
        // don't allow expanding via e.g. service call while status bar is hidden
        // due to expanded desktop
        if (getExpandedDesktopMode() == 2) {
            return;
        }

        // Settings are not available in setup
        if (!mUserSetup) return;

        if (mHasFlipSettings) {
            mNotificationPanel.expand();
            if (mFlipSettingsView.getVisibility() != View.VISIBLE) {
                if (flip) {
                    flipToSettings();
                } else {
                    switchToSettings();
                } 
            }
	    mNotificationPanelIsOpen = false;
            mQSPanelIsOpen = true; 
        } else if (mSettingsPanel != null) {
            mSettingsPanel.expand();
        }

        if (false) postStartTracing();
    }

    public void switchToSettings() {
        // Settings are not available in setup
        if (!mUserSetup) return;

        mFlipSettingsView.setScaleX(1f);
        mFlipSettingsView.setVisibility(View.VISIBLE);
        mSettingsButton.setVisibility(View.GONE);
	mHaloButtonVisible = false;
        updateHaloButton(); 
        mScrollView.setVisibility(View.GONE);
        mScrollView.setScaleX(0f);
        if (mRibbonView != null) {
            mRibbonView.setVisibility(View.GONE);
            mRibbonView.setScaleX(0f);
        }
        mNotificationButton.setVisibility(View.VISIBLE);
        mNotificationButton.setAlpha(1f);
        mClearButton.setVisibility(View.GONE);
    }

    public boolean isShowingSettings() {
        return mHasFlipSettings && mFlipSettingsView.getVisibility() == View.VISIBLE;
    }

    public void completePartialFlip() {
        if (mHasFlipSettings) {
            if (mFlipSettingsView.getVisibility() == View.VISIBLE) {
                flipToSettings();
            } else {
                flipToNotifications();
            }
        }
    }

    public void partialFlip(float progress) {
        if (mFlipSettingsViewAnim != null) mFlipSettingsViewAnim.cancel();
        if (mScrollViewAnim != null) mScrollViewAnim.cancel();
        if (mSettingsButtonAnim != null) mSettingsButtonAnim.cancel();
	if (mHaloButtonAnim != null) mHaloButtonAnim.cancel(); 
        if (mNotificationButtonAnim != null) mNotificationButtonAnim.cancel();
        if (mClearButtonAnim != null) mClearButtonAnim.cancel();

        progress = Math.min(Math.max(progress, -1f), 1f);
        if (progress < 0f) { // notifications side
            mFlipSettingsView.setScaleX(0f);
            mFlipSettingsView.setVisibility(View.GONE);
            mSettingsButton.setVisibility(View.VISIBLE);
            mSettingsButton.setAlpha(-progress);
            mScrollView.setVisibility(View.VISIBLE);
            mScrollView.setScaleX(-progress);
            if (mRibbonView != null && mHasQuickAccessSettings) {
                mRibbonView.setVisibility(View.VISIBLE);
                mRibbonView.setScaleX(-progress);
            }
            mNotificationButton.setVisibility(View.GONE);
        } else { // settings side
            mFlipSettingsView.setScaleX(progress);
            mFlipSettingsView.setVisibility(View.VISIBLE);
            mSettingsButton.setVisibility(View.GONE);
            mScrollView.setVisibility(View.GONE);
            mScrollView.setScaleX(0f);
            if (mRibbonView != null) {
                mRibbonView.setVisibility(View.GONE);
                mRibbonView.setScaleX(0f);
            }
            mNotificationButton.setVisibility(View.VISIBLE);
            mNotificationButton.setAlpha(progress);
        }
        mClearButton.setVisibility(View.GONE);
    }

    public void flipToSettings() {
        // Settings are not available in setup
        if (!mUserSetup) return;

        if (mHasFlipSettings) {
            mNotificationPanelIsOpen = false;
            mQSPanelIsOpen = true;
            if (mFlipSettingsViewAnim != null) mFlipSettingsViewAnim.cancel();
            if (mScrollViewAnim != null) mScrollViewAnim.cancel();
            if (mSettingsButtonAnim != null) mSettingsButtonAnim.cancel();
            if (mNotificationButtonAnim != null) mNotificationButtonAnim.cancel();
            if (mClearButtonAnim != null) mClearButtonAnim.cancel();

            final boolean halfWayDone = mFlipSettingsView.getVisibility() == View.VISIBLE;
            final int zeroOutDelays = halfWayDone ? 0 : 1;

            if (!halfWayDone) {
                mFlipSettingsView.setScaleX(0f);
                mScrollView.setScaleX(1f);
            }

            mFlipSettingsView.setVisibility(View.VISIBLE);
            mFlipSettingsViewAnim = start(
                startDelay(FLIP_DURATION_OUT * zeroOutDelays,
                    interpolator(mDecelerateInterpolator,
                        ObjectAnimator.ofFloat(mFlipSettingsView, View.SCALE_X, 1f)
                            .setDuration(FLIP_DURATION_IN)
                        )));
            mScrollViewAnim = start(
                setVisibilityWhenDone(
                    interpolator(mAccelerateInterpolator,
                            ObjectAnimator.ofFloat(mScrollView, View.SCALE_X, 0f)
                            )
                        .setDuration(FLIP_DURATION_OUT),
                         mScrollView, View.INVISIBLE));
	    if (mRibbonView != null) {
            mRibbonViewAnim = start(
                setVisibilityWhenDone(
                    interpolator(mAccelerateInterpolator,
                            ObjectAnimator.ofFloat(mRibbonView, View.SCALE_X, 0f)
                            )
                        .setDuration(FLIP_DURATION_OUT),
                    mRibbonView, View.GONE));
            } 
            mSettingsButtonAnim = start(
                setVisibilityWhenDone(
                    ObjectAnimator.ofFloat(mSettingsButton, View.ALPHA, 0f)
                        .setDuration(FLIP_DURATION),
                        mScrollView, View.INVISIBLE));
	    mHaloButtonAnim = start(
            setVisibilityWhenDone(
                ObjectAnimator.ofFloat(mHaloButton, View.ALPHA, 0f)
                    .setDuration(FLIP_DURATION),
                    mScrollView, View.INVISIBLE));
            mNotificationButton.setVisibility(View.VISIBLE);
            mNotificationButtonAnim = start(
                ObjectAnimator.ofFloat(mNotificationButton, View.ALPHA, 1f)
                    .setDuration(FLIP_DURATION));
            mClearButtonAnim = start(
                setVisibilityWhenDone(
                    ObjectAnimator.ofFloat(mClearButton, View.ALPHA, 0f)
                    .setDuration(FLIP_DURATION),
                    mClearButton, View.INVISIBLE));
            mNotificationPanel.postDelayed(new Runnable() {
                @Override
                public void run() {
                updateCarrierLabelVisibility(false);
                updateNotificationShortcutsVisibility(false);
                }
            }, FLIP_DURATION - 150);
        }
    }

    public void flipPanels() {
        if (mHasFlipSettings) {
            if (mFlipSettingsView.getVisibility() != View.VISIBLE) {
                flipToSettings();
            } else {
                flipToNotifications();
            }
        }
    }

    public void animateCollapseQuickSettings() {
        mStatusBarView.collapseAllPanels(true);
    }

    void makeExpandedInvisibleSoon() {
        mHandler.postDelayed(new Runnable() { @Override
        public void run() { makeExpandedInvisible(); }}, 50);
    }

    void makeExpandedInvisible() {
        if (SPEW) Slog.d(TAG, "makeExpandedInvisible: mExpandedVisible=" + mExpandedVisible
                + " mExpandedVisible=" + mExpandedVisible);

        if (!mExpandedVisible) {
            return;
        }

        // Ensure the panel is fully collapsed (just in case; bug 6765842, 7260868)
        mStatusBarView.collapseAllPanels(/*animate=*/ false);

        if (mHasFlipSettings) {
            // reset things to their proper state
            if (mFlipSettingsViewAnim != null) mFlipSettingsViewAnim.cancel();
            if (mScrollViewAnim != null) mScrollViewAnim.cancel();
            if (mRibbonViewAnim != null) mRibbonViewAnim.cancel();
            if (mSettingsButtonAnim != null) mSettingsButtonAnim.cancel();
	    if (mHaloButtonAnim != null) mHaloButtonAnim.cancel(); 
            if (mNotificationButtonAnim != null) mNotificationButtonAnim.cancel();
            if (mClearButtonAnim != null) mClearButtonAnim.cancel();

            mScrollView.setScaleX(1f);
            mScrollView.setVisibility(View.VISIBLE);
            if (mRibbonView != null && mHasQuickAccessSettings) {
                mRibbonView.setScaleX(1f);
                mRibbonView.setVisibility(View.VISIBLE);
            }
            mSettingsButton.setAlpha(1f);
            mSettingsButton.setVisibility(View.VISIBLE);
	    mHaloButton.setAlpha(1f);
            mHaloButtonVisible = true;
            updateHaloButton(); 
            mNotificationPanel.setVisibility(View.GONE);
            mFlipSettingsView.setVisibility(View.GONE);  
            mNotificationButton.setVisibility(View.GONE);
            setAreThereNotifications(); // show the clear button
        }

        mExpandedVisible = false;
        mPile.setLayoutTransitionsEnabled(false);
        if (mNavigationBarView != null)
            mNavigationBarView.setSlippery(false);
        visibilityChanged(false);

        // Shrink the window to the size of the status bar only
        WindowManager.LayoutParams lp = (WindowManager.LayoutParams) mStatusBarContainer.getLayoutParams();
        lp.height = getStatusBarHeight();
        lp.flags |= WindowManager.LayoutParams.FLAG_NOT_FOCUSABLE;
        lp.flags &= ~WindowManager.LayoutParams.FLAG_ALT_FOCUSABLE_IM;
        mWindowManager.updateViewLayout(mStatusBarContainer, lp);

        if ((mDisabled & StatusBarManager.DISABLE_NOTIFICATION_ICONS) == 0) {
            setNotificationIconVisibility(true, com.android.internal.R.anim.fade_in);
        }
        // Just in case
        updateNotificationShortcutsVisibility(false);

        // Close any "App info" popups that might have snuck on-screen
        dismissPopups();
    }

    /**
     * Enables or disables layers on the children of the notifications pile.
     *
     * When layers are enabled, this method attempts to enable layers for the minimal
     * number of children. Only children visible when the notification area is fully
     * expanded will receive a layer. The technique used in this method might cause
     * more children than necessary to get a layer (at most one extra child with the
     * current UI.)
     *
     * @param layerType {@link View#LAYER_TYPE_NONE} or {@link View#LAYER_TYPE_HARDWARE}
     */
    private void setPileLayers(int layerType) {
        final int count = mPile.getChildCount();

        switch (layerType) {
            case View.LAYER_TYPE_NONE:
                for (int i = 0; i < count; i++) {
                    mPile.getChildAt(i).setLayerType(layerType, null);
                }
                break;
            case View.LAYER_TYPE_HARDWARE:
                final int[] location = new int[2];
                mNotificationPanel.getLocationInWindow(location);

                final int left = location[0];
                final int top = location[1];
                final int right = left + mNotificationPanel.getWidth();
                final int bottom = top + getExpandedViewMaxHeight();

                final Rect childBounds = new Rect();

                for (int i = 0; i < count; i++) {
                    final View view = mPile.getChildAt(i);
                    view.getLocationInWindow(location);

                    childBounds.set(location[0], location[1],
                            location[0] + view.getWidth(), location[1] + view.getHeight());

                    if (childBounds.intersects(left, top, right, bottom)) {
                        view.setLayerType(layerType, null);
                    }
                }

                break;
        }
    }

    public boolean isClinging() {
        return mCling != null && mCling.getVisibility() == View.VISIBLE;
    }

    public void hideCling() {
        if (isClinging()) {
            mCling.animate().alpha(0f).setDuration(250).start();
            mCling.setVisibility(View.GONE);
            mSuppressStatusBarDrags = false;
        }
    }

    public void showCling() {
        // lazily inflate this to accommodate orientation change
        final ViewStub stub = (ViewStub) mStatusBarWindow.findViewById(R.id.status_bar_cling_stub);
        if (stub == null) {
            mClingShown = true;
            return; // no clings on this device
        }

        mSuppressStatusBarDrags = true;

        mHandler.postDelayed(new Runnable() {
            @Override
            public void run() {
                mCling = (ViewGroup) stub.inflate();

                mCling.setOnTouchListener(new View.OnTouchListener() {
                    @Override
                    public boolean onTouch(View v, MotionEvent event) {
                        return true; // e eats everything
                    }});
                mCling.findViewById(R.id.ok).setOnClickListener(new View.OnClickListener() {
                    @Override
                    public void onClick(View v) {
                        hideCling();
                    }});

                mCling.setAlpha(0f);
                mCling.setVisibility(View.VISIBLE);
                mCling.animate().alpha(1f);

                mClingShown = true;
                SharedPreferences.Editor editor = Prefs.edit(mContext);
                editor.putBoolean(Prefs.SHOWN_QUICK_SETTINGS_HELP, true);
                editor.apply();

                makeExpandedVisible(true); // enforce visibility in case the shade is still animating closed
                animateExpandNotificationsPanel();

                mSuppressStatusBarDrags = false;
            }
        }, 500);

        animateExpandNotificationsPanel();
    }

    private void adjustBrightness(int x) {
        float raw = ((float) x) / mScreenWidth;

        // Add a padding to the brightness control on both sides to
        // make it easier to reach min/max brightness
        float padded = Math.min(1.0f - BRIGHTNESS_CONTROL_PADDING,
                Math.max(BRIGHTNESS_CONTROL_PADDING, raw));
        float value = (padded - BRIGHTNESS_CONTROL_PADDING) /
                (1 - (2.0f * BRIGHTNESS_CONTROL_PADDING));

        int newBrightness = mMinBrightness + (int) Math.round(value *
                (android.os.PowerManager.BRIGHTNESS_ON - mMinBrightness));
        newBrightness = Math.min(newBrightness, android.os.PowerManager.BRIGHTNESS_ON);
        newBrightness = Math.max(newBrightness, mMinBrightness);

        try {
            IPowerManager power = IPowerManager.Stub.asInterface(
                    ServiceManager.getService("power"));
            if (power != null) {
                power.setTemporaryScreenBrightnessSettingOverride(newBrightness);
                Settings.System.putIntForUser(mContext.getContentResolver(),
                        Settings.System.SCREEN_BRIGHTNESS, newBrightness, UserHandle.USER_CURRENT);
            }
        } catch (RemoteException e) {
            Slog.w(TAG, "Setting Brightness failed: " + e);
        }
    }

    private void brightnessControl(MotionEvent event) {
        final int action = event.getAction();
        final int x = (int) event.getRawX();
        final int y = (int) event.getRawY();
        if (action == MotionEvent.ACTION_DOWN) {
            mLinger = 0;
            mInitialTouchX = x;
            mInitialTouchY = y;
            mVelocityTracker = VelocityTracker.obtain();
            mHandler.removeCallbacks(mLongPressBrightnessChange);
            if ((y) < mNotificationHeaderHeight) {
                mHandler.postDelayed(mLongPressBrightnessChange,
                        BRIGHTNESS_CONTROL_LONG_PRESS_TIMEOUT);
            }
        } else if (action == MotionEvent.ACTION_MOVE) {
            if ((y) < mNotificationHeaderHeight) {
                mVelocityTracker.computeCurrentVelocity(1000);
                float yVel = mVelocityTracker.getYVelocity();
                yVel = Math.abs(yVel);
                if (yVel < 50.0f) {
                    if (mLinger > BRIGHTNESS_CONTROL_LINGER_THRESHOLD) {
                        adjustBrightness(x);
                    } else {
                        mLinger++;
                    }
                }
                int touchSlop = ViewConfiguration.get(mContext).getScaledTouchSlop();
                if (Math.abs(x - mInitialTouchX) > touchSlop ||
                        Math.abs(y - mInitialTouchY) > touchSlop) {
                    mHandler.removeCallbacks(mLongPressBrightnessChange);
                }
            } else {
                mHandler.removeCallbacks(mLongPressBrightnessChange);
            }
        } else if (action == MotionEvent.ACTION_UP
                || action == MotionEvent.ACTION_CANCEL) {
            mVelocityTracker.recycle();
            mVelocityTracker = null;
            mHandler.removeCallbacks(mLongPressBrightnessChange);
            mLinger = 0;
        }
    }

    public boolean interceptTouchEvent(MotionEvent event) {
        if (DEBUG_GESTURES) {
            if (event.getActionMasked() != MotionEvent.ACTION_MOVE) {
                EventLog.writeEvent(EventLogTags.SYSUI_STATUSBAR_TOUCH,
                        event.getActionMasked(), (int) event.getX(), (int) event.getY(), mDisabled);
            }

        }

        if (SPEW) {
            Slog.d(TAG, "Touch: rawY=" + event.getRawY() + " event=" + event + " mDisabled="
                + mDisabled + " mTracking=" + mTracking);
        } else if (CHATTY) {
            if (event.getAction() != MotionEvent.ACTION_MOVE) {
                Slog.d(TAG, String.format(
                            "panel: %s at (%f, %f) mDisabled=0x%08x",
                            MotionEvent.actionToString(event.getAction()),
                            event.getRawX(), event.getRawY(), mDisabled));
            }
        }

        if (DEBUG_GESTURES) {
            mGestureRec.add(event);
        }

        // Cling (first-run help) handling.
        // The cling is supposed to show the first time you drag, or even tap, the status bar.
        // It should show the notification panel, then fade in after half a second, giving you
        // an explanation of what just happened, as well as teach you how to access quick
        // settings (another drag). The user can dismiss the cling by clicking OK or by
        // dragging quick settings into view.
        final int act = event.getActionMasked();
        if (mSuppressStatusBarDrags) {
            return true;
        } else if (act == MotionEvent.ACTION_UP && !mClingShown) {
            showCling();
        } else {
            hideCling();
        }

        if (mBrightnessControl) {
            brightnessControl(event);
            if ((mDisabled & StatusBarManager.DISABLE_EXPAND) != 0) {
                return true;
            }
        }

        return false;
    }

    public GestureRecorder getGestureRecorder() {
        return mGestureRec;
    }

    @Override // CommandQueue
    public void setNavigationIconHints(int hints) {
        if (hints == mNavigationIconHints) return;

        mNavigationIconHints = hints;

        propagateNavigationIconHints(hints);
    }

    @Override // CommandQueue
    public void setSystemUiVisibility(int vis, int mask) {
        final int oldVal = mSystemUiVisibility;
        final int newVal = (oldVal&~mask) | (vis&mask);
        final int diff = newVal ^ oldVal;

        if (diff != 0) {
            mSystemUiVisibility = newVal;

            if (0 != (diff & View.SYSTEM_UI_FLAG_LOW_PROFILE)) {
                final boolean lightsOut = (0 != (vis & View.SYSTEM_UI_FLAG_LOW_PROFILE));
                if (lightsOut) {
                    animateCollapsePanels();
                    if (mTicking) {
                        haltTicker();
                    }
                }

                if (mNavigationBarView != null) {
                    mNavigationBarView.setLowProfile(lightsOut);
                }

                setStatusBarLowProfile(lightsOut);
            }

            notifyUiVisibilityChanged();
        }
    }

    private void setStatusBarLowProfile(boolean lightsOut) {
        if (mLightsOutAnimation == null) {
            final View notifications = mStatusBarView.findViewById(R.id.notification_icon_area);
            final View systemIcons = mStatusBarView.findViewById(R.id.statusIcons);
            final View signal = mStatusBarView.findViewById(R.id.signal_cluster);
            final View signal2 = mStatusBarView.findViewById(R.id.signal_cluster_text);
            final View battery = mStatusBarView.findViewById(R.id.battery);
            final View battery2 = mStatusBarView.findViewById(R.id.battery_text);
            final View battery3 = mStatusBarView.findViewById(R.id.circle_battery);
            final View dockBattery = mStatusBarView.findViewById(R.id.dock_battery);
            final View dockBattery2 = mStatusBarView.findViewById(R.id.dock_battery_text);
            final View dockBattery3 = mStatusBarView.findViewById(R.id.circle_dock_battery);
            final View clock = mStatusBarView.findViewById(R.id.clock);
            final View traffic = mStatusBarView.findViewById(R.id.traffic);
	    final View cclock = mStatusBarView.findViewById(R.id.center_clock);

            List<ObjectAnimator> lightsOutObjs = new ArrayList<ObjectAnimator>();
            lightsOutObjs.add(ObjectAnimator.ofFloat(notifications, View.ALPHA, 0));
            lightsOutObjs.add(ObjectAnimator.ofFloat(systemIcons, View.ALPHA, 0));
            lightsOutObjs.add(ObjectAnimator.ofFloat(signal, View.ALPHA, 0));
            lightsOutObjs.add(ObjectAnimator.ofFloat(signal2, View.ALPHA, 0));
            lightsOutObjs.add(ObjectAnimator.ofFloat(battery, View.ALPHA, 0.5f));
            lightsOutObjs.add(ObjectAnimator.ofFloat(battery2, View.ALPHA, 0.5f));
            lightsOutObjs.add(ObjectAnimator.ofFloat(battery3, View.ALPHA, 0.5f));
            lightsOutObjs.add(ObjectAnimator.ofFloat(traffic, View.ALPHA, 0));
            if (dockBattery != null) {
                lightsOutObjs.add(ObjectAnimator.ofFloat(dockBattery, View.ALPHA, 0.5f));
            }
            if (dockBattery2 != null) {
                lightsOutObjs.add(ObjectAnimator.ofFloat(dockBattery2, View.ALPHA, 0.5f));
            }
            if (dockBattery3 != null) {
                lightsOutObjs.add(ObjectAnimator.ofFloat(dockBattery3, View.ALPHA, 0.5f));
            }
            if (clock != null) {
                lightsOutObjs.add(ObjectAnimator.ofFloat(clock, View.ALPHA, 0.5f));
            }
            if (cclock != null) {
                lightsOutObjs.add(ObjectAnimator.ofFloat(cclock, View.ALPHA, 0.5f));
            }

	    lightsOutObjs.add(ObjectAnimator.ofFloat(cclock, View.ALPHA, 1));

            List<ObjectAnimator> lightsOnObjs = new ArrayList<ObjectAnimator>();
            lightsOnObjs.add(ObjectAnimator.ofFloat(notifications, View.ALPHA, 1));
            lightsOnObjs.add(ObjectAnimator.ofFloat(systemIcons, View.ALPHA, 1));
            lightsOnObjs.add(ObjectAnimator.ofFloat(signal, View.ALPHA, 1));
            lightsOnObjs.add(ObjectAnimator.ofFloat(signal2, View.ALPHA, 1));
            lightsOnObjs.add(ObjectAnimator.ofFloat(battery, View.ALPHA, 1));
            lightsOnObjs.add(ObjectAnimator.ofFloat(battery2, View.ALPHA, 1));
            lightsOnObjs.add(ObjectAnimator.ofFloat(battery3, View.ALPHA, 1));
            lightsOnObjs.add(ObjectAnimator.ofFloat(traffic, View.ALPHA, 1));
            if (dockBattery != null) {
                lightsOnObjs.add(ObjectAnimator.ofFloat(dockBattery, View.ALPHA, 1));
            }
            if (dockBattery2 != null) {
                lightsOnObjs.add(ObjectAnimator.ofFloat(dockBattery2, View.ALPHA, 1));
            }
            if (dockBattery3 != null) {
                lightsOnObjs.add(ObjectAnimator.ofFloat(dockBattery3, View.ALPHA, 1));
            }
            if (clock != null) {
                lightsOnObjs.add(ObjectAnimator.ofFloat(clock, View.ALPHA, 1));
            }
            if (cclock != null) {
                lightsOnObjs.add(ObjectAnimator.ofFloat(cclock, View.ALPHA, 1));
            }

	    lightsOnObjs.add(ObjectAnimator.ofFloat(cclock, View.ALPHA, 1));

            final AnimatorSet lightsOutAnim = new AnimatorSet();
            lightsOutAnim.playTogether(

                    lightsOutObjs.toArray(new ObjectAnimator[lightsOutObjs.size()]));
            lightsOutAnim.setDuration(750);

            final AnimatorSet lightsOnAnim = new AnimatorSet();
            lightsOnAnim.playTogether(

                    lightsOnObjs.toArray(new ObjectAnimator[lightsOnObjs.size()]));
            lightsOnAnim.setDuration(250);

            mLightsOutAnimation = lightsOutAnim;
            mLightsOnAnimation = lightsOnAnim;
        }

        mLightsOutAnimation.cancel();
        mLightsOnAnimation.cancel();

        final Animator a = lightsOut ? mLightsOutAnimation : mLightsOnAnimation;
        a.start();

        setAreThereNotifications();
    }

    private boolean areLightsOn() {
        return 0 == (mSystemUiVisibility & View.SYSTEM_UI_FLAG_LOW_PROFILE);
    }

    public void setLightsOn(boolean on) {
        Log.v(TAG, "setLightsOn(" + on + ")");
        if (on) {
            setSystemUiVisibility(0, View.SYSTEM_UI_FLAG_LOW_PROFILE);
        } else {
            setSystemUiVisibility(View.SYSTEM_UI_FLAG_LOW_PROFILE, View.SYSTEM_UI_FLAG_LOW_PROFILE);
        }
    }

    private void notifyUiVisibilityChanged() {
        try {
            mWindowManagerService.statusBarVisibilityChanged(mSystemUiVisibility);
        } catch (RemoteException ex) {
        }
    }

    @Override
    public void topAppWindowChanged(boolean showMenu) {
	mTransparencyManager.update(); 
        if (DEBUG) {
            Slog.d(TAG, (showMenu?"showing":"hiding") + " the MENU button");
        }
        propagateMenuVisibility(showMenu);

        propagateMenuVisibility(showMenu);

        // hide pie triggers when keyguard is visible
        try {
            if (mWindowManagerService.isKeyguardLocked()
                && (mDisabled & View.STATUS_BAR_DISABLE_HOME) != 0) { 
                keyguardTriggers(true);   
            } else {
                keyguardTriggers(false);   
            }
        } catch (RemoteException e) {
            // nothing else to do ... 
        }

        // See above re: lights-out policy for legacy apps.
        if (showMenu) setLightsOn(true);
    }

    @Override
    public void setImeWindowStatus(IBinder token, int vis, int backDisposition) {
        boolean altBack = (backDisposition == InputMethodService.BACK_DISPOSITION_WILL_DISMISS)
            || ((vis & InputMethodService.IME_VISIBLE) != 0);

        mCommandQueue.setNavigationIconHints(
                altBack ? (mNavigationIconHints | StatusBarManager.NAVIGATION_HINT_BACK_ALT)
                        : (mNavigationIconHints & ~StatusBarManager.NAVIGATION_HINT_BACK_ALT));
        if (mQS != null) mQS.setImeWindowStatus(vis > 0);
    }

    @Override
    public void setHardKeyboardStatus(boolean available, boolean enabled) {}

    @Override
    protected void tick(IBinder key, StatusBarNotification n, boolean firstTime) {
        // no ticking in lights-out mode, except if halo is active
        if (!areLightsOn() && !mHaloActive) return; 

        // no ticking in Setup
        if (!isDeviceProvisioned()) return;

        // not for you
        if (!notificationIsForCurrentUser(n)) return;

        // Show the ticker if one is requested. Also don't do this
        // until status bar window is attached to the window manager,
        // because...  well, what's the point otherwise?  And trying to
        // run a ticker without being attached will crash!
        if (n.getNotification().tickerText != null && mStatusBarContainer.getWindowToken() != null) {
            if (0 == (mDisabled & (StatusBarManager.DISABLE_NOTIFICATION_ICONS
                            | StatusBarManager.DISABLE_NOTIFICATION_TICKER))) {
                mTicker.addEntry(n);
            }
        }
    }

    private class MyTicker extends Ticker {
        MyTicker(Context context, View sb) {
            super(context, sb);
        }

        @Override
        public void tickerStarting() {
            mTicking = true;
            if (!mHaloActive) {
                mStatusBarContents.setVisibility(View.GONE);
                mCenterClockLayout.setVisibility(View.GONE);
                mTickerView.setVisibility(View.VISIBLE);
                mTickerView.startAnimation(loadAnim(com.android.internal.R.anim.push_up_in, null));
                mStatusBarContents.startAnimation(loadAnim(com.android.internal.R.anim.push_up_out, null));
                mCenterClockLayout.startAnimation(loadAnim(com.android.internal.R.anim.push_up_out,
                        null));
            } 
        }

        @Override
        public void tickerDone() {
            if (!mHaloActive) {
                mStatusBarContents.setVisibility(View.VISIBLE);
                mCenterClockLayout.setVisibility(View.VISIBLE);
                mTickerView.setVisibility(View.GONE);
                mStatusBarContents.startAnimation(loadAnim(com.android.internal.R.anim.push_down_in, null));
                mTickerView.startAnimation(loadAnim(com.android.internal.R.anim.push_down_out,
                            mTickingDoneListener));
                mCenterClockLayout.startAnimation(loadAnim(com.android.internal.R.anim.push_down_in,
                        null));
            }  
        }

        @Override
        public void tickerHalting() {
            if (!mHaloActive) {
                mStatusBarContents.setVisibility(View.VISIBLE);
                mCenterClockLayout.setVisibility(View.VISIBLE);
                mTickerView.setVisibility(View.GONE);
                mStatusBarContents.startAnimation(loadAnim(com.android.internal.R.anim.fade_in, null));
                mCenterClockLayout.startAnimation(loadAnim(com.android.internal.R.anim.fade_in, null));
                // we do not animate the ticker away at this point, just get rid of it (b/6992707)
            } 
        }
    }

    Animation.AnimationListener mTickingDoneListener = new Animation.AnimationListener() {;
        @Override
        public void onAnimationEnd(Animation animation) {
            mTicking = false;
        }
        @Override
        public void onAnimationRepeat(Animation animation) {
        }
        @Override
        public void onAnimationStart(Animation animation) {
        }
    };

    private Animation loadAnim(int id, Animation.AnimationListener listener) {
        Animation anim = AnimationUtils.loadAnimation(mContext, id);
        if (listener != null) {
            anim.setAnimationListener(listener);
        }
        return anim;
    }

    public static String viewInfo(View v) {
        return "[(" + v.getLeft() + "," + v.getTop() + ")(" + v.getRight() + "," + v.getBottom()
                + ") " + v.getWidth() + "x" + v.getHeight() + "]";
    }

    @Override
    public void dump(FileDescriptor fd, PrintWriter pw, String[] args) {
        synchronized (mQueueLock) {
            pw.println("Current Status Bar state:");
            pw.println("  mExpandedVisible=" + mExpandedVisible
                    + ", mTrackingPosition=" + mTrackingPosition);
            pw.println("  mTicking=" + mTicking);
            pw.println("  mTracking=" + mTracking);
            pw.println("  mDisplayMetrics=" + mDisplayMetrics);
            pw.println("  mPile: " + viewInfo(mPile));
            pw.println("  mTickerView: " + viewInfo(mTickerView));
            pw.println("  mScrollView: " + viewInfo(mScrollView)
                    + " scroll " + mScrollView.getScrollX() + "," + mScrollView.getScrollY());
        }

        if (DEBUG_GESTURES) {
            pw.print("  status bar gestures: ");
            mGestureRec.dump(fd, pw, args);
        }

        mNetworkController.dump(fd, pw, args);
    }

    @Override
    public void createAndAddWindows() {
        addStatusBarWindow();
    }

    private void addStatusBarWindow() {
        // Put up the view
        final int height = getStatusBarHeight();
        // Now that the status bar window encompasses the sliding panel and its
        // translucent backdrop, the entire thing is made TRANSLUCENT and is
        // hardware-accelerated.
        final WindowManager.LayoutParams lp = new WindowManager.LayoutParams(
                ViewGroup.LayoutParams.MATCH_PARENT,
                height,
                WindowManager.LayoutParams.TYPE_STATUS_BAR,
                WindowManager.LayoutParams.FLAG_NOT_FOCUSABLE
                    | WindowManager.LayoutParams.FLAG_TOUCHABLE_WHEN_WAKING
                    | WindowManager.LayoutParams.FLAG_SPLIT_TOUCH,
                PixelFormat.TRANSLUCENT);

        lp.flags |= WindowManager.LayoutParams.FLAG_HARDWARE_ACCELERATED;

        lp.gravity = getStatusBarGravity();
        lp.setTitle("StatusBar");
        lp.packageName = mContext.getPackageName();

        makeStatusBarView();
        mStatusBarContainer.addView(mStatusBarWindow);
        mWindowManager.addView(mStatusBarContainer, lp);
    }

    void setNotificationIconVisibility(boolean visible, int anim) {
        int old = mNotificationIcons.getVisibility();
        int v = visible ? View.VISIBLE : View.INVISIBLE;
        if (old != v) {
            mNotificationIcons.setVisibility(v);
            mNotificationIcons.startAnimation(loadAnim(anim, null));
        }
    }

    void updateExpandedInvisiblePosition() {
        mTrackingPosition = -mDisplayMetrics.heightPixels;
    }

    static final float saturate(float a) {
        return a < 0f ? 0f : (a > 1f ? 1f : a);
    }

    @Override
    protected int getExpandedViewMaxHeight() {
        return mDisplayMetrics.heightPixels - mNotificationPanelMarginBottomPx;
    }

    @Override
    protected boolean isNotificationPanelFullyVisible() {
        return mExpandedVisible && !isShowingSettings();
    }

    @Override
    public void updateExpandedViewPos(int thingy) {
        if (DEBUG) Slog.v(TAG, "updateExpandedViewPos");

        // on larger devices, the notification panel is propped open a bit
        mNotificationPanel.setMinimumHeight(
                (int)(mNotificationPanelMinHeightFrac * mCurrentDisplaySize.y));

        FrameLayout.LayoutParams lp = (FrameLayout.LayoutParams) mNotificationPanel.getLayoutParams();
        lp.gravity = mNotificationPanelGravity;
        lp.setMarginStart(mNotificationPanelMarginPx);
        mNotificationPanel.setLayoutParams(lp);

        if (mSettingsPanel != null) {
            lp = (FrameLayout.LayoutParams) mSettingsPanel.getLayoutParams();
            lp.gravity = mSettingsPanelGravity;
            lp.setMarginEnd(mNotificationPanelMarginPx);
            mSettingsPanel.setLayoutParams(lp);
        }

        updateCarrierLabelVisibility(false);
    }

    // called by makeStatusbar and also by PhoneStatusBarView
    void updateDisplaySize() {
        mDisplay.getMetrics(mDisplayMetrics);
        if (DEBUG_GESTURES) {
            mGestureRec.tag("display",
                    String.format("%dx%d", mDisplayMetrics.widthPixels, mDisplayMetrics.heightPixels));
        }
    }

    private final View.OnClickListener mClearButtonListener = new View.OnClickListener() {
        @Override
        public void onClick(View v) {
            synchronized (mNotificationData) {
                // animate-swipe all dismissable notifications
                int numChildren = mPile.getChildCount();

                int scrollTop = mScrollView.getScrollY();
                int scrollBottom = scrollTop + mScrollView.getHeight();
                final ArrayList<View> snapshot = new ArrayList<View>(numChildren);
                for (int i=0; i<numChildren; i++) {
                    final View child = mPile.getChildAt(i);
                    if (mPile.canChildBeDismissed(child) && child.getBottom() > scrollTop &&
                            child.getTop() < scrollBottom) {
                        snapshot.add(child);
                    }
                }

                if (snapshot.isEmpty()) {
                    maybeCollapseAfterNotificationRemoval(true);
                    return;
                }

                // Decrease the delay for every row we animate to give the sense of
                // accelerating the swipes
                final int ROW_DELAY_DECREMENT = 10;
                int currentDelay = 140;
                int totalDelay = 0;

                // Set the shade-animating state to avoid doing other work, in
                // particular layout and redrawing, during all of these animations.
                mPile.setViewRemoval(false);

                View sampleView = snapshot.get(0);
                int width = sampleView.getWidth();
                final int dir = sampleView.isLayoutRtl() ? -1 : +1;
                final int velocity = dir * width * 8; // 1000/8 = 125 ms duration
                for (final View _v : snapshot) {
                    mHandler.postDelayed(new Runnable() {
                        @Override
                        public void run() {
                            mPile.dismissRowAnimated(_v, velocity);
                        }
                    }, totalDelay);
                    currentDelay = Math.max(50, currentDelay - ROW_DELAY_DECREMENT);
                    totalDelay += currentDelay;
                }

                // After ending all animations, tell the service to remove the
                // notifications, which will trigger collapsing the shade
                final View lastEntry = snapshot.get(snapshot.size() - 1);
                mPile.runOnDismiss(lastEntry, mNotifyClearAll);
            }
        }
    };

    public void startActivityDismissingKeyguard(Intent intent, boolean onlyProvisioned) {
        if (onlyProvisioned && !isDeviceProvisioned()) return;
        try {
            // Dismiss the lock screen when Settings starts.
            ActivityManagerNative.getDefault().dismissKeyguardOnNextActivity();
        } catch (RemoteException e) {
        }
        intent.setFlags(Intent.FLAG_ACTIVITY_NEW_TASK | Intent.FLAG_ACTIVITY_CLEAR_TOP);
        mContext.startActivityAsUser(intent, new UserHandle(UserHandle.USER_CURRENT));
        animateCollapsePanels();
    }

    private final View.OnClickListener mSettingsButtonListener = new View.OnClickListener() {
        @Override
        public void onClick(View v) {
            if (mHasSettingsPanel) {
                animateExpandSettingsPanel(true);
            } else {
                startActivityDismissingKeyguard(
                        new Intent(android.provider.Settings.ACTION_SETTINGS), true);
            }
        }
    };

    private final View.OnClickListener mNotificationButtonListener = new View.OnClickListener() {
        @Override
        public void onClick(View v) {
            animateExpandNotificationsPanel();
        }
    };

    private View.OnClickListener mHaloButtonListener = new View.OnClickListener() {
        public void onClick(View v) {
            // Activate HALO
            Settings.System.putInt(mContext.getContentResolver(),
                    Settings.System.HALO_ACTIVE, 1);
            // Switch off regular ticker
            mTickerView.setVisibility(View.GONE);
            // Collapse
            animateCollapsePanels();
        }
    };   

    private final BroadcastReceiver mBroadcastReceiver = new BroadcastReceiver() {
        @Override
        public void onReceive(Context context, Intent intent) {
            if (DEBUG) Slog.v(TAG, "onReceive: " + intent);
            String action = intent.getAction();
            if (Intent.ACTION_CLOSE_SYSTEM_DIALOGS.equals(action)) {
                int flags = CommandQueue.FLAG_EXCLUDE_NONE;
                String reason = intent.getStringExtra("reason");
                if (reason != null && reason.equals(SYSTEM_DIALOG_REASON_RECENT_APPS)) {
                    flags |= CommandQueue.FLAG_EXCLUDE_RECENTS_PANEL;
                }
                animateCollapsePanels(flags);
            }
            else if (Intent.ACTION_SCREEN_OFF.equals(action)) {
                // no waiting!
                makeExpandedInvisible();
                notifyNavigationBarScreenOn(false);
            }
            else if (Intent.ACTION_CONFIGURATION_CHANGED.equals(action)) {
                if (DEBUG) {
                    Slog.v(TAG, "configuration changed: " + mContext.getResources().getConfiguration());
                }
		Configuration config = mContext.getResources().getConfiguration();
                mDisplay.getSize(mCurrentDisplaySize);
                updateResources();
                repositionNavigationBar();
                updateExpandedViewPos(EXPANDED_LEAVE_ALONE);
		updateSwapXY();
                updateShowSearchHoldoff();
                removeSidebarView();
                addSidebarView();
		try {
                    // position app sidebar on left if in landscape orientation and device has a navbar
                    if (mWindowManagerService.hasNavigationBar() && 
                            config.orientation == Configuration.ORIENTATION_LANDSCAPE) {
                        mWindowManager.updateViewLayout(mAppSidebar,
                                getAppSidebarLayoutParams(AppSidebar.SIDEBAR_POSITION_LEFT));
                        mHandler.postDelayed(new Runnable() {
                            @Override
                            public void run() {
                                mAppSidebar.setPosition(AppSidebar.SIDEBAR_POSITION_LEFT);
                            }
                        }, 500);
                    }
                } catch (RemoteException e) {
                }
            }
            else if (Intent.ACTION_SCREEN_ON.equals(action)) {
                // work around problem where mDisplay.getRotation() is not stable while screen is off (bug 7086018)
                repositionNavigationBar();
                notifyNavigationBarScreenOn(true);
            }
        }
    };

    private void updateSwapXY() {
        if (mNavigationBarView != null
            && mNavigationBarView.mDelegateHelper != null) {
                if (Settings.System.getIntForUser(mContext.getContentResolver(),
                            Settings.System.NAVIGATION_BAR_CAN_MOVE, 1, UserHandle.USER_CURRENT) == 1) {
                    // if we are in landscape mode and NavBar can move swap the XY coordinates for NaVRing Swipe
                    mNavigationBarView.mDelegateHelper.setSwapXY((
                            mContext.getResources().getConfiguration().orientation == Configuration.ORIENTATION_LANDSCAPE));
                } else {
                    mNavigationBarView.mDelegateHelper.setSwapXY(false);
                }
        }
    }

    @Override
    public void userSwitched(int newUserId) {
        if (MULTIUSER_DEBUG) mNotificationPanelDebugText.setText("USER " + newUserId);
        animateCollapsePanels();
        updateNotificationIcons();
        resetUserSetupObserver();
        mSettingsObserver.onChange(true);
        if (mTilesChangedObserver != null) {
            mTilesChangedObserver.onChange(true);
        }
        if (mSignalView != null) {
            mSignalView.updateSettings();
        }
        if (mSignalTextView != null) {
            mSignalTextView.updateSettings();
        }
        if (mBatteryController != null) {
            mBatteryController.updateSettings();
        }
        if (mCircleBattery != null) {
            mCircleBattery.updateSettings();
        }
        if (mCircleDockBattery != null) {
            mCircleDockBattery.updateSettings();
        }
        if (mClock != null) {
            mClock.updateSettings();
        }
        if (mNavigationBarView != null) {
            mNavigationBarView.updateSettings();
        }
        super.userSwitched(newUserId);
    }

    private void resetUserSetupObserver() {
        mContext.getContentResolver().unregisterContentObserver(mUserSetupObserver);
        mUserSetupObserver.onChange(false);
        mContext.getContentResolver().registerContentObserver(
                Settings.Secure.getUriFor(Settings.Secure.USER_SETUP_COMPLETE), true,
                mUserSetupObserver,
                mCurrentUserId);
    }

    private void setIntruderAlertVisibility(boolean vis) {
        if (!ENABLE_INTRUDERS) return;
        if (DEBUG) {
            Slog.v(TAG, (vis ? "showing" : "hiding") + " intruder alert window");
        }
        mIntruderAlertView.setVisibility(vis ? View.VISIBLE : View.GONE);
    }

    @Override
    public void dismissIntruder() {
        if (mCurrentlyIntrudingNotification == null) return;

        try {
            mBarService.onNotificationClear(
                    mCurrentlyIntrudingNotification.getPackageName(),
                    mCurrentlyIntrudingNotification.getTag(),
                    mCurrentlyIntrudingNotification.getId());
        } catch (android.os.RemoteException ex) {
            // oh well
        }
    }

    private static void copyNotifications(ArrayList<Pair<IBinder, StatusBarNotification>> dest,
            NotificationData source) {
        int N = source.size();
        for (int i = 0; i < N; i++) {
            NotificationData.Entry entry = source.get(i);
            dest.add(Pair.create(entry.key, entry.notification));
        }
    }

    private void recreateStatusBar() {
        mRecreating = true;
        mStatusBarContainer.removeAllViews();

        // extract icons from the soon-to-be recreated viewgroup.
        int nIcons = mStatusIcons.getChildCount();
        ArrayList<StatusBarIcon> icons = new ArrayList<StatusBarIcon>(nIcons);
        ArrayList<String> iconSlots = new ArrayList<String>(nIcons);
        for (int i = 0; i < nIcons; i++) {
            StatusBarIconView iconView = (StatusBarIconView)mStatusIcons.getChildAt(i);
            icons.add(iconView.getStatusBarIcon());
            iconSlots.add(iconView.getStatusBarSlot());
        }

        // extract notifications.
        int nNotifs = mNotificationData.size();
        ArrayList<Pair<IBinder, StatusBarNotification>> notifications =
                new ArrayList<Pair<IBinder, StatusBarNotification>>(nNotifs);
        copyNotifications(notifications, mNotificationData);
        mNotificationData.clear();

        makeStatusBarView();

        if (mNavigationBarView != null) {
            // recreate and reposition navigationbar
            mNavigationBarView.recreateNavigationBar();
            repositionNavigationBar();
        }

	// recreate pie navigation
        recreatePie();  

        // recreate StatusBarIconViews.
        for (int i = 0; i < nIcons; i++) {
            StatusBarIcon icon = icons.get(i);
            String slot = iconSlots.get(i);
            addIcon(slot, i, i, icon);
        }

        // recreate notifications.
        for (int i = 0; i < nNotifs; i++) {
            Pair<IBinder, StatusBarNotification> notifData = notifications.get(i);
            addNotificationViews(notifData.first, notifData.second);
        }

        setAreThereNotifications();

        mStatusBarContainer.addView(mStatusBarWindow);

        updateExpandedViewPos(EXPANDED_LEAVE_ALONE);
        mNotificationShortcutsLayout.recreateShortcutLayout();
        mRecreating = false;
    }

    /**
     * Reload some of our resources when the configuration changes.
     *
     * We don't reload everything when the configuration changes -- we probably
     * should, but getting that smooth is tough.  Someday we'll fix that.  In the
     * meantime, just update the things that we know change.
     */
    void updateResources() {
        final Context context = mContext;
        final Resources res = context.getResources();

	// detect inverted ui mode change
        int uiInvertedMode =
            mContext.getResources().getConfiguration().uiInvertedMode; 

        // detect theme change.
        CustomTheme newTheme = res.getConfiguration().customTheme;
        if ((newTheme != null &&
                (mCurrentTheme == null || !mCurrentTheme.equals(newTheme)))
            || uiInvertedMode != mCurrUiInvertedMode) {
            if (uiInvertedMode != mCurrUiInvertedMode) {
                mCurrUiInvertedMode = uiInvertedMode;
            } else {
                mCurrentTheme = (CustomTheme) newTheme.clone();
            } 
            recreateStatusBar();
        } else {

            if (mClearButton instanceof TextView) {
                ((TextView)mClearButton).setText(context.getText(R.string.status_bar_clear_all_button));
            }
            loadDimens();
        }

        // Update the QuickSettings container
        if (mQS != null) mQS.updateResources();

    }

    protected void loadDimens() {
        final Resources res = mContext.getResources();

        mNaturalBarHeight = res.getDimensionPixelSize(
                com.android.internal.R.dimen.status_bar_height);

        int newIconSize = res.getDimensionPixelSize(
            com.android.internal.R.dimen.status_bar_icon_size);
        int newIconHPadding = res.getDimensionPixelSize(
            R.dimen.status_bar_icon_padding);

        if (newIconHPadding != mIconHPadding || newIconSize != mIconSize) {
//            Slog.d(TAG, "size=" + newIconSize + " padding=" + newIconHPadding);
            mIconHPadding = newIconHPadding;
            mIconSize = newIconSize;
            //reloadAllNotificationIcons(); // reload the tray
        }

        mEdgeBorder = res.getDimensionPixelSize(R.dimen.status_bar_edge_ignore);

        mSelfExpandVelocityPx = res.getDimension(R.dimen.self_expand_velocity);
        mSelfCollapseVelocityPx = res.getDimension(R.dimen.self_collapse_velocity);
        mFlingExpandMinVelocityPx = res.getDimension(R.dimen.fling_expand_min_velocity);
        mFlingCollapseMinVelocityPx = res.getDimension(R.dimen.fling_collapse_min_velocity);

        mCollapseMinDisplayFraction = res.getFraction(R.dimen.collapse_min_display_fraction, 1, 1);
        mExpandMinDisplayFraction = res.getFraction(R.dimen.expand_min_display_fraction, 1, 1);

        mExpandAccelPx = res.getDimension(R.dimen.expand_accel);
        mCollapseAccelPx = res.getDimension(R.dimen.collapse_accel);

        mFlingGestureMaxXVelocityPx = res.getDimension(R.dimen.fling_gesture_max_x_velocity);

        mFlingGestureMaxOutputVelocityPx = res.getDimension(R.dimen.fling_gesture_max_output_velocity);

        mNotificationPanelMarginBottomPx
            = (int) res.getDimension(R.dimen.notification_panel_margin_bottom);
        mNotificationPanelMarginPx
            = (int) res.getDimension(R.dimen.notification_panel_margin_left);
        mNotificationPanelGravity = res.getInteger(R.integer.notification_panel_layout_gravity);
        if (mNotificationPanelGravity <= 0) {
            mNotificationPanelGravity = Gravity.START | Gravity.TOP;
        }
        mSettingsPanelGravity = res.getInteger(R.integer.settings_panel_layout_gravity);
        Log.d(TAG, "mSettingsPanelGravity = " + mSettingsPanelGravity);
        if (mSettingsPanelGravity <= 0) {
            mSettingsPanelGravity = Gravity.END | Gravity.TOP;
        }

        mCarrierLabelHeight = res.getDimensionPixelSize(R.dimen.carrier_label_height);
        mNotificationHeaderHeight = res.getDimensionPixelSize(R.dimen.notification_panel_header_height);

        mNotificationPanelMinHeightFrac = res.getFraction(R.dimen.notification_panel_min_height_frac, 1, 1);
        if (mNotificationPanelMinHeightFrac < 0f || mNotificationPanelMinHeightFrac > 1f) {
            mNotificationPanelMinHeightFrac = 0f;
        }

        if (false) Slog.v(TAG, "updateResources");
    }

    //
    // tracing
    //

    void postStartTracing() {
        mHandler.postDelayed(mStartTracing, 3000);
    }

    void customButtonVibrate() {
        final boolean hapticsDisabled = Settings.System.getInt(mContext.getContentResolver(),
                Settings.System.HAPTIC_FEEDBACK_ENABLED, 0) == 0;
        if (!hapticsDisabled) {
            android.os.Vibrator vib = (android.os.Vibrator)mContext.getSystemService(
                    Context.VIBRATOR_SERVICE);
            vib.vibrate(30);
        }
    }

    void vibrate() {
        android.os.Vibrator vib = (android.os.Vibrator)mContext.getSystemService(
                Context.VIBRATOR_SERVICE);
        vib.vibrate(250);
    }

    Runnable mStartTracing = new Runnable() {
        @Override
        public void run() {
            vibrate();
            SystemClock.sleep(250);
            Slog.d(TAG, "startTracing");
            android.os.Debug.startMethodTracing("/data/statusbar-traces/trace");
            mHandler.postDelayed(mStopTracing, 10000);
        }
    };

    Runnable mStopTracing = new Runnable() {
        @Override
        public void run() {
            android.os.Debug.stopMethodTracing();
            Slog.d(TAG, "stopTracing");
            vibrate();
        }
    };

    @Override
    protected void haltTicker() {
        mTicker.halt();
    }

    @Override
    protected boolean shouldDisableNavbarGestures() {
        return !isDeviceProvisioned()
                || mExpandedVisible
                || (mNavigationBarView != null && mNavigationBarView.isInEditMode())
                || !hasNavringTargets();
    }

    private boolean hasNavringTargets() {
        ArrayList<ButtonConfig> buttonsConfig =
            ButtonsHelper.getNavRingConfig(mContext);
        return buttonsConfig.size() > 0; 
    }

    private static class FastColorDrawable extends Drawable {
        private final int mColor;

        public FastColorDrawable(int color) {
            mColor = 0xff000000 | color;
        }

        @Override
        public void draw(Canvas canvas) {
            canvas.drawColor(mColor, PorterDuff.Mode.SRC);
        }

        @Override
        public void setAlpha(int alpha) {
        }

        @Override
        public void setColorFilter(ColorFilter cf) {
        }

        @Override
        public int getOpacity() {
            return PixelFormat.OPAQUE;
        }

        @Override
        public void setBounds(int left, int top, int right, int bottom) {
        }

        @Override
        public void setBounds(Rect bounds) {
        }
    }

    /**
     * ContentObserver to watch for Quick Settings tiles changes and notification wallpaper/alpha
     * @authot kufikugel
     *
     */
    private class TilesChangedObserver extends ContentObserver {
        public TilesChangedObserver(Handler handler) {
            super(handler);
        }

        @Override
        public void onChange(boolean selfChange) {
            onChange(selfChange, null);
        }

        @Override
        public void onChange(boolean selfChange, Uri uri) {
            if (uri != null && uri.equals(Settings.System.getUriFor(
                    Settings.System.QS_QUICK_ACCESS))) {
                final ContentResolver resolver = mContext.getContentResolver();
                mHasQuickAccessSettings = Settings.System.getIntForUser(resolver,
                        Settings.System.QS_QUICK_ACCESS, 0, UserHandle.USER_CURRENT) == 1;
                if (mHasQuickAccessSettings) {
                    inflateRibbon();
                    mRibbonView.setVisibility(View.VISIBLE);
                } else {
                    cleanupRibbon();
                }
            } else if (uri != null && uri.equals(Settings.System.getUriFor(
                    Settings.System.QS_QUICK_ACCESS_LINKED))) {
                final ContentResolver resolver = mContext.getContentResolver();
                boolean layoutLinked = Settings.System.getIntForUser(resolver,
                        Settings.System.QS_QUICK_ACCESS_LINKED, 1, UserHandle.USER_CURRENT) == 1;
                if (mQuickAccessLayoutLinked != layoutLinked) {
                    // Reload the ribbon
                    mQuickAccessLayoutLinked = layoutLinked;
                    cleanupRibbon();
                    inflateRibbon();
                    mRibbonView.setVisibility(View.VISIBLE);
                }
            }  else if (uri != null && uri.equals(Settings.System.getUriFor(
                    Settings.System.QUICK_SETTINGS_RIBBON_TILES))) {
                    cleanupRibbon();
                    inflateRibbon();
                    mRibbonView.setVisibility(View.VISIBLE);
            } else if (mSettingsContainer != null) {
		    mQS.setupQuickSettings();
                    if (mQuickAccessLayoutLinked && mRibbonQS != null) {
                    mRibbonQS.setupQuickSettings();
                }
            } 

	    String navBarConfig = Settings.System.getStringForUser(mContext.getContentResolver(),
                                    Settings.System.SYSTEMUI_NAVBAR_CONFIG,
                                    UserHandle.USER_CURRENT);

            if (navBarConfig != null  && mNavigationBarView != null
                    && !mOldNavBarConfig.equals(navBarConfig)) { 
                mOldNavBarConfig = navBarConfig;
                // recreate navigationbar
                mNavigationBarView.recreateNavigationBar();
		setDisableHomeLongpress(); 
            }  
 
	    setNotificationWallpaperHelper();

        }

        public void startObserving() {
            final ContentResolver cr = mContext.getContentResolver();
            cr.registerContentObserver(
                    Settings.System.getUriFor(Settings.System.QUICK_SETTINGS_TILES),
                    false, this, UserHandle.USER_ALL);

            cr.registerContentObserver(
                    Settings.System.getUriFor(Settings.System.QS_DYNAMIC_ALARM),
                    false, this, UserHandle.USER_ALL);

            cr.registerContentObserver(
                    Settings.System.getUriFor(Settings.System.QS_DYNAMIC_BUGREPORT),
                    false, this, UserHandle.USER_ALL);

            cr.registerContentObserver(
                    Settings.System.getUriFor(Settings.System.QS_DYNAMIC_DOCK_BATTERY),
                    false, this, UserHandle.USER_ALL);

            cr.registerContentObserver(
                    Settings.System.getUriFor(Settings.System.QS_DYNAMIC_IME),
                    false, this, UserHandle.USER_ALL);

            cr.registerContentObserver(
                    Settings.System.getUriFor(Settings.System.QS_DYNAMIC_USBTETHER),
                    false, this, UserHandle.USER_ALL);

            cr.registerContentObserver(
                    Settings.System.getUriFor(Settings.System.QS_DYNAMIC_WIFI),
                    false, this, UserHandle.USER_ALL);

            cr.registerContentObserver(
                    Settings.System.getUriFor(Settings.System.NOTIF_WALLPAPER_ALPHA),
                    false, this, UserHandle.USER_ALL);
                    setNotificationWallpaperHelper();

	    cr.registerContentObserver(
                    Settings.System.getUriFor(Settings.System.NOTIF_ALPHA),
                    false, this, UserHandle.USER_ALL);

	    cr.registerContentObserver(
                    Settings.System.getUriFor(Settings.System.SYSTEMUI_NAVBAR_CONFIG),
                    false, this, UserHandle.USER_ALL); 

	    cr.registerContentObserver(
                    Settings.System.getUriFor(Settings.System.QS_QUICK_ACCESS),
                    false, this, UserHandle.USER_ALL);

            cr.registerContentObserver(
                    Settings.System.getUriFor(Settings.System.QS_QUICK_ACCESS_LINKED),
                    false, this, UserHandle.USER_ALL);

            cr.registerContentObserver(
                    Settings.System.getUriFor(Settings.System.QUICK_SETTINGS_RIBBON_TILES),
                    false, this, UserHandle.USER_ALL);
        }
    }

    private void setDisableHomeLongpress() {
        mDisableHomeLongpress = false;
        ArrayList<ButtonConfig> buttonsConfig =
            ButtonsHelper.getNavBarConfig(mContext);
        ButtonConfig buttonConfig;
        for (int j = 0; j < buttonsConfig.size(); j++) {
            buttonConfig = buttonsConfig.get(j);
            if (buttonConfig.getClickAction().equals(ButtonsConstants.ACTION_HOME)
                    && !buttonConfig.getLongpressAction().equals(ButtonsConstants.ACTION_NULL)) {
                mDisableHomeLongpress = true;
            }
        }
        prepareNavigationBarView();
    } 

    private void setNotificationWallpaperHelper() {
        float wallpaperAlpha = Settings.System.getFloat(mContext.getContentResolver(), Settings.System.NOTIF_WALLPAPER_ALPHA, 0.1f);
        String notifiBack = Settings.System.getString(mContext.getContentResolver(), Settings.System.NOTIFICATION_BACKGROUND);
        File file = new File(NOTIF_WALLPAPER_IMAGE_PATH);
        mNotificationPanel.setBackgroundResource(0);
        mNotificationPanel.setBackgroundResource(R.drawable.notification_panel_bg);
        Drawable background = mNotificationPanel.getBackground();
        background.setAlpha(0);
        if (!file.exists()) {
            if (notifiBack != null && !notifiBack.isEmpty()) {
                background.setColorFilter(Integer.parseInt(notifiBack), Mode.SRC_ATOP);
            }
            background.setAlpha((int) ((1-wallpaperAlpha) * 255));
        }
    }
  
}<|MERGE_RESOLUTION|>--- conflicted
+++ resolved
@@ -930,7 +930,6 @@
         // listen for USER_SETUP_COMPLETE setting (per-user)
         resetUserSetupObserver();
 
-<<<<<<< HEAD
         mNotificationShortcutsLayout.setupShortcuts();
 
         mVelocityTracker = VelocityTracker.obtain();
@@ -938,9 +937,6 @@
 	mTransparencyManager.setStatusbar(mStatusBarView);
 	
 	return mStatusBarView;
-=======
-        return mStatusBarView;
->>>>>>> a3186e56
     }
 
     @Override
