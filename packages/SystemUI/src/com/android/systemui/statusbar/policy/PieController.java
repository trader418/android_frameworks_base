--- conflicted
+++ resolved
@@ -204,10 +204,6 @@
             // trigger setupNavigationItems()
             resolver.registerContentObserver(Settings.System.getUriFor(
                     Settings.System.NAV_BUTTONS), false, this);
-<<<<<<< HEAD
-=======
-            resolver.registerContentObserver(Settings.Secure.getUriFor(
-                    Settings.Secure.KILL_APP_LONGPRESS_BACK), false, this);
             // trigger setupContainer()
             resolver.registerContentObserver(Settings.System.getUriFor(
                     Settings.System.PIE_CONTROLS), false, this);
@@ -218,7 +214,6 @@
             // trigger setupListener()
             resolver.registerContentObserver(Settings.System.getUriFor(
                     Settings.System.PIE_POSITIONS), false, this);
->>>>>>> 49b819d9
         }
 
         @Override
