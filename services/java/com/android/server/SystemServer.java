/*
 * Copyright (C) 2006 The Android Open Source Project
 * This code has been modified.  Portions copyright (C) 2010, T-Mobile USA, Inc.
 * Copyright (c) 2013 The Linux Foundation. All rights reserved.
 *
 * Not a Contribution.
 *
 * Licensed under the Apache License, Version 2.0 (the "License");
 * you may not use this file except in compliance with the License.
 * You may obtain a copy of the License at
 *
 *      http://www.apache.org/licenses/LICENSE-2.0
 *
 * Unless required by applicable law or agreed to in writing, software
 * distributed under the License is distributed on an "AS IS" BASIS,
 * WITHOUT WARRANTIES OR CONDITIONS OF ANY KIND, either express or implied.
 * See the License for the specific language governing permissions and
 * limitations under the License.
 */

package com.android.server;

import android.app.ActivityManagerNative;
import android.bluetooth.BluetoothAdapter;
import android.content.ComponentName;
import android.content.ContentResolver;
import android.content.Context;
import android.content.Intent;
import android.content.IntentFilter;
import android.content.pm.IPackageManager;
import android.content.pm.PackageManager;
import android.content.res.Configuration;
import android.database.ContentObserver;
import android.database.Cursor;
import android.media.AudioService;
import android.net.wifi.p2p.WifiP2pService;
import android.os.Environment;
import android.os.Handler;
import android.os.HandlerThread;
import android.os.Looper;
import android.os.RemoteException;
import android.os.ServiceManager;
import android.os.StrictMode;
import android.os.SystemClock;
import android.os.SystemProperties;
import android.os.UserHandle;
import android.provider.Settings;
import android.service.dreams.DreamService;
import android.util.DisplayMetrics;
import android.util.EventLog;
import android.util.Log;
import android.util.Slog;
import android.view.WindowManager;

import com.android.internal.os.BinderInternal;
import com.android.internal.os.SamplingProfilerIntegration;
import com.android.server.accessibility.AccessibilityManagerService;
import com.android.server.accounts.AccountManagerService;
import com.android.server.am.ActivityManagerService;
import com.android.server.am.BatteryStatsService;
import com.android.server.content.ContentService;
import com.android.server.display.DisplayManagerService;
import com.android.server.dreams.DreamManagerService;
import com.android.server.gesture.GestureService;
import com.android.server.input.InputManagerService;
import com.android.server.net.NetworkPolicyManagerService;
import com.android.server.net.NetworkStatsService;
import com.android.server.os.SchedulingPolicyService;
import com.android.server.pm.Installer;
import com.android.server.pm.PackageManagerService;
import com.android.server.pm.UserManagerService;
import com.android.server.power.PowerManagerService;
import com.android.server.power.ShutdownThread;
import com.android.server.search.SearchManagerService;
import com.android.server.usb.UsbService;
import com.android.server.wifi.WifiService;
import com.android.server.wm.WindowManagerService;

import dalvik.system.VMRuntime;
import dalvik.system.Zygote;

import java.io.File;
import java.util.Timer;
import java.util.TimerTask;
import com.stericsson.hardware.fm.FmReceiverService;
import com.stericsson.hardware.fm.FmTransmitterService;

class ServerThread extends Thread {
    private static final String TAG = "SystemServer";
    private static final String ENCRYPTING_STATE = "trigger_restart_min_framework";
    private static final String ENCRYPTED_STATE = "1";

    ContentResolver mContentResolver;

    void reportWtf(String msg, Throwable e) {
        Slog.w(TAG, "***********************************************");
        Log.wtf(TAG, "BOOT FAILURE " + msg, e);
    }

    private class AdbPortObserver extends ContentObserver {
        public AdbPortObserver() {
            super(null);
        }
        @Override
        public void onChange(boolean selfChange) {
            int adbPort = Settings.Secure.getInt(mContentResolver,
                Settings.Secure.ADB_PORT, 0);
            // setting this will control whether ADB runs on TCP/IP or USB
            SystemProperties.set("service.adb.tcp.port", Integer.toString(adbPort));
        }
    }

    @Override
    public void run() {
        EventLog.writeEvent(EventLogTags.BOOT_PROGRESS_SYSTEM_RUN,
            SystemClock.uptimeMillis());

        Looper.prepareMainLooper();

        android.os.Process.setThreadPriority(
                android.os.Process.THREAD_PRIORITY_FOREGROUND);

        BinderInternal.disableBackgroundScheduling(true);
        android.os.Process.setCanSelfBackground(false);

        // Check whether we failed to shut down last time we tried.
        {
            final String shutdownAction = SystemProperties.get(
                    ShutdownThread.SHUTDOWN_ACTION_PROPERTY, "");
            if (shutdownAction != null && shutdownAction.length() > 0) {
                boolean reboot = (shutdownAction.charAt(0) == '1');

                final String reason;
                if (shutdownAction.length() > 1) {
                    reason = shutdownAction.substring(1, shutdownAction.length());
                } else {
                    reason = null;
                }

                ShutdownThread.rebootOrShutdown(reboot, reason);
            }
        }

        String factoryTestStr = SystemProperties.get("ro.factorytest");
        int factoryTest = "".equals(factoryTestStr) ? SystemServer.FACTORY_TEST_OFF
                : Integer.parseInt(factoryTestStr);
        final boolean headless = "1".equals(SystemProperties.get("ro.config.headless", "0"));

        Installer installer = null;
        AccountManagerService accountManager = null;
        ContentService contentService = null;
        LightsService lights = null;
        PowerManagerService power = null;
        DisplayManagerService display = null;
        DeviceHandlerService device = null;
        BatteryService battery = null;
        VibratorService vibrator = null;
        AlarmManagerService alarm = null;
        MountService mountService = null;
        NetworkManagementService networkManagement = null;
        NetworkStatsService networkStats = null;
        NetworkPolicyManagerService networkPolicy = null;
        ConnectivityService connectivity = null;
        WifiP2pService wifiP2p = null;
        WifiService wifi = null;
        NsdService serviceDiscovery= null;
        IPackageManager pm = null;
        Context context = null;
        WindowManagerService wm = null;
        BluetoothManagerService bluetooth = null;
        DockObserver dock = null;
        RotationSwitchObserver rotateSwitch = null;
        RegulatoryObserver regulatory = null;
        UsbService usb = null;
        SerialService serial = null;
        TwilightService twilight = null;
        UiModeManagerService uiMode = null;
        RecognitionManagerService recognition = null;
        NetworkTimeUpdateService networkTimeUpdater = null;
        CommonTimeManagementService commonTimeMgmtService = null;
        InputManagerService inputManager = null;
        TelephonyRegistry telephonyRegistry = null;
        MSimTelephonyRegistry msimTelephonyRegistry = null;

        // Create a shared handler thread for UI within the system server.
        // This thread is used by at least the following components:
        // - WindowManagerPolicy
        // - KeyguardViewManager
        // - DisplayManagerService
        HandlerThread uiHandlerThread = new HandlerThread("UI");
        uiHandlerThread.start();
        Handler uiHandler = new Handler(uiHandlerThread.getLooper());
        uiHandler.post(new Runnable() {
            @Override
            public void run() {
                //Looper.myLooper().setMessageLogging(new LogPrinter(
                //        Log.VERBOSE, "WindowManagerPolicy", Log.LOG_ID_SYSTEM));
                android.os.Process.setThreadPriority(
                        android.os.Process.THREAD_PRIORITY_FOREGROUND);
                android.os.Process.setCanSelfBackground(false);

                // For debug builds, log event loop stalls to dropbox for analysis.
                if (StrictMode.conditionallyEnableDebugLogging()) {
                    Slog.i(TAG, "Enabled StrictMode logging for UI Looper");
                }
            }
        });

        // Create a handler thread just for the window manager to enjoy.
        HandlerThread wmHandlerThread = new HandlerThread("WindowManager");
        wmHandlerThread.start();
        Handler wmHandler = new Handler(wmHandlerThread.getLooper());
        wmHandler.post(new Runnable() {
            @Override
            public void run() {
                //Looper.myLooper().setMessageLogging(new LogPrinter(
                //        android.util.Log.DEBUG, TAG, android.util.Log.LOG_ID_SYSTEM));
                android.os.Process.setThreadPriority(
                        android.os.Process.THREAD_PRIORITY_DISPLAY);
                android.os.Process.setCanSelfBackground(false);

                // For debug builds, log event loop stalls to dropbox for analysis.
                if (StrictMode.conditionallyEnableDebugLogging()) {
                    Slog.i(TAG, "Enabled StrictMode logging for WM Looper");
                }
            }
        });

        // Critical services...
        boolean onlyCore = false;
        try {
            // Wait for installd to finished starting up so that it has a chance to
            // create critical directories such as /data/user with the appropriate
            // permissions.  We need this to complete before we initialize other services.
            Slog.i(TAG, "Waiting for installd to be ready.");
            installer = new Installer();
            installer.ping();

            Slog.i(TAG, "Power Manager");
            power = new PowerManagerService();
            ServiceManager.addService(Context.POWER_SERVICE, power);

            Slog.i(TAG, "Activity Manager");
            context = ActivityManagerService.main(factoryTest);

            Slog.i(TAG, "Display Manager");
            display = new DisplayManagerService(context, wmHandler, uiHandler);
            ServiceManager.addService(Context.DISPLAY_SERVICE, display, true);

            Slog.i(TAG, "Telephony Registry");
            telephonyRegistry = new TelephonyRegistry(context);
            ServiceManager.addService("telephony.registry", telephonyRegistry);

            if (android.telephony.MSimTelephonyManager.getDefault().isMultiSimEnabled()) {
                Slog.i(TAG, "MSimTelephony Registry");
                msimTelephonyRegistry = new MSimTelephonyRegistry(context);
                ServiceManager.addService("telephony.msim.registry", msimTelephonyRegistry);
            }

            Slog.i(TAG, "Scheduling Policy");
            ServiceManager.addService(Context.SCHEDULING_POLICY_SERVICE,
                    new SchedulingPolicyService());

            AttributeCache.init(context);

            if (!display.waitForDefaultDisplay()) {
                reportWtf("Timeout waiting for default display to be initialized.",
                        new Throwable());
            }

            Slog.i(TAG, "Package Manager");
            // Only run "core" apps if we're encrypting the device.
            String cryptState = SystemProperties.get("vold.decrypt");
            if (ENCRYPTING_STATE.equals(cryptState)) {
                Slog.w(TAG, "Detected encryption in progress - only parsing core apps");
                onlyCore = true;
            } else if (ENCRYPTED_STATE.equals(cryptState)) {
                Slog.w(TAG, "Device encrypted - only parsing core apps");
                onlyCore = true;
            }

            pm = PackageManagerService.main(context, installer,
                    factoryTest != SystemServer.FACTORY_TEST_OFF,
                    onlyCore);
            boolean firstBoot = false;
            try {
                firstBoot = pm.isFirstBoot();
            } catch (RemoteException e) {
            }

            ActivityManagerService.setSystemProcess();

            Slog.i(TAG, "Entropy Mixer");
            ServiceManager.addService("entropy", new EntropyMixer(context));

            Slog.i(TAG, "User Service");
            ServiceManager.addService(Context.USER_SERVICE,
                    UserManagerService.getInstance());

            mContentResolver = context.getContentResolver();

            // The AccountManager must come before the ContentService
            try {
                Slog.i(TAG, "Account Manager");
                accountManager = new AccountManagerService(context);
                ServiceManager.addService(Context.ACCOUNT_SERVICE, accountManager);
            } catch (Throwable e) {
                Slog.e(TAG, "Failure starting Account Manager", e);
            }

            Slog.i(TAG, "Content Manager");
            contentService = ContentService.main(context,
                    factoryTest == SystemServer.FACTORY_TEST_LOW_LEVEL);

            Slog.i(TAG, "System Content Providers");
            ActivityManagerService.installSystemProviders();

            // Requires context, activity manager y providers
            Slog.i(TAG, "Device Handler Service");
            device = new DeviceHandlerService(context);

            Slog.i(TAG, "Lights Service");
            lights = new LightsService(context);

            Slog.i(TAG, "Battery Service");
            battery = new BatteryService(context, lights, device);
            ServiceManager.addService("battery", battery);

            Slog.i(TAG, "Vibrator Service");
            vibrator = new VibratorService(context);
            ServiceManager.addService("vibrator", vibrator);

            // only initialize the power service after we have started the
            // lights service, content providers and the battery service.
            power.init(context, lights, ActivityManagerService.self(), battery,
                    BatteryStatsService.getService(), display);

            Slog.i(TAG, "Alarm Manager");
            alarm = new AlarmManagerService(context);
            ServiceManager.addService(Context.ALARM_SERVICE, alarm);

            Slog.i(TAG, "Init Watchdog");
            Watchdog.getInstance().init(context, battery, power, alarm,
                    ActivityManagerService.self());

            Slog.i(TAG, "Input Manager");
            inputManager = new InputManagerService(context, wmHandler);

            Slog.i(TAG, "Window Manager");
            wm = WindowManagerService.main(context, power, display, inputManager,
                    device, uiHandler, wmHandler,
                    factoryTest != SystemServer.FACTORY_TEST_LOW_LEVEL,
                    !firstBoot, onlyCore);
            ServiceManager.addService(Context.WINDOW_SERVICE, wm);
            ServiceManager.addService(Context.INPUT_SERVICE, inputManager);

            ActivityManagerService.self().setWindowManager(wm);

            inputManager.setWindowManagerCallbacks(wm.getInputMonitor());
            inputManager.start();

            display.setWindowManager(wm);
            display.setInputManager(inputManager);

            // Skip Bluetooth if we have an emulator kernel
            // TODO: Use a more reliable check to see if this product should
            // support Bluetooth - see bug 988521
            if (SystemProperties.get("ro.kernel.qemu").equals("1")) {
                Slog.i(TAG, "No Bluetooh Service (emulator)");
            } else if (factoryTest == SystemServer.FACTORY_TEST_LOW_LEVEL) {
                Slog.i(TAG, "No Bluetooth Service (factory test)");
            } else if (!context.getPackageManager().hasSystemFeature
                       (PackageManager.FEATURE_BLUETOOTH)) {
                Slog.i(TAG, "No Bluetooth Service (Bluetooth Hardware Not Present)");
            } else {
                Slog.i(TAG, "Bluetooth Manager Service");
                bluetooth = new BluetoothManagerService(context);
                ServiceManager.addService(BluetoothAdapter.BLUETOOTH_MANAGER_SERVICE, bluetooth);
            }

        } catch (RuntimeException e) {
            Slog.e("System", "******************************************");
            Slog.e("System", "************ Failure starting core service", e);
        }

        boolean hasRotationLock = context.getResources().getBoolean(com.android
                .internal.R.bool.config_hasRotationLockSwitch);

        DevicePolicyManagerService devicePolicy = null;
        StatusBarManagerService statusBar = null;
        InputMethodManagerService imm = null;
        AppWidgetService appWidget = null;
        ProfileManagerService profile = null;
        NotificationManagerService notification = null;
        WallpaperManagerService wallpaper = null;
        LocationManagerService location = null;
        CountryDetectorService countryDetector = null;
        TextServicesManagerService tsms = null;
        LockSettingsService lockSettings = null;
        DreamManagerService dreamy = null;
<<<<<<< HEAD
=======
        PieService pieService = null;
>>>>>>> 3c8090ab
        GestureService gestureService = null;

        // Bring up services needed for UI.
        if (factoryTest != SystemServer.FACTORY_TEST_LOW_LEVEL) {
            try {
                Slog.i(TAG, "Input Method Service");
                imm = new InputMethodManagerService(context, wm);
                ServiceManager.addService(Context.INPUT_METHOD_SERVICE, imm);
            } catch (Throwable e) {
                reportWtf("starting Input Manager Service", e);
            }

            try {
                Slog.i(TAG, "Accessibility Manager");
                ServiceManager.addService(Context.ACCESSIBILITY_SERVICE,
                        new AccessibilityManagerService(context));
            } catch (Throwable e) {
                reportWtf("starting Accessibility Manager", e);
            }
        }

        try {
            wm.displayReady();
        } catch (Throwable e) {
            reportWtf("making display ready", e);
        }

        try {
            pm.performBootDexOpt();
        } catch (Throwable e) {
            reportWtf("performing boot dexopt", e);
        }

        try {
            ActivityManagerNative.getDefault().showBootMessage(
                    context.getResources().getText(
                            com.android.internal.R.string.android_upgrading_starting_apps),
                            false);
        } catch (RemoteException e) {
        }

        if (factoryTest != SystemServer.FACTORY_TEST_LOW_LEVEL) {
            if (!"0".equals(SystemProperties.get("system_init.startmountservice"))) {
                try {
                    /*
                     * NotificationManagerService is dependant on MountService,
                     * (for media / usb notifications) so we must start MountService first.
                     */
                    Slog.i(TAG, "Mount Service");
                    mountService = new MountService(context);
                    ServiceManager.addService("mount", mountService);
                } catch (Throwable e) {
                    reportWtf("starting Mount Service", e);
                }
            }

            try {
                Slog.i(TAG,  "LockSettingsService");
                lockSettings = new LockSettingsService(context);
                ServiceManager.addService("lock_settings", lockSettings);
            } catch (Throwable e) {
                reportWtf("starting LockSettingsService service", e);
            }

            try {
                Slog.i(TAG, "Device Policy");
                devicePolicy = new DevicePolicyManagerService(context);
                ServiceManager.addService(Context.DEVICE_POLICY_SERVICE, devicePolicy);
            } catch (Throwable e) {
                reportWtf("starting DevicePolicyService", e);
            }

            try {
                Slog.i(TAG, "Status Bar");
                statusBar = new StatusBarManagerService(context, wm);
                ServiceManager.addService(Context.STATUS_BAR_SERVICE, statusBar);
            } catch (Throwable e) {
                reportWtf("starting StatusBarManagerService", e);
            }

            try {
                Slog.i(TAG, "Clipboard Service");
                ServiceManager.addService(Context.CLIPBOARD_SERVICE,
                        new ClipboardService(context));
            } catch (Throwable e) {
                reportWtf("starting Clipboard Service", e);
            }

            try {
                Slog.i(TAG, "NetworkManagement Service");
                networkManagement = NetworkManagementService.create(context);
                ServiceManager.addService(Context.NETWORKMANAGEMENT_SERVICE, networkManagement);
            } catch (Throwable e) {
                reportWtf("starting NetworkManagement Service", e);
            }

            try {
                Slog.i(TAG, "Text Service Manager Service");
                tsms = new TextServicesManagerService(context);
                ServiceManager.addService(Context.TEXT_SERVICES_MANAGER_SERVICE, tsms);
            } catch (Throwable e) {
                reportWtf("starting Text Service Manager Service", e);
            }

            try {
                Slog.i(TAG, "NetworkStats Service");
                networkStats = new NetworkStatsService(context, networkManagement, alarm);
                ServiceManager.addService(Context.NETWORK_STATS_SERVICE, networkStats);
            } catch (Throwable e) {
                reportWtf("starting NetworkStats Service", e);
            }

            try {
                Slog.i(TAG, "NetworkPolicy Service");
                networkPolicy = new NetworkPolicyManagerService(
                        context, ActivityManagerService.self(), power,
                        networkStats, networkManagement);
                ServiceManager.addService(Context.NETWORK_POLICY_SERVICE, networkPolicy);
            } catch (Throwable e) {
                reportWtf("starting NetworkPolicy Service", e);
            }

            try {
                Slog.i(TAG, "Regulatory Observer");
                // Listen for country code changes
                regulatory = new RegulatoryObserver(context);
            } catch (Throwable e) {
                reportWtf("starting RegulatoryObserver", e);
            }

           try {
                Slog.i(TAG, "Wi-Fi P2pService");
                wifiP2p = new WifiP2pService(context);
                ServiceManager.addService(Context.WIFI_P2P_SERVICE, wifiP2p);
            } catch (Throwable e) {
                reportWtf("starting Wi-Fi P2pService", e);
            }

           try {
                Slog.i(TAG, "Wi-Fi Service");
                wifi = new WifiService(context);
                ServiceManager.addService(Context.WIFI_SERVICE, wifi);
            } catch (Throwable e) {
                reportWtf("starting Wi-Fi Service", e);
            }

            try {
                Slog.i(TAG, "Connectivity Service");
                connectivity = new ConnectivityService(
                        context, networkManagement, networkStats, networkPolicy);
                ServiceManager.addService(Context.CONNECTIVITY_SERVICE, connectivity);
                networkStats.bindConnectivityManager(connectivity);
                networkPolicy.bindConnectivityManager(connectivity);
                wifi.checkAndStartWifi();
                wifiP2p.connectivityServiceReady();
            } catch (Throwable e) {
                reportWtf("starting Connectivity Service", e);
            }

            try {
                Slog.i(TAG, "Network Service Discovery Service");
                serviceDiscovery = NsdService.create(context);
                ServiceManager.addService(
                        Context.NSD_SERVICE, serviceDiscovery);
            } catch (Throwable e) {
                reportWtf("starting Service Discovery Service", e);
            }

            try {
                Slog.i(TAG, "FM receiver Service");
                ServiceManager.addService("fm_receiver",
                        new FmReceiverService(context));
            } catch (Throwable e) {
                Slog.e(TAG, "Failure starting FM receiver Service", e);
            }

            try {
                Slog.i(TAG, "FM transmitter Service");
                ServiceManager.addService("fm_transmitter",
                        new FmTransmitterService(context));
            } catch (Throwable e) {
                Slog.e(TAG, "Failure starting FM transmitter Service", e);
            }
            try {
                Slog.i(TAG, "UpdateLock Service");
                ServiceManager.addService(Context.UPDATE_LOCK_SERVICE,
                        new UpdateLockService(context));
            } catch (Throwable e) {
                reportWtf("starting UpdateLockService", e);
            }

            /*
             * MountService has a few dependencies: Notification Manager and
             * AppWidget Provider. Make sure MountService is completely started
             * first before continuing.
             */
            if (mountService != null) {
                mountService.waitForAsecScan();
            }

            try {
                if (accountManager != null)
                    accountManager.systemReady();
            } catch (Throwable e) {
                reportWtf("making Account Manager Service ready", e);
            }

            try {
                if (contentService != null)
                    contentService.systemReady();
            } catch (Throwable e) {
                reportWtf("making Content Service ready", e);
            }

            try {
                Slog.i(TAG, "Profile Manager");
                profile = new ProfileManagerService(context);
                ServiceManager.addService(Context.PROFILE_SERVICE, profile);
            } catch (Throwable e) {
                Slog.e(TAG, "Failure starting Profile Manager", e);
            }

            try {
                Slog.i(TAG, "Notification Manager");
                notification = new NotificationManagerService(context, statusBar, lights);
                ServiceManager.addService(Context.NOTIFICATION_SERVICE, notification);
                networkPolicy.bindNotificationManager(notification);
            } catch (Throwable e) {
                reportWtf("starting Notification Manager", e);
            }

            try {
                Slog.i(TAG, "Device Storage Monitor");
                ServiceManager.addService(DeviceStorageMonitorService.SERVICE,
                        new DeviceStorageMonitorService(context));
            } catch (Throwable e) {
                reportWtf("starting DeviceStorageMonitor service", e);
            }

            try {
                Slog.i(TAG, "Location Manager");
                location = new LocationManagerService(context);
                ServiceManager.addService(Context.LOCATION_SERVICE, location);
            } catch (Throwable e) {
                reportWtf("starting Location Manager", e);
            }

            try {
                Slog.i(TAG, "Country Detector");
                countryDetector = new CountryDetectorService(context);
                ServiceManager.addService(Context.COUNTRY_DETECTOR, countryDetector);
            } catch (Throwable e) {
                reportWtf("starting Country Detector", e);
            }

            try {
                Slog.i(TAG, "Search Service");
                ServiceManager.addService(Context.SEARCH_SERVICE,
                        new SearchManagerService(context));
            } catch (Throwable e) {
                reportWtf("starting Search Service", e);
            }

            try {
                Slog.i(TAG, "DropBox Service");
                ServiceManager.addService(Context.DROPBOX_SERVICE,
                        new DropBoxManagerService(context, new File("/data/system/dropbox")));
            } catch (Throwable e) {
                reportWtf("starting DropBoxManagerService", e);
            }

            if (context.getResources().getBoolean(
                        com.android.internal.R.bool.config_enableWallpaperService)) {
                try {
                    Slog.i(TAG, "Wallpaper Service");
                    if (!headless) {
                        wallpaper = new WallpaperManagerService(context);
                        ServiceManager.addService(Context.WALLPAPER_SERVICE, wallpaper);
                    }
                } catch (Throwable e) {
                    reportWtf("starting Wallpaper Service", e);
                }
            }

            if (!"0".equals(SystemProperties.get("system_init.startaudioservice"))) {
                try {
                    Slog.i(TAG, "Audio Service");
                    ServiceManager.addService(Context.AUDIO_SERVICE, new AudioService(context));
                } catch (Throwable e) {
                    reportWtf("starting Audio Service", e);
                }
            }

            try {
                Slog.i(TAG, "Dock Observer");
                // Listen for dock station changes
                dock = new DockObserver(context);
            } catch (Throwable e) {
                reportWtf("starting DockObserver", e);
            }

            try {
                if (hasRotationLock) {
                    Slog.i(TAG, "Rotation Switch Observer");
                    // Listen for switch changes
                    rotateSwitch = new RotationSwitchObserver(context);
                }
            } catch (Throwable e) {
                reportWtf("starting RotationSwitchObserver", e);
            }

            try {
                Slog.i(TAG, "Wired Accessory Observer");
                // Listen for wired headset changes
                inputManager.setWiredAccessoryCallbacks(
                        new WiredAccessoryManager(context, inputManager));
            } catch (Throwable e) {
                reportWtf("starting WiredAccessoryManager", e);
            }

            try {
                Slog.i(TAG, "USB Service");
                // Manage USB host and device support
                usb = new UsbService(context);
                ServiceManager.addService(Context.USB_SERVICE, usb);
            } catch (Throwable e) {
                reportWtf("starting UsbService", e);
            }

            try {
                Slog.i(TAG, "Serial Service");
                // Serial port support
                serial = new SerialService(context);
                ServiceManager.addService(Context.SERIAL_SERVICE, serial);
            } catch (Throwable e) {
                Slog.e(TAG, "Failure starting SerialService", e);
            }

            try {
                Slog.i(TAG, "Twilight Service");
                twilight = new TwilightService(context);
            } catch (Throwable e) {
                reportWtf("starting TwilightService", e);
            }

            try {
                Slog.i(TAG, "UI Mode Manager Service");
                // Listen for UI mode changes
                uiMode = new UiModeManagerService(context, twilight);
            } catch (Throwable e) {
                reportWtf("starting UiModeManagerService", e);
            }

            try {
                Slog.i(TAG, "Backup Service");
                ServiceManager.addService(Context.BACKUP_SERVICE,
                        new BackupManagerService(context));
            } catch (Throwable e) {
                Slog.e(TAG, "Failure starting Backup Service", e);
            }

            try {
                Slog.i(TAG, "AppWidget Service");
                appWidget = new AppWidgetService(context);
                ServiceManager.addService(Context.APPWIDGET_SERVICE, appWidget);
            } catch (Throwable e) {
                reportWtf("starting AppWidget Service", e);
            }

            try {
                Slog.i(TAG, "Recognition Service");
                recognition = new RecognitionManagerService(context);
            } catch (Throwable e) {
                reportWtf("starting Recognition Service", e);
            }

            try {
                Slog.i(TAG, "DiskStats Service");
                ServiceManager.addService("diskstats", new DiskStatsService(context));
            } catch (Throwable e) {
                reportWtf("starting DiskStats Service", e);
            }

            try {
                // need to add this service even if SamplingProfilerIntegration.isEnabled()
                // is false, because it is this service that detects system property change and
                // turns on SamplingProfilerIntegration. Plus, when sampling profiler doesn't work,
                // there is little overhead for running this service.
                Slog.i(TAG, "SamplingProfiler Service");
                ServiceManager.addService("samplingprofiler",
                            new SamplingProfilerService(context));
            } catch (Throwable e) {
                reportWtf("starting SamplingProfiler Service", e);
            }

            try {
                Slog.i(TAG, "NetworkTimeUpdateService");
                networkTimeUpdater = new NetworkTimeUpdateService(context);
            } catch (Throwable e) {
                reportWtf("starting NetworkTimeUpdate service", e);
            }

            try {
                Slog.i(TAG, "CommonTimeManagementService");
                commonTimeMgmtService = new CommonTimeManagementService(context);
                ServiceManager.addService("commontime_management", commonTimeMgmtService);
            } catch (Throwable e) {
                reportWtf("starting CommonTimeManagementService service", e);
            }

            try {
                Slog.i(TAG, "CertBlacklister");
                CertBlacklister blacklister = new CertBlacklister(context);
            } catch (Throwable e) {
                reportWtf("starting CertBlacklister", e);
            }
            
            if (context.getResources().getBoolean(
                    com.android.internal.R.bool.config_dreamsSupported)) {
                try {
                    Slog.i(TAG, "Dreams Service");
                    // Dreams (interactive idle-time views, a/k/a screen savers)
                    dreamy = new DreamManagerService(context, wmHandler);
                    ServiceManager.addService(DreamService.DREAM_SERVICE, dreamy);
                } catch (Throwable e) {
                    reportWtf("starting DreamManagerService", e);
                }
            }

            try {
                Slog.i(TAG, "AssetRedirectionManager Service");
                ServiceManager.addService("assetredirection", new AssetRedirectionManagerService(context));
            } catch (Throwable e) {
                Slog.e(TAG, "Failure starting AssetRedirectionManager Service", e);
            }

            if (context.getResources().getBoolean(
                    com.android.internal.R.bool.config_enableIrdaManagerService)) {
                try {
                    Slog.i(TAG, "IrdaManager Service");
                    ServiceManager.addService("irda", new IrdaManagerService(context));
                } catch (Throwable e) {
                    Slog.e(TAG, "Failure starting Irda Service", e);
                }
            }

            if (context.getResources().getBoolean(
                    com.android.internal.R.bool.config_enableGestureService)) {
                try {
                    Slog.i(TAG, "Gesture Sensor Service");
                    gestureService = new GestureService(context, inputManager);
                    ServiceManager.addService("gesture", gestureService);
                } catch (Throwable e) {
                    Slog.e(TAG, "Failure starting Gesture Sensor Service", e);
                }
            }

            if (context.getResources().getBoolean(
                    com.android.internal.R.bool.config_enableGestureService)) {
                try {
                    Slog.i(TAG, "Gesture Sensor Service");
                    gestureService = new GestureService(context, inputManager);
                    ServiceManager.addService("gesture", gestureService);
                } catch (Throwable e) {
                    Slog.e(TAG, "Failure starting Gesture Sensor Service", e);
                }
            }

            try {
                Slog.i(TAG, "IdleMaintenanceService");
                new IdleMaintenanceService(context, battery);
            } catch (Throwable e) {
                reportWtf("starting IdleMaintenanceService", e);
            }
        }

        // make sure the ADB_ENABLED setting value matches the secure property value
        Settings.Secure.putInt(mContentResolver, Settings.Secure.ADB_PORT,
                Integer.parseInt(SystemProperties.get("service.adb.tcp.port", "-1")));

        // register observer to listen for settings changes
        mContentResolver.registerContentObserver(
            Settings.Secure.getUriFor(Settings.Secure.ADB_PORT),
            false, new AdbPortObserver());

        // Before things start rolling, be sure we have decided whether
        // we are in safe mode.
        final boolean safeMode = wm.detectSafeMode();
        if (safeMode) {
            ActivityManagerService.self().enterSafeMode();
            // Post the safe mode state in the Zygote class
            Zygote.systemInSafeMode = true;
            // Disable the JIT for the system_server process
            VMRuntime.getRuntime().disableJitCompilation();
        } else {
            // Enable the JIT for the system_server process
            VMRuntime.getRuntime().startJitCompilation();
        }

        // It is now time to start up the app processes...

        try {
            vibrator.systemReady();
        } catch (Throwable e) {
            reportWtf("making Vibrator Service ready", e);
        }

        try {
            lockSettings.systemReady();
        } catch (Throwable e) {
            reportWtf("making Lock Settings Service ready", e);
        }

        if (devicePolicy != null) {
            try {
                devicePolicy.systemReady();
            } catch (Throwable e) {
                reportWtf("making Device Policy Service ready", e);
            }
        }

        if (notification != null) {
            try {
                notification.systemReady();
            } catch (Throwable e) {
                reportWtf("making Notification Service ready", e);
            }
        }

        try {
            wm.systemReady();
        } catch (Throwable e) {
            reportWtf("making Window Manager Service ready", e);
        }

        if (safeMode) {
            ActivityManagerService.self().showSafeModeOverlay();
        }

        // Update the configuration for this context by hand, because we're going
        // to start using it before the config change done in wm.systemReady() will
        // propagate to it.
        Configuration config = wm.computeNewConfiguration();
        DisplayMetrics metrics = new DisplayMetrics();
        WindowManager w = (WindowManager)context.getSystemService(Context.WINDOW_SERVICE);
        w.getDefaultDisplay().getMetrics(metrics);
        context.getResources().updateConfiguration(config, metrics);

        try {
            power.systemReady(twilight, dreamy);
        } catch (Throwable e) {
            reportWtf("making Power Manager Service ready", e);
        }

        try {
            pm.systemReady();
        } catch (Throwable e) {
            reportWtf("making Package Manager Service ready", e);
        }

        try {
            display.systemReady(safeMode, onlyCore);
        } catch (Throwable e) {
            reportWtf("making Display Manager Service ready", e);
        }

        if (gestureService != null) {
            try {
                gestureService.systemReady();
            } catch (Throwable e) {
                reportWtf("making Gesture Sensor Service ready", e);
            }
        }

        if (gestureService != null) {
            try {
                gestureService.systemReady();
            } catch (Throwable e) {
                reportWtf("making Gesture Sensor Service ready", e);
            }
        }

        IntentFilter filter = new IntentFilter();
        filter.addAction(Intent.ACTION_APP_LAUNCH_FAILURE);
        filter.addAction(Intent.ACTION_APP_LAUNCH_FAILURE_RESET);
        filter.addAction(Intent.ACTION_PACKAGE_ADDED);
        filter.addAction(Intent.ACTION_PACKAGE_REMOVED);
        filter.addCategory(Intent.CATEGORY_THEME_PACKAGE_INSTALLED_STATE_CHANGE);
        filter.addDataScheme("package");
        context.registerReceiver(new AppsLaunchFailureReceiver(), filter);

        // These are needed to propagate to the runnable below.
        final Context contextF = context;
        final MountService mountServiceF = mountService;
        final BatteryService batteryF = battery;
        final NetworkManagementService networkManagementF = networkManagement;
        final NetworkStatsService networkStatsF = networkStats;
        final NetworkPolicyManagerService networkPolicyF = networkPolicy;
        final ConnectivityService connectivityF = connectivity;
        final DockObserver dockF = dock;
        final RotationSwitchObserver rotateSwitchF = rotateSwitch;
        final UsbService usbF = usb;
        final TwilightService twilightF = twilight;
        final UiModeManagerService uiModeF = uiMode;
        final AppWidgetService appWidgetF = appWidget;
        final WallpaperManagerService wallpaperF = wallpaper;
        final InputMethodManagerService immF = imm;
        final RecognitionManagerService recognitionF = recognition;
        final LocationManagerService locationF = location;
        final CountryDetectorService countryDetectorF = countryDetector;
        final NetworkTimeUpdateService networkTimeUpdaterF = networkTimeUpdater;
        final CommonTimeManagementService commonTimeMgmtServiceF = commonTimeMgmtService;
        final TextServicesManagerService textServiceManagerServiceF = tsms;
        final StatusBarManagerService statusBarF = statusBar;
        final DreamManagerService dreamyF = dreamy;
        final InputManagerService inputManagerF = inputManager;
        final TelephonyRegistry telephonyRegistryF = telephonyRegistry;
        final MSimTelephonyRegistry msimTelephonyRegistryF = msimTelephonyRegistry;

        // We now tell the activity manager it is okay to run third party
        // code.  It will call back into us once it has gotten to the state
        // where third party code can really run (but before it has actually
        // started launching the initial applications), for us to complete our
        // initialization.
        ActivityManagerService.self().systemReady(new Runnable() {
            public void run() {
                Slog.i(TAG, "Making services ready");

                try {
                    ActivityManagerService.self().startObservingNativeCrashes();
                } catch (Throwable e) {
                    reportWtf("observing native crashes", e);
                }
                if (!headless) startSystemUi(contextF);
                try {
                    if (mountServiceF != null) mountServiceF.systemReady();
                } catch (Throwable e) {
                    reportWtf("making Mount Service ready", e);
                }
                try {
                    if (batteryF != null) batteryF.systemReady();
                } catch (Throwable e) {
                    reportWtf("making Battery Service ready", e);
                }
                try {
                    if (networkManagementF != null) networkManagementF.systemReady();
                } catch (Throwable e) {
                    reportWtf("making Network Managment Service ready", e);
                }
                try {
                    if (networkStatsF != null) networkStatsF.systemReady();
                } catch (Throwable e) {
                    reportWtf("making Network Stats Service ready", e);
                }
                try {
                    if (networkPolicyF != null) networkPolicyF.systemReady();
                } catch (Throwable e) {
                    reportWtf("making Network Policy Service ready", e);
                }
                try {
                    if (connectivityF != null) connectivityF.systemReady();
                } catch (Throwable e) {
                    reportWtf("making Connectivity Service ready", e);
                }
                try {
                    if (dockF != null) dockF.systemReady();
                } catch (Throwable e) {
                    reportWtf("making Dock Service ready", e);
                }
                try {
                    if (rotateSwitchF != null) rotateSwitchF.systemReady();
                } catch (Throwable e) {
                    reportWtf("making Rotation Switch Service ready", e);
                }
                try {
                    if (usbF != null) usbF.systemReady();
                } catch (Throwable e) {
                    reportWtf("making USB Service ready", e);
                }
                try {
                    if (twilightF != null) twilightF.systemReady();
                } catch (Throwable e) {
                    reportWtf("makin Twilight Service ready", e);
                }
                try {
                    if (uiModeF != null) uiModeF.systemReady();
                } catch (Throwable e) {
                    reportWtf("making UI Mode Service ready", e);
                }
                try {
                    if (recognitionF != null) recognitionF.systemReady();
                } catch (Throwable e) {
                    reportWtf("making Recognition Service ready", e);
                }
                Watchdog.getInstance().start();

                // It is now okay to let the various system services start their
                // third party code...

                try {
                    if (appWidgetF != null) appWidgetF.systemReady(safeMode);
                } catch (Throwable e) {
                    reportWtf("making App Widget Service ready", e);
                }
                try {
                    if (wallpaperF != null) wallpaperF.systemReady();
                } catch (Throwable e) {
                    reportWtf("making Wallpaper Service ready", e);
                }
                try {
                    if (immF != null) immF.systemReady(statusBarF);
                } catch (Throwable e) {
                    reportWtf("making Input Method Service ready", e);
                }
                try {
                    if (locationF != null) locationF.systemReady();
                } catch (Throwable e) {
                    reportWtf("making Location Service ready", e);
                }
                try {
                    if (countryDetectorF != null) countryDetectorF.systemReady();
                } catch (Throwable e) {
                    reportWtf("making Country Detector Service ready", e);
                }
                try {
                    if (networkTimeUpdaterF != null) networkTimeUpdaterF.systemReady();
                } catch (Throwable e) {
                    reportWtf("making Network Time Service ready", e);
                }
                try {
                    if (commonTimeMgmtServiceF != null) commonTimeMgmtServiceF.systemReady();
                } catch (Throwable e) {
                    reportWtf("making Common time management service ready", e);
                }
                try {
                    if (textServiceManagerServiceF != null) textServiceManagerServiceF.systemReady();
                } catch (Throwable e) {
                    reportWtf("making Text Services Manager Service ready", e);
                }
                try {
                    if (dreamyF != null) dreamyF.systemReady();
                } catch (Throwable e) {
                    reportWtf("making DreamManagerService ready", e);
                }
                try {
                    // TODO(BT) Pass parameter to input manager
                    if (inputManagerF != null) inputManagerF.systemReady();
                } catch (Throwable e) {
                    reportWtf("making InputManagerService ready", e);
                }
                try {
                    if (telephonyRegistryF != null) telephonyRegistryF.systemReady();
                } catch (Throwable e) {
                    reportWtf("making TelephonyRegistry ready", e);
                }
                try {
                    if (msimTelephonyRegistryF != null) msimTelephonyRegistryF.systemReady();
                } catch (Throwable e) {
                    reportWtf("making TelephonyRegistry ready", e);
                }
            }
        });

        // For debug builds, log event loop stalls to dropbox for analysis.
        if (StrictMode.conditionallyEnableDebugLogging()) {
            Slog.i(TAG, "Enabled StrictMode for system server main thread.");
        }

        Looper.loop();
        Slog.d(TAG, "System ServerThread is exiting!");
    }

    static final void startSystemUi(Context context) {
        Intent intent = new Intent();
        intent.setComponent(new ComponentName("com.android.systemui",
                    "com.android.systemui.SystemUIService"));
        //Slog.d(TAG, "Starting service: " + intent);
        context.startServiceAsUser(intent, UserHandle.OWNER);
    }
}

public class SystemServer {
    private static final String TAG = "SystemServer";

    public static final int FACTORY_TEST_OFF = 0;
    public static final int FACTORY_TEST_LOW_LEVEL = 1;
    public static final int FACTORY_TEST_HIGH_LEVEL = 2;

    static Timer timer;
    static final long SNAPSHOT_INTERVAL = 60 * 60 * 1000; // 1hr

    // The earliest supported time.  We pick one day into 1970, to
    // give any timezone code room without going into negative time.
    private static final long EARLIEST_SUPPORTED_TIME = 86400 * 1000;

    /**
     * This method is called from Zygote to initialize the system. This will cause the native
     * services (SurfaceFlinger, AudioFlinger, etc..) to be started. After that it will call back
     * up into init2() to start the Android services.
     */
    native public static void init1(String[] args);

    public static void main(String[] args) {
        if (System.currentTimeMillis() < EARLIEST_SUPPORTED_TIME) {
            // If a device's clock is before 1970 (before 0), a lot of
            // APIs crash dealing with negative numbers, notably
            // java.io.File#setLastModified, so instead we fake it and
            // hope that time from cell towers or NTP fixes it
            // shortly.
            Slog.w(TAG, "System clock is before 1970; setting to 1970.");
            SystemClock.setCurrentTimeMillis(EARLIEST_SUPPORTED_TIME);
        }

        if (SamplingProfilerIntegration.isEnabled()) {
            SamplingProfilerIntegration.start();
            timer = new Timer();
            timer.schedule(new TimerTask() {
                @Override
                public void run() {
                    SamplingProfilerIntegration.writeSnapshot("system_server", null);
                }
            }, SNAPSHOT_INTERVAL, SNAPSHOT_INTERVAL);
        }

        // Mmmmmm... more memory!
        dalvik.system.VMRuntime.getRuntime().clearGrowthLimit();

        // The system server has to run all of the time, so it needs to be
        // as efficient as possible with its memory usage.
        VMRuntime.getRuntime().setTargetHeapUtilization(0.8f);

        Environment.setUserRequired(true);

        System.loadLibrary("android_servers");
        init1(args);
    }

    public static final void init2() {
        Slog.i(TAG, "Entered the Android system server!");
        Thread thr = new ServerThread();
        thr.setName("android.server.ServerThread");
        thr.start();
    }
}<|MERGE_RESOLUTION|>--- conflicted
+++ resolved
@@ -398,10 +398,6 @@
         TextServicesManagerService tsms = null;
         LockSettingsService lockSettings = null;
         DreamManagerService dreamy = null;
-<<<<<<< HEAD
-=======
-        PieService pieService = null;
->>>>>>> 3c8090ab
         GestureService gestureService = null;
 
         // Bring up services needed for UI.
