--- conflicted
+++ resolved
@@ -791,19 +791,11 @@
         // InputMethodFileManager should be reset when the user is changed
         mFileManager = new InputMethodFileManager(mMethodMap, newUserId);
         final String defaultImiId = mSettings.getSelectedInputMethod();
-<<<<<<< HEAD
-        final boolean needsToResetDefaultIme = TextUtils.isEmpty(defaultImiId);
         // For secondary users, the list of enabled IMEs may not have been updated since the
         // callbacks to PackageMonitor are ignored for the secondary user. Here, defaultImiId may
         // not be empty even if the IME has been uninstalled by the primary user.
         // Even in such cases, IMMS works fine because it will find the most applicable
         // IME for that user.
-        if (DEBUG) {
-            Slog.d(TAG, "Switch user: " + newUserId + " current ime = " + defaultImiId);
-        }
-        resetAllInternalStateLocked(false /* updateOnlyWhenLocaleChanged */,
-                needsToResetDefaultIme);
-=======
         final boolean initialUserSwitch = TextUtils.isEmpty(defaultImiId);
         if (DEBUG) {
             Slog.d(TAG, "Switch user: " + newUserId + " current ime = " + defaultImiId);
@@ -814,7 +806,6 @@
             InputMethodUtils.setNonSelectedSystemImesDisabledUntilUsed(mContext.getPackageManager(),
                     mSettings.getEnabledInputMethodListLocked());
         }
->>>>>>> ee0a5faf
     }
 
     @Override
