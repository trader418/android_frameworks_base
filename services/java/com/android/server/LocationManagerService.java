/*
 * Copyright (C) 2007 The Android Open Source Project
 *
 * Licensed under the Apache License, Version 2.0 (the "License");
 * you may not use this file except in compliance with the License.
 * You may obtain a copy of the License at
 *
 *      http://www.apache.org/licenses/LICENSE-2.0
 *
 * Unless required by applicable law or agreed to in writing, software
 * distributed under the License is distributed on an "AS IS" BASIS,
 * WITHOUT WARRANTIES OR CONDITIONS OF ANY KIND, either express or implied.
 * See the License for the specific language governing permissions and
 * limitations under the License.
 */

package com.android.server;

import java.io.BufferedReader;
import java.io.File;
import java.io.FileDescriptor;
import java.io.FileReader;
import java.io.FileWriter;
import java.io.IOException;
import java.io.PrintWriter;
import java.util.ArrayList;
import java.util.HashMap;
import java.util.HashSet;
import java.util.List;
import java.util.Map;
import java.util.Observable;
import java.util.Observer;
import java.util.Set;
import java.util.regex.Pattern;

import android.app.PendingIntent;
import android.content.BroadcastReceiver;
import android.content.ContentQueryMap;
import android.content.ContentResolver;
import android.content.Context;
import android.content.Intent;
import android.content.IntentFilter;
import android.content.pm.PackageManager;
import android.database.Cursor;
import android.location.Address;
import android.location.IGeocodeProvider;
import android.location.IGpsStatusListener;
import android.location.IGpsStatusProvider;
import android.location.ILocationListener;
import android.location.ILocationManager;
import android.location.ILocationProvider;
import android.location.Location;
import android.location.LocationManager;
import android.location.LocationProvider;
import android.net.ConnectivityManager;
import android.net.Uri;
import android.os.Binder;
import android.os.Bundle;
import android.os.Handler;
import android.os.IBinder;
import android.os.Looper;
import android.os.Message;
import android.os.PowerManager;
import android.os.Process;
import android.os.RemoteException;
import android.os.SystemClock;
import android.provider.Settings;
import android.util.Log;
import android.util.PrintWriterPrinter;

import com.android.internal.location.GpsLocationProvider;
import com.android.internal.location.LocationProviderProxy;
import com.android.internal.location.MockProvider;

/**
 * The service class that manages LocationProviders and issues location
 * updates and alerts.
 *
 * {@hide}
 */
public class LocationManagerService extends ILocationManager.Stub implements Runnable {
    private static final String TAG = "LocationManagerService";
    private static final boolean LOCAL_LOGV = false;

    // Minimum time interval between last known location writes, in milliseconds.
    private static final long MIN_LAST_KNOWN_LOCATION_TIME = 60L * 1000L;

    // Max time to hold wake lock for, in milliseconds.
    private static final long MAX_TIME_FOR_WAKE_LOCK = 60 * 1000L;

    // The last time a location was written, by provider name.
    private HashMap<String,Long> mLastWriteTime = new HashMap<String,Long>();

    private static final Pattern PATTERN_COMMA = Pattern.compile(",");

    private static final String ACCESS_FINE_LOCATION =
        android.Manifest.permission.ACCESS_FINE_LOCATION;
    private static final String ACCESS_COARSE_LOCATION =
        android.Manifest.permission.ACCESS_COARSE_LOCATION;
    private static final String ACCESS_MOCK_LOCATION =
        android.Manifest.permission.ACCESS_MOCK_LOCATION;
    private static final String ACCESS_LOCATION_EXTRA_COMMANDS =
        android.Manifest.permission.ACCESS_LOCATION_EXTRA_COMMANDS;
    private static final String INSTALL_LOCATION_PROVIDER =
        android.Manifest.permission.INSTALL_LOCATION_PROVIDER;

    // Set of providers that are explicitly enabled
    private final Set<String> mEnabledProviders = new HashSet<String>();

    // Set of providers that are explicitly disabled
    private final Set<String> mDisabledProviders = new HashSet<String>();

    // Locations, status values, and extras for mock providers
    private final HashMap<String,MockProvider> mMockProviders = new HashMap<String,MockProvider>();

    private static boolean sProvidersLoaded = false;

    private final Context mContext;
    private IGeocodeProvider mGeocodeProvider;
    private IGpsStatusProvider mGpsStatusProvider;
    private LocationWorkerHandler mLocationHandler;

    // Handler messages
    private static final int MESSAGE_LOCATION_CHANGED = 1;

    // wakelock variables
    private final static String WAKELOCK_KEY = "LocationManagerService";
    private PowerManager.WakeLock mWakeLock = null;
    private int mPendingBroadcasts;
    
    /**
     * List of all receivers.
     */
    private final HashMap<Object, Receiver> mReceivers = new HashMap<Object, Receiver>();


    /**
     * List of location providers.
     */
    private final ArrayList<LocationProviderProxy> mProviders =
        new ArrayList<LocationProviderProxy>();
    private final HashMap<String, LocationProviderProxy> mProvidersByName
        = new HashMap<String, LocationProviderProxy>();

    /**
     * Object used internally for synchronization
     */
    private final Object mLock = new Object();

    /**
     * Mapping from provider name to all its UpdateRecords
     */
    private final HashMap<String,ArrayList<UpdateRecord>> mRecordsByProvider =
        new HashMap<String,ArrayList<UpdateRecord>>();

    // Proximity listeners
    private Receiver mProximityReceiver = null;
    private ILocationListener mProximityListener = null;
    private HashMap<PendingIntent,ProximityAlert> mProximityAlerts =
        new HashMap<PendingIntent,ProximityAlert>();
    private HashSet<ProximityAlert> mProximitiesEntered =
        new HashSet<ProximityAlert>();

    // Last known location for each provider
    private HashMap<String,Location> mLastKnownLocation =
        new HashMap<String,Location>();

    private int mNetworkState = LocationProvider.TEMPORARILY_UNAVAILABLE;

    // for Settings change notification
    private ContentQueryMap mSettings;

    /**
     * A wrapper class holding either an ILocationListener or a PendingIntent to receive
     * location updates.
     */
    private final class Receiver implements IBinder.DeathRecipient, PendingIntent.OnFinished {
        final ILocationListener mListener;
        final PendingIntent mPendingIntent;
        final Object mKey;
        final HashMap<String,UpdateRecord> mUpdateRecords = new HashMap<String,UpdateRecord>();
        int mPendingBroadcasts;

        Receiver(ILocationListener listener) {
            mListener = listener;
            mPendingIntent = null;
            mKey = listener.asBinder();
        }

        Receiver(PendingIntent intent) {
            mPendingIntent = intent;
            mListener = null;
            mKey = intent;
        }

        @Override
        public boolean equals(Object otherObj) {
            if (otherObj instanceof Receiver) {
                return mKey.equals(
                        ((Receiver)otherObj).mKey);
            }
            return false;
        }

        @Override
        public int hashCode() {
            return mKey.hashCode();
        }

        @Override
        public String toString() {
            if (mListener != null) {
                return "Receiver{"
                        + Integer.toHexString(System.identityHashCode(this))
                        + " Listener " + mKey + "}";
            } else {
                return "Receiver{"
                        + Integer.toHexString(System.identityHashCode(this))
                        + " Intent " + mKey + "}";
            }
        }

        public boolean isListener() {
            return mListener != null;
        }

        public boolean isPendingIntent() {
            return mPendingIntent != null;
        }

        public ILocationListener getListener() {
            if (mListener != null) {
                return mListener;
            }
            throw new IllegalStateException("Request for non-existent listener");
        }

        public PendingIntent getPendingIntent() {
            if (mPendingIntent != null) {
                return mPendingIntent;
            }
            throw new IllegalStateException("Request for non-existent intent");
        }

        public boolean callStatusChangedLocked(String provider, int status, Bundle extras) {
            if (mListener != null) {
                try {
                    synchronized (this) {
                        // synchronize to ensure incrementPendingBroadcastsLocked()
                        // is called before decrementPendingBroadcasts()
                        mListener.onStatusChanged(provider, status, extras);
                        if (mListener != mProximityListener) {
                            // call this after broadcasting so we do not increment
                            // if we throw an exeption.
                            incrementPendingBroadcastsLocked();
                        }
                    }
                } catch (RemoteException e) {
                    return false;
                }
            } else {
                Intent statusChanged = new Intent();
                statusChanged.putExtras(extras);
                statusChanged.putExtra(LocationManager.KEY_STATUS_CHANGED, status);
                try {
                    synchronized (this) {
                        // synchronize to ensure incrementPendingBroadcastsLocked()
                        // is called before decrementPendingBroadcasts()
                        mPendingIntent.send(mContext, 0, statusChanged, this, mLocationHandler);
                        // call this after broadcasting so we do not increment
                        // if we throw an exeption.
                        incrementPendingBroadcastsLocked();
                    }
                } catch (PendingIntent.CanceledException e) {
                    return false;
                }
            }
            return true;
        }

        public boolean callLocationChangedLocked(Location location) {
            if (mListener != null) {
                try {
                    synchronized (this) {
                        // synchronize to ensure incrementPendingBroadcastsLocked()
                        // is called before decrementPendingBroadcasts()
                        mListener.onLocationChanged(location);
                        if (mListener != mProximityListener) {
                            // call this after broadcasting so we do not increment
                            // if we throw an exeption.
                            incrementPendingBroadcastsLocked();
                        }
                    }
                } catch (RemoteException e) {
                    return false;
                }
            } else {
                Intent locationChanged = new Intent();
                locationChanged.putExtra(LocationManager.KEY_LOCATION_CHANGED, location);
                try {
                    synchronized (this) {
                        // synchronize to ensure incrementPendingBroadcastsLocked()
                        // is called before decrementPendingBroadcasts()
                        mPendingIntent.send(mContext, 0, locationChanged, this, mLocationHandler);
                        // call this after broadcasting so we do not increment
                        // if we throw an exeption.
                        incrementPendingBroadcastsLocked();
                    }
                } catch (PendingIntent.CanceledException e) {
                    return false;
                }
            }
            return true;
        }

        public boolean callProviderEnabledLocked(String provider, boolean enabled) {
            if (mListener != null) {
                try {
                    synchronized (this) {
                        // synchronize to ensure incrementPendingBroadcastsLocked()
                        // is called before decrementPendingBroadcasts()
                        if (enabled) {
                            mListener.onProviderEnabled(provider);
                        } else {
                            mListener.onProviderDisabled(provider);
                        }
                        if (mListener != mProximityListener) {
                            // call this after broadcasting so we do not increment
                            // if we throw an exeption.
                            incrementPendingBroadcastsLocked();
                        }
                    }
                } catch (RemoteException e) {
                    return false;
                }
            } else {
                Intent providerIntent = new Intent();
                providerIntent.putExtra(LocationManager.KEY_PROVIDER_ENABLED, enabled);
                try {
                    synchronized (this) {
                        // synchronize to ensure incrementPendingBroadcastsLocked()
                        // is called before decrementPendingBroadcasts()
                        mPendingIntent.send(mContext, 0, providerIntent, this, mLocationHandler);
                        // call this after broadcasting so we do not increment
                        // if we throw an exeption.
                        incrementPendingBroadcastsLocked();
                    }
                } catch (PendingIntent.CanceledException e) {
                    return false;
                }
            }
            return true;
        }

        public void binderDied() {
            if (LOCAL_LOGV) {
                Log.v(TAG, "Location listener died");
            }
            synchronized (mLock) {
                removeUpdatesLocked(this);
            }
            synchronized (this) {
                if (mPendingBroadcasts > 0) {
                    LocationManagerService.this.decrementPendingBroadcasts();
                    mPendingBroadcasts = 0;
                }
            }
        }

        public void onSendFinished(PendingIntent pendingIntent, Intent intent,
                int resultCode, String resultData, Bundle resultExtras) {
            synchronized (this) {
                decrementPendingBroadcastsLocked();
            }
        }

        // this must be called while synchronized by caller in a synchronized block
        // containing the sending of the broadcaset
        private void incrementPendingBroadcastsLocked() {
            if (mPendingBroadcasts++ == 0) {
                LocationManagerService.this.incrementPendingBroadcasts();
            }
        }

        private void decrementPendingBroadcastsLocked() {
            if (--mPendingBroadcasts == 0) {
                LocationManagerService.this.decrementPendingBroadcasts();
            }
        }
    }

    public void locationCallbackFinished(ILocationListener listener) {
        Receiver receiver = getReceiver(listener);
        if (receiver != null) {
            synchronized (receiver) {
                // so wakelock calls will succeed
                long identity = Binder.clearCallingIdentity();
                receiver.decrementPendingBroadcastsLocked();
                Binder.restoreCallingIdentity(identity);
           }
        }
    }

    private final class SettingsObserver implements Observer {
        public void update(Observable o, Object arg) {
            synchronized (mLock) {
                updateProvidersLocked();
            }
        }
    }

    private Location readLastKnownLocationLocked(String provider) {
        Location location = null;
        String s = null;
        try {
            File f = new File(LocationManager.SYSTEM_DIR + "/location."
                    + provider);
            if (!f.exists()) {
                return null;
            }
            BufferedReader reader = new BufferedReader(new FileReader(f), 256);
            s = reader.readLine();
        } catch (IOException e) {
            Log.w(TAG, "Unable to read last known location", e);
        }

        if (s == null) {
            return null;
        }
        try {
            String[] tokens = PATTERN_COMMA.split(s);
            int idx = 0;
            long time = Long.parseLong(tokens[idx++]);
            double latitude = Double.parseDouble(tokens[idx++]);
            double longitude = Double.parseDouble(tokens[idx++]);
            double altitude = Double.parseDouble(tokens[idx++]);
            float bearing = Float.parseFloat(tokens[idx++]);
            float speed = Float.parseFloat(tokens[idx++]);

            location = new Location(provider);
            location.setTime(time);
            location.setLatitude(latitude);
            location.setLongitude(longitude);
            location.setAltitude(altitude);
            location.setBearing(bearing);
            location.setSpeed(speed);
        } catch (NumberFormatException nfe) {
            Log.e(TAG, "NumberFormatException reading last known location", nfe);
            return null;
        }

        return location;
    }

    private void writeLastKnownLocationLocked(String provider,
        Location location) {
        long now = SystemClock.elapsedRealtime();
        Long last = mLastWriteTime.get(provider);
        if ((last != null)
            && (now - last.longValue() < MIN_LAST_KNOWN_LOCATION_TIME)) {
            return;
        }
        mLastWriteTime.put(provider, now);

        StringBuilder sb = new StringBuilder(100);
        sb.append(location.getTime());
        sb.append(',');
        sb.append(location.getLatitude());
        sb.append(',');
        sb.append(location.getLongitude());
        sb.append(',');
        sb.append(location.getAltitude());
        sb.append(',');
        sb.append(location.getBearing());
        sb.append(',');
        sb.append(location.getSpeed());

        FileWriter writer = null;
        try {
            File d = new File(LocationManager.SYSTEM_DIR);
            if (!d.exists()) {
                if (!d.mkdirs()) {
                    Log.w(TAG, "Unable to create directory to write location");
                    return;
                }
            }
            File f = new File(LocationManager.SYSTEM_DIR + "/location." + provider);
            writer = new FileWriter(f);
            writer.write(sb.toString());
        } catch (IOException e) {
            Log.w(TAG, "Unable to write location", e);
        } finally {
            if (writer != null) {
                try {
                writer.close();
                } catch (IOException e) {
                    Log.w(TAG, "Exception closing file", e);
                }
            }
        }
    }

    private void addProvider(LocationProviderProxy provider) {
        mProviders.add(provider);
        mProvidersByName.put(provider.getName(), provider);
    }

    private void removeProvider(LocationProviderProxy provider) {
        mProviders.remove(provider);
        provider.unlinkProvider();
        mProvidersByName.remove(provider.getName());
    }

    private void loadProviders() {
        synchronized (mLock) {
            if (sProvidersLoaded) {
                return;
            }

            // Load providers
            loadProvidersLocked();
            sProvidersLoaded = true;
        }
    }

    private void loadProvidersLocked() {
        try {
            _loadProvidersLocked();
        } catch (Exception e) {
            Log.e(TAG, "Exception loading providers:", e);
        }
    }

    private void _loadProvidersLocked() {
        // Attempt to load "real" providers first
        if (GpsLocationProvider.isSupported()) {
            // Create a gps location provider
            GpsLocationProvider provider = new GpsLocationProvider(mContext, this);
            mGpsStatusProvider = provider.getGpsStatusProvider();
            LocationProviderProxy proxy = new LocationProviderProxy(LocationManager.GPS_PROVIDER, provider);
            addProvider(proxy);
        }

        updateProvidersLocked();
    }

    /**
     * @param context the context that the LocationManagerService runs in
     */
    public LocationManagerService(Context context) {
        super();
        mContext = context;

        Thread thread = new Thread(null, this, "LocationManagerService");
        thread.start();

        if (LOCAL_LOGV) {
            Log.v(TAG, "Constructed LocationManager Service");
        }
    }

    private void initialize() {
        // Create a wake lock, needs to be done before calling loadProviders() below
        PowerManager powerManager = (PowerManager) mContext.getSystemService(Context.POWER_SERVICE);
        mWakeLock = powerManager.newWakeLock(PowerManager.PARTIAL_WAKE_LOCK, WAKELOCK_KEY);

        // Load providers
        loadProviders();

        // Register for Network (Wifi or Mobile) updates
        IntentFilter intentFilter = new IntentFilter();
        intentFilter.addAction(ConnectivityManager.CONNECTIVITY_ACTION);
        // Register for Package Manager updates
        intentFilter.addAction(Intent.ACTION_PACKAGE_REMOVED);
        intentFilter.addAction(Intent.ACTION_PACKAGE_RESTARTED);
        mContext.registerReceiver(mBroadcastReceiver, intentFilter);

        // listen for settings changes
        ContentResolver resolver = mContext.getContentResolver();
        Cursor settingsCursor = resolver.query(Settings.Secure.CONTENT_URI, null,
                "(" + Settings.System.NAME + "=?)",
                new String[]{Settings.Secure.LOCATION_PROVIDERS_ALLOWED},
                null);
        mSettings = new ContentQueryMap(settingsCursor, Settings.System.NAME, true, mLocationHandler);
        SettingsObserver settingsObserver = new SettingsObserver();
        mSettings.addObserver(settingsObserver);
    }

    public void run()
    {
        Process.setThreadPriority(Process.THREAD_PRIORITY_BACKGROUND);
        Looper.prepare();
        mLocationHandler = new LocationWorkerHandler();
        initialize();
        Looper.loop();
    }

    public void installLocationProvider(String name, ILocationProvider provider) {
        if (mContext.checkCallingOrSelfPermission(INSTALL_LOCATION_PROVIDER)
                != PackageManager.PERMISSION_GRANTED) {
            throw new SecurityException("Requires INSTALL_LOCATION_PROVIDER permission");
        }

        synchronized (mLock) {
            // check to see if we are reinstalling a dead provider
            LocationProviderProxy oldProvider = mProvidersByName.get(name);
            if (oldProvider != null) {
                if (oldProvider.isDead()) {
                    Log.d(TAG, "replacing dead provider");
                    removeProvider(oldProvider);
                } else {
                    throw new IllegalArgumentException("Provider \"" + name + "\" already exists");
                }
            }

            LocationProviderProxy proxy = new LocationProviderProxy(name, provider);
            addProvider(proxy);
            updateProvidersLocked();

            // notify provider of current network state
            proxy.updateNetworkState(mNetworkState);
        }
    }

    public void installGeocodeProvider(IGeocodeProvider provider) {
        if (mContext.checkCallingOrSelfPermission(INSTALL_LOCATION_PROVIDER)
                != PackageManager.PERMISSION_GRANTED) {
            throw new SecurityException("Requires INSTALL_LOCATION_PROVIDER permission");
        }

        mGeocodeProvider = provider;
    }

    private boolean isAllowedBySettingsLocked(String provider) {
        if (mEnabledProviders.contains(provider)) {
            return true;
        }
        if (mDisabledProviders.contains(provider)) {
            return false;
        }
        // Use system settings
        ContentResolver resolver = mContext.getContentResolver();
        String allowedProviders = Settings.Secure.getString(resolver,
           Settings.Secure.LOCATION_PROVIDERS_ALLOWED);

        return ((allowedProviders != null) && (allowedProviders.contains(provider)));
    }

    private void checkPermissionsSafe(String provider) {
        if (LocationManager.GPS_PROVIDER.equals(provider)
            && (mContext.checkCallingOrSelfPermission(ACCESS_FINE_LOCATION)
                != PackageManager.PERMISSION_GRANTED)) {
            throw new SecurityException("Requires ACCESS_FINE_LOCATION permission");
        }
        if (LocationManager.NETWORK_PROVIDER.equals(provider)
            && (mContext.checkCallingOrSelfPermission(ACCESS_FINE_LOCATION)
                != PackageManager.PERMISSION_GRANTED)
            && (mContext.checkCallingOrSelfPermission(ACCESS_COARSE_LOCATION)
                != PackageManager.PERMISSION_GRANTED)) {
            throw new SecurityException(
                "Requires ACCESS_FINE_LOCATION or ACCESS_COARSE_LOCATION permission");
        }
    }

    private boolean isAllowedProviderSafe(String provider) {
        if (LocationManager.GPS_PROVIDER.equals(provider)
            && (mContext.checkCallingOrSelfPermission(ACCESS_FINE_LOCATION)
                != PackageManager.PERMISSION_GRANTED)) {
            return false;
        }
        if (LocationManager.NETWORK_PROVIDER.equals(provider)
            && (mContext.checkCallingOrSelfPermission(ACCESS_FINE_LOCATION)
                != PackageManager.PERMISSION_GRANTED)
            && (mContext.checkCallingOrSelfPermission(ACCESS_COARSE_LOCATION)
                != PackageManager.PERMISSION_GRANTED)) {
            return false;
        }

        return true;
    }

    public List<String> getAllProviders() {
        try {
            synchronized (mLock) {
                return _getAllProvidersLocked();
            }
        } catch (SecurityException se) {
            throw se;
        } catch (Exception e) {
            Log.e(TAG, "getAllProviders got exception:", e);
            return null;
        }
    }

    private List<String> _getAllProvidersLocked() {
        if (LOCAL_LOGV) {
            Log.v(TAG, "getAllProviders");
        }
        ArrayList<String> out = new ArrayList<String>(mProviders.size());
        for (int i = mProviders.size() - 1; i >= 0; i--) {
            LocationProviderProxy p = mProviders.get(i);
            out.add(p.getName());
        }
        return out;
    }

    public List<String> getProviders(boolean enabledOnly) {
        try {
            synchronized (mLock) {
                return _getProvidersLocked(enabledOnly);
            }
        } catch (SecurityException se) {
            throw se;
        } catch (Exception e) {
            Log.e(TAG, "getProviders got exception:", e);
            return null;
        }
    }

    private List<String> _getProvidersLocked(boolean enabledOnly) {
        if (LOCAL_LOGV) {
            Log.v(TAG, "getProviders");
        }
        ArrayList<String> out = new ArrayList<String>(mProviders.size());
        for (int i = mProviders.size() - 1; i >= 0; i--) {
            LocationProviderProxy p = mProviders.get(i);
            String name = p.getName();
            if (isAllowedProviderSafe(name)) {
                if (enabledOnly && !isAllowedBySettingsLocked(name)) {
                    continue;
                }
                out.add(name);
            }
        }
        return out;
    }

    private void updateProvidersLocked() {
        for (int i = mProviders.size() - 1; i >= 0; i--) {
            LocationProviderProxy p = mProviders.get(i);
            boolean isEnabled = p.isEnabled();
            String name = p.getName();
            boolean shouldBeEnabled = isAllowedBySettingsLocked(name);

            if (isEnabled && !shouldBeEnabled) {
                updateProviderListenersLocked(name, false);
            } else if (!isEnabled && shouldBeEnabled) {
                updateProviderListenersLocked(name, true);
            }

        }
    }

    private void updateProviderListenersLocked(String provider, boolean enabled) {
        int listeners = 0;

        LocationProviderProxy p = mProvidersByName.get(provider);
        if (p == null) {
            return;
        }

        ArrayList<Receiver> deadReceivers = null;
        
        ArrayList<UpdateRecord> records = mRecordsByProvider.get(provider);
        if (records != null) {
            final int N = records.size();
            for (int i=0; i<N; i++) {
                UpdateRecord record = records.get(i);
                // Sends a notification message to the receiver
<<<<<<< HEAD
                try {
                    Receiver receiver = record.mReceiver;
                    if (receiver.isListener()) {
                        if (enabled) {
                            receiver.getListener().onProviderEnabled(provider);
                        } else {
                            receiver.getListener().onProviderDisabled(provider);
                        }
                    } else {
                        Intent providerIntent = new Intent();
                        providerIntent.putExtra(LocationManager.KEY_PROVIDER_ENABLED, enabled);
                        try {
                            receiver.getPendingIntent().send(mContext, 0,
                                 providerIntent, null, null);
                        } catch (PendingIntent.CanceledException e) {
                            if (deadReceivers == null) {
                                deadReceivers = new ArrayList<Receiver>();
                            }
                            deadReceivers.add(receiver);
                        }
=======
                if (!record.mReceiver.callProviderEnabledLocked(provider, enabled)) {
                    if (deadReceivers == null) {
                        deadReceivers = new ArrayList<Receiver>();
>>>>>>> cf4550c3
                    }
                    deadReceivers.add(record.mReceiver);
                }
                listeners++;
            }
        }

        if (deadReceivers != null) {
            for (int i=deadReceivers.size()-1; i>=0; i--) {
                removeUpdatesLocked(deadReceivers.get(i));
            }
        }
        
        if (enabled) {
            p.enable();
            if (listeners > 0) {
                p.setMinTime(getMinTimeLocked(provider));
                p.enableLocationTracking(true);
            }
        } else {
            p.enableLocationTracking(false);
            p.disable();
        }
    }

    private long getMinTimeLocked(String provider) {
        long minTime = Long.MAX_VALUE;
        ArrayList<UpdateRecord> records = mRecordsByProvider.get(provider);
        if (records != null) {
            for (int i=records.size()-1; i>=0; i--) {
                minTime = Math.min(minTime, records.get(i).mMinTime);
            }
        }
        return minTime;
    }

    private class UpdateRecord {
        final String mProvider;
        final Receiver mReceiver;
        final long mMinTime;
        final float mMinDistance;
        final int mUid;
        Location mLastFixBroadcast;
        long mLastStatusBroadcast;

        /**
         * Note: must be constructed with lock held.
         */
        UpdateRecord(String provider, long minTime, float minDistance,
            Receiver receiver, int uid) {
            mProvider = provider;
            mReceiver = receiver;
            mMinTime = minTime;
            mMinDistance = minDistance;
            mUid = uid;

            ArrayList<UpdateRecord> records = mRecordsByProvider.get(provider);
            if (records == null) {
                records = new ArrayList<UpdateRecord>();
                mRecordsByProvider.put(provider, records);
            }
            if (!records.contains(this)) {
                records.add(this);
            }
        }

        /**
         * Method to be called when a record will no longer be used.  Calling this multiple times
         * must have the same effect as calling it once.
         */
        void disposeLocked() {
            ArrayList<UpdateRecord> records = mRecordsByProvider.get(this.mProvider);
            records.remove(this);
        }

        @Override
        public String toString() {
            return "UpdateRecord{"
                    + Integer.toHexString(System.identityHashCode(this))
                    + " " + mProvider + " " + mReceiver + "}";
        }
        
        void dump(PrintWriter pw, String prefix) {
            pw.println(prefix + this);
            pw.println(prefix + "mProvider=" + mProvider + " mReceiver=" + mReceiver);
            pw.println(prefix + "mMinTime=" + mMinTime + " mMinDistance=" + mMinDistance);
            pw.println(prefix + "mUid=" + mUid);
            pw.println(prefix + "mLastFixBroadcast:");
            mLastFixBroadcast.dump(new PrintWriterPrinter(pw), prefix + "  ");
            pw.println(prefix + "mLastStatusBroadcast=" + mLastStatusBroadcast);
        }
        
        /**
         * Calls dispose().
         */
        @Override protected void finalize() {
            synchronized (mLock) {
                disposeLocked();
            }
        }
    }

    private Receiver getReceiver(ILocationListener listener) {
        IBinder binder = listener.asBinder();
        Receiver receiver = mReceivers.get(binder);
        if (receiver == null) {
            receiver = new Receiver(listener);
            mReceivers.put(binder, receiver);

            try {
                if (receiver.isListener()) {
                    receiver.getListener().asBinder().linkToDeath(receiver, 0);
                }
            } catch (RemoteException e) {
                Log.e(TAG, "linkToDeath failed:", e);
                return null;
            }
        }
        return receiver;
    }

    private Receiver getReceiver(PendingIntent intent) {
        Receiver receiver = mReceivers.get(intent);
        if (receiver == null) {
            receiver = new Receiver(intent);
            mReceivers.put(intent, receiver);
        }
        return receiver;
    }

    private boolean providerHasListener(String provider, int uid, Receiver excludedReceiver) {
        ArrayList<UpdateRecord> records = mRecordsByProvider.get(provider);
        if (records != null) {
            for (int i = records.size() - 1; i >= 0; i--) {
                UpdateRecord record = records.get(i);
                if (record.mUid == uid && record.mReceiver != excludedReceiver) {
                    return true;
                }
           }
        }
        for (ProximityAlert alert : mProximityAlerts.values()) {
            if (alert.mUid == uid) {
                return true;
            }
        }
        return false;
    }

    public void requestLocationUpdates(String provider,
        long minTime, float minDistance, ILocationListener listener) {

        try {
            synchronized (mLock) {
                requestLocationUpdatesLocked(provider, minTime, minDistance, getReceiver(listener));
            }
        } catch (SecurityException se) {
            throw se;
        } catch (Exception e) {
            Log.e(TAG, "requestUpdates got exception:", e);
        }
    }

    public void requestLocationUpdatesPI(String provider,
            long minTime, float minDistance, PendingIntent intent) {
        try {
            synchronized (mLock) {
                requestLocationUpdatesLocked(provider, minTime, minDistance, getReceiver(intent));
            }
        } catch (SecurityException se) {
            throw se;
        } catch (Exception e) {
            Log.e(TAG, "requestUpdates got exception:", e);
        }
    }

    private void requestLocationUpdatesLocked(String provider,
            long minTime, float minDistance, Receiver receiver) {
        if (LOCAL_LOGV) {
            Log.v(TAG, "_requestLocationUpdates: listener = " + receiver);
        }

        LocationProviderProxy proxy = mProvidersByName.get(provider);
        if (proxy == null) {
            throw new IllegalArgumentException("provider=" + provider);
        }

        checkPermissionsSafe(provider);

        // so wakelock calls will succeed
        final int callingUid = Binder.getCallingUid();
        boolean newUid = !providerHasListener(provider, callingUid, null);
        long identity = Binder.clearCallingIdentity();
        try {
            UpdateRecord r = new UpdateRecord(provider, minTime, minDistance, receiver, callingUid);
            UpdateRecord oldRecord = receiver.mUpdateRecords.put(provider, r);
            if (oldRecord != null) {
                oldRecord.disposeLocked();
            }

            if (newUid) {
                proxy.addListener(callingUid);
            }

            boolean isProviderEnabled = isAllowedBySettingsLocked(provider);
            if (isProviderEnabled) {
                long minTimeForProvider = getMinTimeLocked(provider);
                proxy.setMinTime(minTimeForProvider);
                proxy.enableLocationTracking(true);
            } else {
                // Notify the listener that updates are currently disabled
                receiver.callProviderEnabledLocked(provider, false);
            }
        } finally {
            Binder.restoreCallingIdentity(identity);
        }
    }

    public void removeUpdates(ILocationListener listener) {
        try {
            synchronized (mLock) {
                removeUpdatesLocked(getReceiver(listener));
            }
        } catch (SecurityException se) {
            throw se;
        } catch (Exception e) {
            Log.e(TAG, "removeUpdates got exception:", e);
        }
    }

    public void removeUpdatesPI(PendingIntent intent) {
        try {
            synchronized (mLock) {
                removeUpdatesLocked(getReceiver(intent));
            }
        } catch (SecurityException se) {
            throw se;
        } catch (Exception e) {
            Log.e(TAG, "removeUpdates got exception:", e);
        }
    }

    private void removeUpdatesLocked(Receiver receiver) {
        if (LOCAL_LOGV) {
            Log.v(TAG, "_removeUpdates: listener = " + receiver);
        }

        // so wakelock calls will succeed
        final int callingUid = Binder.getCallingUid();
        long identity = Binder.clearCallingIdentity();
        try {
            if (mReceivers.remove(receiver.mKey) != null && receiver.isListener()) {
                receiver.getListener().asBinder().unlinkToDeath(receiver, 0);
            }

            // Record which providers were associated with this listener
            HashSet<String> providers = new HashSet<String>();
            HashMap<String,UpdateRecord> oldRecords = receiver.mUpdateRecords;
            if (oldRecords != null) {
                // Call dispose() on the obsolete update records.
                for (UpdateRecord record : oldRecords.values()) {
                    if (!providerHasListener(record.mProvider, callingUid, receiver)) {
                        LocationProviderProxy proxy = mProvidersByName.get(record.mProvider);
                        if (proxy != null) {
                            proxy.removeListener(callingUid);
                        }
                    }
                    record.disposeLocked();
                }
                // Accumulate providers
                providers.addAll(oldRecords.keySet());
            }

            // See if the providers associated with this listener have any
            // other listeners; if one does, inform it of the new smallest minTime
            // value; if one does not, disable location tracking for it
            for (String provider : providers) {
                // If provider is already disabled, don't need to do anything
                if (!isAllowedBySettingsLocked(provider)) {
                    continue;
                }

                boolean hasOtherListener = false;
                ArrayList<UpdateRecord> recordsForProvider = mRecordsByProvider.get(provider);
                if (recordsForProvider != null && recordsForProvider.size() > 0) {
                    hasOtherListener = true;
                }

                LocationProviderProxy p = mProvidersByName.get(provider);
                if (p != null) {
                    if (hasOtherListener) {
                        p.setMinTime(getMinTimeLocked(provider));
                    } else {
                        p.enableLocationTracking(false);
                    }
                }
            }
        } finally {
            Binder.restoreCallingIdentity(identity);
        }
    }

    public boolean addGpsStatusListener(IGpsStatusListener listener) {
        if (mGpsStatusProvider == null) {
            return false;
        }
        if (mContext.checkCallingOrSelfPermission(ACCESS_FINE_LOCATION) !=
                PackageManager.PERMISSION_GRANTED) {
            throw new SecurityException("Requires ACCESS_FINE_LOCATION permission");
        }

        try {
            mGpsStatusProvider.addGpsStatusListener(listener);
        } catch (RemoteException e) {
            Log.e(TAG, "mGpsStatusProvider.addGpsStatusListener failed", e);
            return false;
        }
        return true;
    }

    public void removeGpsStatusListener(IGpsStatusListener listener) {
        synchronized (mLock) {
            try {
                mGpsStatusProvider.removeGpsStatusListener(listener);
            } catch (Exception e) {
                Log.e(TAG, "mGpsStatusProvider.removeGpsStatusListener failed", e);
            }
        }
    }

    public boolean sendExtraCommand(String provider, String command, Bundle extras) {
        // first check for permission to the provider
        checkPermissionsSafe(provider);
        // and check for ACCESS_LOCATION_EXTRA_COMMANDS
        if ((mContext.checkCallingOrSelfPermission(ACCESS_LOCATION_EXTRA_COMMANDS)
                != PackageManager.PERMISSION_GRANTED)) {
            throw new SecurityException("Requires ACCESS_LOCATION_EXTRA_COMMANDS permission");
        }

        synchronized (mLock) {
            LocationProviderProxy proxy = mProvidersByName.get(provider);
            if (provider == null) {
                return false;
            }
    
            return proxy.sendExtraCommand(command, extras);
        }
    }

    class ProximityAlert {
        final int  mUid;
        final double mLatitude;
        final double mLongitude;
        final float mRadius;
        final long mExpiration;
        final PendingIntent mIntent;
        final Location mLocation;

        public ProximityAlert(int uid, double latitude, double longitude,
            float radius, long expiration, PendingIntent intent) {
            mUid = uid;
            mLatitude = latitude;
            mLongitude = longitude;
            mRadius = radius;
            mExpiration = expiration;
            mIntent = intent;

            mLocation = new Location("");
            mLocation.setLatitude(latitude);
            mLocation.setLongitude(longitude);
        }

        long getExpiration() {
            return mExpiration;
        }

        PendingIntent getIntent() {
            return mIntent;
        }

        boolean isInProximity(double latitude, double longitude) {
            Location loc = new Location("");
            loc.setLatitude(latitude);
            loc.setLongitude(longitude);

            double radius = loc.distanceTo(mLocation);
            return radius <= mRadius;
        }
        
        @Override
        public String toString() {
            return "ProximityAlert{"
                    + Integer.toHexString(System.identityHashCode(this))
                    + " uid " + mUid + mIntent + "}";
        }
        
        void dump(PrintWriter pw, String prefix) {
            pw.println(prefix + this);
            pw.println(prefix + "mLatitude=" + mLatitude + " mLongitude=" + mLongitude);
            pw.println(prefix + "mRadius=" + mRadius + " mExpiration=" + mExpiration);
            pw.println(prefix + "mIntent=" + mIntent);
            pw.println(prefix + "mLocation:");
            mLocation.dump(new PrintWriterPrinter(pw), prefix + "  ");
        }
    }

    // Listener for receiving locations to trigger proximity alerts
    class ProximityListener extends ILocationListener.Stub implements PendingIntent.OnFinished {

        boolean isGpsAvailable = false;

        // Note: this is called with the lock held.
        public void onLocationChanged(Location loc) {

            // If Gps is available, then ignore updates from NetworkLocationProvider
            if (loc.getProvider().equals(LocationManager.GPS_PROVIDER)) {
                isGpsAvailable = true;
            }
            if (isGpsAvailable && loc.getProvider().equals(LocationManager.NETWORK_PROVIDER)) {
                return;
            }

            // Process proximity alerts
            long now = System.currentTimeMillis();
            double latitude = loc.getLatitude();
            double longitude = loc.getLongitude();
            ArrayList<PendingIntent> intentsToRemove = null;

            for (ProximityAlert alert : mProximityAlerts.values()) {
                PendingIntent intent = alert.getIntent();
                long expiration = alert.getExpiration();

                if ((expiration == -1) || (now <= expiration)) {
                    boolean entered = mProximitiesEntered.contains(alert);
                    boolean inProximity =
                        alert.isInProximity(latitude, longitude);
                    if (!entered && inProximity) {
                        if (LOCAL_LOGV) {
                            Log.v(TAG, "Entered alert");
                        }
                        mProximitiesEntered.add(alert);
                        Intent enteredIntent = new Intent();
                        enteredIntent.putExtra(LocationManager.KEY_PROXIMITY_ENTERING, true);
                        try {
                            synchronized (this) {
                                // synchronize to ensure incrementPendingBroadcasts()
                                // is called before decrementPendingBroadcasts()
                                intent.send(mContext, 0, enteredIntent, this, mLocationHandler);
                                // call this after broadcasting so we do not increment
                                // if we throw an exeption.
                                incrementPendingBroadcasts();
                            }
                        } catch (PendingIntent.CanceledException e) {
                            if (LOCAL_LOGV) {
                                Log.v(TAG, "Canceled proximity alert: " + alert, e);
                            }
                            if (intentsToRemove == null) {
                                intentsToRemove = new ArrayList<PendingIntent>();
                            }
                            intentsToRemove.add(intent);
                        }
                    } else if (entered && !inProximity) {
                        if (LOCAL_LOGV) {
                            Log.v(TAG, "Exited alert");
                        }
                        mProximitiesEntered.remove(alert);
                        Intent exitedIntent = new Intent();
                        exitedIntent.putExtra(LocationManager.KEY_PROXIMITY_ENTERING, false);
                        try {
                            synchronized (this) {
                                // synchronize to ensure incrementPendingBroadcasts()
                                // is called before decrementPendingBroadcasts()
                                intent.send(mContext, 0, exitedIntent, this, mLocationHandler);
                                // call this after broadcasting so we do not increment
                                // if we throw an exeption.
                                incrementPendingBroadcasts();
                            }
                        } catch (PendingIntent.CanceledException e) {
                            if (LOCAL_LOGV) {
                                Log.v(TAG, "Canceled proximity alert: " + alert, e);
                            }
                            if (intentsToRemove == null) {
                                intentsToRemove = new ArrayList<PendingIntent>();
                            }
                            intentsToRemove.add(intent);
                        }
                    }
                } else {
                    // Mark alert for expiration
                    if (LOCAL_LOGV) {
                        Log.v(TAG, "Expiring proximity alert: " + alert);
                    }
                    if (intentsToRemove == null) {
                        intentsToRemove = new ArrayList<PendingIntent>();
                    }
                    intentsToRemove.add(alert.getIntent());
                }
            }

            // Remove expired alerts
            if (intentsToRemove != null) {
                for (PendingIntent i : intentsToRemove) {
                    mProximityAlerts.remove(i);
                    ProximityAlert alert = mProximityAlerts.get(i);
                    mProximitiesEntered.remove(alert);
                }
            }

        }

        // Note: this is called with the lock held.
        public void onProviderDisabled(String provider) {
            if (provider.equals(LocationManager.GPS_PROVIDER)) {
                isGpsAvailable = false;
            }
        }

        // Note: this is called with the lock held.
        public void onProviderEnabled(String provider) {
            // ignore
        }

        // Note: this is called with the lock held.
        public void onStatusChanged(String provider, int status, Bundle extras) {
            if ((provider.equals(LocationManager.GPS_PROVIDER)) &&
                (status != LocationProvider.AVAILABLE)) {
                isGpsAvailable = false;
            }
        }

        public void onSendFinished(PendingIntent pendingIntent, Intent intent,
                int resultCode, String resultData, Bundle resultExtras) {
            // synchronize to ensure incrementPendingBroadcasts()
            // is called before decrementPendingBroadcasts()
            synchronized (this) {
                decrementPendingBroadcasts();
            }
        }
    }

    public void addProximityAlert(double latitude, double longitude,
        float radius, long expiration, PendingIntent intent) {
        try {
            synchronized (mLock) {
                addProximityAlertLocked(latitude, longitude, radius, expiration, intent);
            }
        } catch (SecurityException se) {
            throw se;
        } catch (Exception e) {
            Log.e(TAG, "addProximityAlert got exception:", e);
        }
    }

    private void addProximityAlertLocked(double latitude, double longitude,
        float radius, long expiration, PendingIntent intent) {
        if (LOCAL_LOGV) {
            Log.v(TAG, "addProximityAlert: latitude = " + latitude +
                    ", longitude = " + longitude +
                    ", expiration = " + expiration +
                    ", intent = " + intent);
        }

        // Require ability to access all providers for now
        if (!isAllowedProviderSafe(LocationManager.GPS_PROVIDER) ||
            !isAllowedProviderSafe(LocationManager.NETWORK_PROVIDER)) {
            throw new SecurityException("Requires ACCESS_FINE_LOCATION permission");
        }

        if (expiration != -1) {
            expiration += System.currentTimeMillis();
        }
        ProximityAlert alert = new ProximityAlert(Binder.getCallingUid(),
                latitude, longitude, radius, expiration, intent);
        mProximityAlerts.put(intent, alert);

        if (mProximityReceiver == null) {
            mProximityListener = new ProximityListener();
            mProximityReceiver = new Receiver(mProximityListener);

            for (int i = mProviders.size() - 1; i >= 0; i--) {
                LocationProviderProxy provider = mProviders.get(i);
                requestLocationUpdatesLocked(provider.getName(), 1000L, 1.0f, mProximityReceiver);
            }
        }
    }

    public void removeProximityAlert(PendingIntent intent) {
        try {
            synchronized (mLock) {
               removeProximityAlertLocked(intent);
            }
        } catch (SecurityException se) {
            throw se;
        } catch (Exception e) {
            Log.e(TAG, "removeProximityAlert got exception:", e);
        }
    }

    private void removeProximityAlertLocked(PendingIntent intent) {
        if (LOCAL_LOGV) {
            Log.v(TAG, "removeProximityAlert: intent = " + intent);
        }

        mProximityAlerts.remove(intent);
        if (mProximityAlerts.size() == 0) {
            removeUpdatesLocked(mProximityReceiver);
            mProximityReceiver = null;
            mProximityListener = null;
        }
     }

    /**
     * @return null if the provider does not exits
     * @throw SecurityException if the provider is not allowed to be
     * accessed by the caller
     */
    public Bundle getProviderInfo(String provider) {
        try {
            synchronized (mLock) {
                return _getProviderInfoLocked(provider);
            }
        } catch (SecurityException se) {
            throw se;
        } catch (Exception e) {
            Log.e(TAG, "_getProviderInfo got exception:", e);
            return null;
        }
    }

    private Bundle _getProviderInfoLocked(String provider) {
        LocationProviderProxy p = mProvidersByName.get(provider);
        if (p == null) {
            return null;
        }

        checkPermissionsSafe(provider);

        Bundle b = new Bundle();
        b.putBoolean("network", p.requiresNetwork());
        b.putBoolean("satellite", p.requiresSatellite());
        b.putBoolean("cell", p.requiresCell());
        b.putBoolean("cost", p.hasMonetaryCost());
        b.putBoolean("altitude", p.supportsAltitude());
        b.putBoolean("speed", p.supportsSpeed());
        b.putBoolean("bearing", p.supportsBearing());
        b.putInt("power", p.getPowerRequirement());
        b.putInt("accuracy", p.getAccuracy());

        return b;
    }

    public boolean isProviderEnabled(String provider) {
        try {
            synchronized (mLock) {
                return _isProviderEnabledLocked(provider);
            }
        } catch (SecurityException se) {
            throw se;
        } catch (Exception e) {
            Log.e(TAG, "isProviderEnabled got exception:", e);
            return false;
        }
    }

    public void reportLocation(Location location) {
        if (mContext.checkCallingOrSelfPermission(INSTALL_LOCATION_PROVIDER)
                != PackageManager.PERMISSION_GRANTED) {
            throw new SecurityException("Requires INSTALL_LOCATION_PROVIDER permission");
        }

        mLocationHandler.removeMessages(MESSAGE_LOCATION_CHANGED, location);
        Message m = Message.obtain(mLocationHandler, MESSAGE_LOCATION_CHANGED, location);
        mLocationHandler.sendMessageAtFrontOfQueue(m);
    }

    private boolean _isProviderEnabledLocked(String provider) {
        checkPermissionsSafe(provider);

        LocationProviderProxy p = mProvidersByName.get(provider);
        if (p == null) {
            throw new IllegalArgumentException("provider=" + provider);
        }
        return isAllowedBySettingsLocked(provider);
    }

    public Location getLastKnownLocation(String provider) {
        try {
            synchronized (mLock) {
                return _getLastKnownLocationLocked(provider);
            }
        } catch (SecurityException se) {
            throw se;
        } catch (Exception e) {
            Log.e(TAG, "getLastKnownLocation got exception:", e);
            return null;
        }
    }

    private Location _getLastKnownLocationLocked(String provider) {
        checkPermissionsSafe(provider);

        LocationProviderProxy p = mProvidersByName.get(provider);
        if (p == null) {
            throw new IllegalArgumentException("provider=" + provider);
        }

        if (!isAllowedBySettingsLocked(provider)) {
            return null;
        }

        Location location = mLastKnownLocation.get(provider);
        if (location == null) {
            // Get the persistent last known location for the provider
            location = readLastKnownLocationLocked(provider);
            if (location != null) {
                mLastKnownLocation.put(provider, location);
            }
        }

        return location;
    }

    private static boolean shouldBroadcastSafe(Location loc, Location lastLoc, UpdateRecord record) {
        // Always broadcast the first update
        if (lastLoc == null) {
            return true;
        }

        // Don't broadcast same location again regardless of condition
        // TODO - we should probably still rebroadcast if user explicitly sets a minTime > 0
        if (loc.getTime() == lastLoc.getTime()) {
            return false;
        }

        // Check whether sufficient distance has been traveled
        double minDistance = record.mMinDistance;
        if (minDistance > 0.0) {
            if (loc.distanceTo(lastLoc) <= minDistance) {
                return false;
            }
        }

        return true;
    }

    private void handleLocationChangedLocked(Location location) {
        String provider = location.getProvider();
        ArrayList<UpdateRecord> records = mRecordsByProvider.get(provider);
        if (records == null || records.size() == 0) {
            return;
        }

        LocationProviderProxy p = mProvidersByName.get(provider);
        if (p == null) {
            return;
        }

        // Update last known location for provider
        Location lastLocation = mLastKnownLocation.get(provider);
        if (lastLocation == null) {
            mLastKnownLocation.put(provider, new Location(location));
        } else {
            lastLocation.set(location);
        }
        writeLastKnownLocationLocked(provider, location);

        // Fetch latest status update time
        long newStatusUpdateTime = p.getStatusUpdateTime();

       // Get latest status
        Bundle extras = new Bundle();
        int status = p.getStatus(extras);

        ArrayList<Receiver> deadReceivers = null;
        
        // Broadcast location or status to all listeners
        final int N = records.size();
        for (int i=0; i<N; i++) {
            UpdateRecord r = records.get(i);
            Receiver receiver = r.mReceiver;

            Location lastLoc = r.mLastFixBroadcast;
            if ((lastLoc == null) || shouldBroadcastSafe(location, lastLoc, r)) {
                if (lastLoc == null) {
                    lastLoc = new Location(location);
                    r.mLastFixBroadcast = lastLoc;
                } else {
                    lastLoc.set(location);
                }
                if (!receiver.callLocationChangedLocked(location)) {
                    Log.w(TAG, "RemoteException calling onLocationChanged on " + receiver);
                    if (deadReceivers == null) {
                        deadReceivers = new ArrayList<Receiver>();
                    }
                    deadReceivers.add(receiver);
                }
            }

            long prevStatusUpdateTime = r.mLastStatusBroadcast;
            if ((newStatusUpdateTime > prevStatusUpdateTime) &&
                (prevStatusUpdateTime != 0 || status != LocationProvider.AVAILABLE)) {

                r.mLastStatusBroadcast = newStatusUpdateTime;
                if (!receiver.callStatusChangedLocked(provider, status, extras)) {
                    Log.w(TAG, "RemoteException calling onStatusChanged on " + receiver);
                    if (deadReceivers == null) {
                        deadReceivers = new ArrayList<Receiver>();
                    }
                    if (!deadReceivers.contains(receiver)) {
                        deadReceivers.add(receiver);
                    }
                }
            }
        }
        
        if (deadReceivers != null) {
            for (int i=deadReceivers.size()-1; i>=0; i--) {
                removeUpdatesLocked(deadReceivers.get(i));
            }
        }
    }

    private class LocationWorkerHandler extends Handler {

        @Override
        public void handleMessage(Message msg) {
            try {
                if (msg.what == MESSAGE_LOCATION_CHANGED) {
                    // log("LocationWorkerHandler: MESSAGE_LOCATION_CHANGED!");

                    synchronized (mLock) {
                        Location location = (Location) msg.obj;
                        String provider = location.getProvider();

                        // notify other providers of the new location
                        for (int i = mProviders.size() - 1; i >= 0; i--) {
                            LocationProviderProxy proxy = mProviders.get(i);
                            if (!provider.equals(proxy.getName())) {
                                proxy.updateLocation(location);
                            }
                        }

                        if (isAllowedBySettingsLocked(provider)) {
                            handleLocationChangedLocked(location);
                        }
                    }
                }
            } catch (Exception e) {
                // Log, don't crash!
                Log.e(TAG, "Exception in LocationWorkerHandler.handleMessage:", e);
            }
        }
    }

    private final BroadcastReceiver mBroadcastReceiver = new BroadcastReceiver() {
        @Override
        public void onReceive(Context context, Intent intent) {
            String action = intent.getAction();

            if (action.equals(Intent.ACTION_PACKAGE_REMOVED)
                    || action.equals(Intent.ACTION_PACKAGE_RESTARTED)) {
                synchronized (mLock) {
                    int uid = intent.getIntExtra(Intent.EXTRA_UID, -1);
                    if (uid >= 0) {
                        ArrayList<Receiver> removedRecs = null;
                        for (ArrayList<UpdateRecord> i : mRecordsByProvider.values()) {
                            for (int j=i.size()-1; j>=0; j--) {
                                UpdateRecord ur = i.get(j);
                                if (ur.mReceiver.isPendingIntent() && ur.mUid == uid) {
                                    if (removedRecs == null) {
                                        removedRecs = new ArrayList<Receiver>();
                                    }
                                    if (!removedRecs.contains(ur.mReceiver)) {
                                        removedRecs.add(ur.mReceiver);
                                    }
                                }
                            }
                        }
                        ArrayList<ProximityAlert> removedAlerts = null;
                        for (ProximityAlert i : mProximityAlerts.values()) {
                            if (i.mUid == uid) {
                                if (removedAlerts == null) {
                                    removedAlerts = new ArrayList<ProximityAlert>();
                                }
                                if (!removedAlerts.contains(i)) {
                                    removedAlerts.add(i);
                                }
                            }
                        }
                        if (removedRecs != null) {
                            for (int i=removedRecs.size()-1; i>=0; i--) {
                                removeUpdatesLocked(removedRecs.get(i));
                            }
                        }
                        if (removedAlerts != null) {
                            for (int i=removedAlerts.size()-1; i>=0; i--) {
                                removeProximityAlertLocked(removedAlerts.get(i).mIntent);
                            }
                        }
                    }
                }
            } else if (action.equals(ConnectivityManager.CONNECTIVITY_ACTION)) {
                boolean noConnectivity =
                    intent.getBooleanExtra(ConnectivityManager.EXTRA_NO_CONNECTIVITY, false);
                if (!noConnectivity) {
                    mNetworkState = LocationProvider.AVAILABLE;
                } else {
                    mNetworkState = LocationProvider.TEMPORARILY_UNAVAILABLE;
                }

                // Notify location providers of current network state
                synchronized (mLock) {
                    for (int i = mProviders.size() - 1; i >= 0; i--) {
                        LocationProviderProxy provider = mProviders.get(i);
                        if (provider.requiresNetwork()) {
                            provider.updateNetworkState(mNetworkState);
                        }
                    }
                }
            }
        }
    };

    // Wake locks

    private void incrementPendingBroadcasts() {
        synchronized (mWakeLock) {
            if (mPendingBroadcasts++ == 0) {
                try {
                    mWakeLock.acquire();
                    log("Acquired wakelock");
                } catch (Exception e) {
                    // This is to catch a runtime exception thrown when we try to release an
                    // already released lock.
                    Log.e(TAG, "exception in acquireWakeLock()", e);
                }
            }
        }
    }

    private void decrementPendingBroadcasts() {
        synchronized (mWakeLock) {
            if (--mPendingBroadcasts == 0) {
                try {
                    // Release wake lock
                    if (mWakeLock.isHeld()) {
                        mWakeLock.release();
                        log("Released wakelock");
                    } else {
                        log("Can't release wakelock again!");
                    }
                } catch (Exception e) {
                    // This is to catch a runtime exception thrown when we try to release an
                    // already released lock.
                    Log.e(TAG, "exception in releaseWakeLock()", e);
                }
            }
        }
    }

    // Geocoder

    public String getFromLocation(double latitude, double longitude, int maxResults,
            String language, String country, String variant, String appName, List<Address> addrs) {
        if (mGeocodeProvider != null) {
            try {
                return mGeocodeProvider.getFromLocation(latitude, longitude, maxResults, language, country,
                        variant, appName,  addrs);
            } catch (RemoteException e) {
                Log.e(TAG, "getFromLocation failed", e);
                mGeocodeProvider = null;
            }
        }
        return null;
    }


    public String getFromLocationName(String locationName,
            double lowerLeftLatitude, double lowerLeftLongitude,
            double upperRightLatitude, double upperRightLongitude, int maxResults,
            String language, String country, String variant, String appName, List<Address> addrs) {

        if (mGeocodeProvider != null) {
            try {
                return mGeocodeProvider.getFromLocationName(locationName, lowerLeftLatitude,
                        lowerLeftLongitude, upperRightLatitude, upperRightLongitude,
                        maxResults, language, country, variant, appName, addrs);
            } catch (RemoteException e) {
                Log.e(TAG, "getFromLocationName failed", e);
                mGeocodeProvider = null;
            }
        }
        return null;
    }

    // Mock Providers

    private void checkMockPermissionsSafe() {
        boolean allowMocks = Settings.Secure.getInt(mContext.getContentResolver(),
                Settings.Secure.ALLOW_MOCK_LOCATION, 0) == 1;
        if (!allowMocks) {
            throw new SecurityException("Requires ACCESS_MOCK_LOCATION secure setting");
        }

        if (mContext.checkCallingPermission(ACCESS_MOCK_LOCATION) !=
            PackageManager.PERMISSION_GRANTED) {
            throw new SecurityException("Requires ACCESS_MOCK_LOCATION permission");
        }            
    }

    public void addTestProvider(String name, boolean requiresNetwork, boolean requiresSatellite,
        boolean requiresCell, boolean hasMonetaryCost, boolean supportsAltitude,
        boolean supportsSpeed, boolean supportsBearing, int powerRequirement, int accuracy) {
        checkMockPermissionsSafe();

        synchronized (mLock) {
            MockProvider provider = new MockProvider(name, this,
                requiresNetwork, requiresSatellite,
                requiresCell, hasMonetaryCost, supportsAltitude,
                supportsSpeed, supportsBearing, powerRequirement, accuracy);
            if (mProvidersByName.get(name) != null) {
                throw new IllegalArgumentException("Provider \"" + name + "\" already exists");
            }

            // clear calling identity so INSTALL_LOCATION_PROVIDER permission is not required
            long identity = Binder.clearCallingIdentity();
            addProvider(new LocationProviderProxy(name, provider));
            mMockProviders.put(name, provider);
            updateProvidersLocked();
            Binder.restoreCallingIdentity(identity);
        }
    }

    public void removeTestProvider(String provider) {
        checkMockPermissionsSafe();
        synchronized (mLock) {
            MockProvider mockProvider = mMockProviders.get(provider);
            if (mockProvider == null) {
                throw new IllegalArgumentException("Provider \"" + provider + "\" unknown");
            }
            removeProvider(mProvidersByName.get(provider));
            mMockProviders.remove(mockProvider);
            updateProvidersLocked();
        }
    }

    public void setTestProviderLocation(String provider, Location loc) {
        checkMockPermissionsSafe();
        synchronized (mLock) {
            MockProvider mockProvider = mMockProviders.get(provider);
            if (mockProvider == null) {
                throw new IllegalArgumentException("Provider \"" + provider + "\" unknown");
            }
            // clear calling identity so INSTALL_LOCATION_PROVIDER permission is not required
            long identity = Binder.clearCallingIdentity();
            mockProvider.setLocation(loc);
            Binder.restoreCallingIdentity(identity);
        }
    }

    public void clearTestProviderLocation(String provider) {
        checkMockPermissionsSafe();
        synchronized (mLock) {
            MockProvider mockProvider = mMockProviders.get(provider);
            if (mockProvider == null) {
                throw new IllegalArgumentException("Provider \"" + provider + "\" unknown");
            }
            mockProvider.clearLocation();
        }
    }

    public void setTestProviderEnabled(String provider, boolean enabled) {
        checkMockPermissionsSafe();
        synchronized (mLock) {
            MockProvider mockProvider = mMockProviders.get(provider);
            if (mockProvider == null) {
                throw new IllegalArgumentException("Provider \"" + provider + "\" unknown");
            }
            if (enabled) {
                mockProvider.enable();
                mEnabledProviders.add(provider);
                mDisabledProviders.remove(provider);
            } else {
                mockProvider.disable();
                mEnabledProviders.remove(provider);
                mDisabledProviders.add(provider);
            }
            updateProvidersLocked();
        }
    }

    public void clearTestProviderEnabled(String provider) {
        checkMockPermissionsSafe();
        synchronized (mLock) {
            MockProvider mockProvider = mMockProviders.get(provider);
            if (mockProvider == null) {
                throw new IllegalArgumentException("Provider \"" + provider + "\" unknown");
            }
            mEnabledProviders.remove(provider);
            mDisabledProviders.remove(provider);
            updateProvidersLocked();
        }
    }

    public void setTestProviderStatus(String provider, int status, Bundle extras, long updateTime) {
        checkMockPermissionsSafe();
        synchronized (mLock) {
            MockProvider mockProvider = mMockProviders.get(provider);
            if (mockProvider == null) {
                throw new IllegalArgumentException("Provider \"" + provider + "\" unknown");
            }
            mockProvider.setStatus(status, extras, updateTime);
        }
    }

    public void clearTestProviderStatus(String provider) {
        checkMockPermissionsSafe();
        synchronized (mLock) {
            MockProvider mockProvider = mMockProviders.get(provider);
            if (mockProvider == null) {
                throw new IllegalArgumentException("Provider \"" + provider + "\" unknown");
            }
            mockProvider.clearStatus();
        }
    }

    private void log(String log) {
        if (Log.isLoggable(TAG, Log.VERBOSE)) {
            Log.d(TAG, log);
        }
    }
    
    protected void dump(FileDescriptor fd, PrintWriter pw, String[] args) {
        if (mContext.checkCallingOrSelfPermission(android.Manifest.permission.DUMP)
                != PackageManager.PERMISSION_GRANTED) {
            pw.println("Permission Denial: can't dump LocationManagerService from from pid="
                    + Binder.getCallingPid()
                    + ", uid=" + Binder.getCallingUid());
            return;
        }
        
        synchronized (mLock) {
            pw.println("Current Location Manager state:");
            pw.println("  sProvidersLoaded=" + sProvidersLoaded);
            pw.println("  Listeners:");
            int N = mReceivers.size();
            for (int i=0; i<N; i++) {
                pw.println("    " + mReceivers.get(i));
            }
            pw.println("  Location Listeners:");
            for (Receiver i : mReceivers.values()) {
                pw.println("    " + i + ":");
                for (Map.Entry<String,UpdateRecord> j : i.mUpdateRecords.entrySet()) {
                    pw.println("      " + j.getKey() + ":");
                    j.getValue().dump(pw, "        ");
                }
            }
            pw.println("  Records by Provider:");
            for (Map.Entry<String, ArrayList<UpdateRecord>> i
                    : mRecordsByProvider.entrySet()) {
                pw.println("    " + i.getKey() + ":");
                for (UpdateRecord j : i.getValue()) {
                    pw.println("      " + j + ":");
                    j.dump(pw, "        ");
                }
            }
            pw.println("  Last Known Locations:");
            for (Map.Entry<String, Location> i
                    : mLastKnownLocation.entrySet()) {
                pw.println("    " + i.getKey() + ":");
                i.getValue().dump(new PrintWriterPrinter(pw), "      ");
            }
            if (mProximityAlerts.size() > 0) {
                pw.println("  Proximity Alerts:");
                for (Map.Entry<PendingIntent, ProximityAlert> i
                        : mProximityAlerts.entrySet()) {
                    pw.println("    " + i.getKey() + ":");
                    i.getValue().dump(pw, "      ");
                }
            }
            if (mProximitiesEntered.size() > 0) {
                pw.println("  Proximities Entered:");
                for (ProximityAlert i : mProximitiesEntered) {
                    pw.println("    " + i + ":");
                    i.dump(pw, "      ");
                }
            }
            pw.println("  mProximityReceiver=" + mProximityReceiver);
            pw.println("  mProximityListener=" + mProximityListener);
            if (mEnabledProviders.size() > 0) {
                pw.println("  Enabled Providers:");
                for (String i : mEnabledProviders) {
                    pw.println("    " + i);
                }
                
            }
            if (mDisabledProviders.size() > 0) {
                pw.println("  Disabled Providers:");
                for (String i : mDisabledProviders) {
                    pw.println("    " + i);
                }
                
            }
            if (mMockProviders.size() > 0) {
                pw.println("  Mock Providers:");
                for (Map.Entry<String, MockProvider> i : mMockProviders.entrySet()) {
                    i.getValue().dump(pw, "      ");
                }
            }
        }
    }
}<|MERGE_RESOLUTION|>--- conflicted
+++ resolved
@@ -767,32 +767,9 @@
             for (int i=0; i<N; i++) {
                 UpdateRecord record = records.get(i);
                 // Sends a notification message to the receiver
-<<<<<<< HEAD
-                try {
-                    Receiver receiver = record.mReceiver;
-                    if (receiver.isListener()) {
-                        if (enabled) {
-                            receiver.getListener().onProviderEnabled(provider);
-                        } else {
-                            receiver.getListener().onProviderDisabled(provider);
-                        }
-                    } else {
-                        Intent providerIntent = new Intent();
-                        providerIntent.putExtra(LocationManager.KEY_PROVIDER_ENABLED, enabled);
-                        try {
-                            receiver.getPendingIntent().send(mContext, 0,
-                                 providerIntent, null, null);
-                        } catch (PendingIntent.CanceledException e) {
-                            if (deadReceivers == null) {
-                                deadReceivers = new ArrayList<Receiver>();
-                            }
-                            deadReceivers.add(receiver);
-                        }
-=======
                 if (!record.mReceiver.callProviderEnabledLocked(provider, enabled)) {
                     if (deadReceivers == null) {
                         deadReceivers = new ArrayList<Receiver>();
->>>>>>> cf4550c3
                     }
                     deadReceivers.add(record.mReceiver);
                 }
