--- conflicted
+++ resolved
@@ -1334,24 +1334,12 @@
                 Log.e(TAG, "An error occurred profiling the notification.", th);
             }
 
-<<<<<<< HEAD
-            // If we're not supposed to beep, vibrate, etc. then don't.
-            if (((mDisabledNotifications & StatusBarManager.DISABLE_NOTIFICATION_ALERTS) == 0)
-                    && (!(old != null
-                        && (notification.flags & Notification.FLAG_ONLY_ALERT_ONCE) != 0 ))
-                    && (r.userId == UserHandle.USER_ALL ||
-                        (r.userId == userId && r.userId == currentUser))
-                    && canInterrupt
-                    && !notificationIsAnnoying(pkg)
-                    && mSystemReady) {
-=======
             final boolean alertsDisabled =
                     (mDisabledNotifications & StatusBarManager.DISABLE_NOTIFICATION_ALERTS) != 0;
             boolean readyForAlerts = canInterrupt && mSystemReady &&
                     (r.userId == UserHandle.USER_ALL || r.userId == userId && r.userId == currentUser) &&
                     (old == null || (notification.flags & Notification.FLAG_ONLY_ALERT_ONCE) == 0);
             boolean hasValidSound = false;
->>>>>>> da59bc3e
 
             // If we're not supposed to beep, vibrate, etc. then don't.
             if (readyForAlerts && !alertsDisabled) {
