/*
 * Copyright (C) 2007 The Android Open Source Project
 *
 * Licensed under the Apache License, Version 2.0 (the "License");
 * you may not use this file except in compliance with the License.
 * You may obtain a copy of the License at
 *
 *      http://www.apache.org/licenses/LICENSE-2.0
 *
 * Unless required by applicable law or agreed to in writing, software
 * distributed under the License is distributed on an "AS IS" BASIS,
 * WITHOUT WARRANTIES OR CONDITIONS OF ANY KIND, either express or implied.
 * See the License for the specific language governing permissions and
 * limitations under the License.
 */

package com.android.server;

import static org.xmlpull.v1.XmlPullParser.END_DOCUMENT;
import static org.xmlpull.v1.XmlPullParser.END_TAG;
import static org.xmlpull.v1.XmlPullParser.START_TAG;

import android.app.ActivityManager;
import android.app.ActivityManagerNative;
import android.app.AppGlobals;
import android.app.AppOpsManager;
import android.app.IActivityManager;
import android.app.INotificationManager;
import android.app.ITransientNotification;
import android.app.Notification;
import android.app.PendingIntent;
import android.app.ProfileGroup;
import android.app.ProfileManager;
import android.app.StatusBarManager;
import android.content.BroadcastReceiver;
import android.content.ComponentName;
import android.content.ContentResolver;
import android.content.Context;
import android.content.Intent;
import android.content.IntentFilter;
import android.content.ServiceConnection;
import android.content.pm.ApplicationInfo;
import android.content.pm.PackageInfo;
import android.content.pm.PackageManager;
import android.content.pm.ResolveInfo;
import android.content.pm.ServiceInfo;
import android.content.pm.PackageManager.NameNotFoundException;
import android.content.res.Resources;
import android.database.ContentObserver;
import android.graphics.Bitmap;
import android.media.AudioManager;
import android.media.IAudioService;
import android.media.IRingtonePlayer;
import android.net.Uri;
import android.os.Binder;
import android.os.Handler;
import android.os.IBinder;
import android.os.Message;
import android.os.Process;
import android.os.RemoteException;
import android.os.ServiceManager;
import android.os.UserHandle;
import android.os.UserManager;
import android.os.Vibrator;
import android.provider.Settings;
import android.service.notification.INotificationListener;
import android.service.notification.NotificationListenerService;
import android.service.notification.StatusBarNotification;
import android.telephony.TelephonyManager;
import android.text.TextUtils;
import android.util.AtomicFile;
import android.util.EventLog;
import android.util.Log;
import android.util.Slog;
import android.util.Xml;
import android.view.accessibility.AccessibilityEvent;
import android.view.accessibility.AccessibilityManager;
import android.widget.Toast;

<<<<<<< HEAD
import com.android.internal.util.FastXmlSerializer;
=======
import com.android.internal.util.cm.QuietHoursUtils;
>>>>>>> 287a7e88

import org.xmlpull.v1.XmlPullParser;
import org.xmlpull.v1.XmlPullParserException;
import org.xmlpull.v1.XmlSerializer;

import java.io.File;
import java.io.FileDescriptor;
import java.io.FileInputStream;
import java.io.FileNotFoundException;
import java.io.FileOutputStream;
import java.io.IOException;
import java.io.PrintWriter;
import java.lang.reflect.Array;
import java.util.ArrayDeque;
import java.util.ArrayList;
import java.util.Arrays;
import java.util.Calendar;
import java.util.HashMap;
import java.util.HashSet;
import java.util.Iterator;
import java.util.List;
import java.util.Map;
import java.util.NoSuchElementException;
import java.util.Set;

import libcore.io.IoUtils;


/** {@hide} */
public class NotificationManagerService extends INotificationManager.Stub
{
    private static final String TAG = "NotificationService";
    private static final boolean DBG = false;

    private static final int MAX_PACKAGE_NOTIFICATIONS = 50;

    // message codes
    private static final int MESSAGE_TIMEOUT = 2;

    private static final int LONG_DELAY = 3500; // 3.5 seconds
    private static final int SHORT_DELAY = 2000; // 2 seconds

    private static final long[] DEFAULT_VIBRATE_PATTERN = {0, 250, 250, 250};
    private static final int VIBRATE_PATTERN_MAXLEN = 8 * 2 + 1; // up to eight bumps

    private static final int DEFAULT_STREAM_TYPE = AudioManager.STREAM_NOTIFICATION;
    private static final boolean SCORE_ONGOING_HIGHER = false;

    private static final int JUNK_SCORE = -1000;
    private static final int NOTIFICATION_PRIORITY_MULTIPLIER = 10;
    private static final int SCORE_DISPLAY_THRESHOLD = Notification.PRIORITY_MIN * NOTIFICATION_PRIORITY_MULTIPLIER;

    // Notifications with scores below this will not interrupt the user, either via LED or
    // sound or vibration
    private static final int SCORE_INTERRUPTION_THRESHOLD =
            Notification.PRIORITY_LOW * NOTIFICATION_PRIORITY_MULTIPLIER;

    private static final boolean ENABLE_BLOCKED_NOTIFICATIONS = true;
    private static final boolean ENABLE_BLOCKED_TOASTS = true;

    private static final String ENABLED_NOTIFICATION_LISTENERS_SEPARATOR = ":";

    final Context mContext;
    final IActivityManager mAm;
    final UserManager mUserManager;
    final IBinder mForegroundToken = new Binder();

    private WorkerHandler mHandler;
    private StatusBarManagerService mStatusBar;
    private LightsService.Light mNotificationLight;
    private LightsService.Light mAttentionLight;

    private int mDefaultNotificationColor;
    private int mDefaultNotificationLedOn;
    private int mDefaultNotificationLedOff;

    private long[] mDefaultVibrationPattern;
    private long[] mFallbackVibrationPattern;
    private long[] mNoAlertsVibrationPattern;

    private boolean mSystemReady;
    private int mDisabledNotifications;

    private NotificationRecord mSoundNotification;
    private NotificationRecord mVibrateNotification;

    private IAudioService mAudioService;
    private Vibrator mVibrator;

    // for enabling and disabling notification pulse behaviour
    private boolean mScreenOn = true;
    private boolean mDreaming = false;
    private boolean mInCall = false;
    private boolean mNotificationPulseEnabled;
    private HashMap<String, NotificationLedValues> mNotificationPulseCustomLedValues;
    private Map<String, String> mPackageNameMappings;

    // used as a mutex for access to all active notifications & listeners
    private final ArrayList<NotificationRecord> mNotificationList =
            new ArrayList<NotificationRecord>();

    private ArrayList<ToastRecord> mToastQueue;

    private ArrayList<NotificationRecord> mLights = new ArrayList<NotificationRecord>();
    private NotificationRecord mLedNotification;

    private final AppOpsManager mAppOps;

    // contains connections to all connected listeners, including app services
    // and system listeners
    private ArrayList<NotificationListenerInfo> mListeners
            = new ArrayList<NotificationListenerInfo>();
    // things that will be put into mListeners as soon as they're ready
    private ArrayList<String> mServicesBinding = new ArrayList<String>();
    // lists the component names of all enabled (and therefore connected) listener
    // app services for the current user only
    private HashSet<ComponentName> mEnabledListenersForCurrentUser
            = new HashSet<ComponentName>();
    // Just the packages from mEnabledListenersForCurrentUser
    private HashSet<String> mEnabledListenerPackageNames = new HashSet<String>();

    // Notification control database. For now just contains disabled packages.
    private AtomicFile mPolicyFile, mHaloPolicyFile; 
    private HashSet<String> mBlockedPackages = new HashSet<String>();
    private HashSet<String> mHaloBlacklist = new HashSet<String>();
    private HashSet<String> mHaloWhitelist = new HashSet<String>();
    private boolean mHaloPolicyisBlack = true; 

    private static final int DB_VERSION = 1;

    private static final String TAG_BODY = "notification-policy";
    private static final String ATTR_VERSION = "version";
    private static final String ATTR_HALO_POLICY_IS_BLACK = "policy_is_black"; 

    private static final String TAG_ALLOWED_PKGS = "allowed-packages"; 
    private static final String TAG_BLOCKED_PKGS = "blocked-packages";
    private static final String TAG_PACKAGE = "package";
    private static final String ATTR_NAME = "name";

    private class NotificationListenerInfo implements DeathRecipient {
        INotificationListener listener;
        ComponentName component;
        int userid;
        boolean isSystem;
        ServiceConnection connection;

        public NotificationListenerInfo(INotificationListener listener, ComponentName component,
                int userid, boolean isSystem) {
            this.listener = listener;
            this.component = component;
            this.userid = userid;
            this.isSystem = isSystem;
            this.connection = null;
        }

        public NotificationListenerInfo(INotificationListener listener, ComponentName component,
                int userid, ServiceConnection connection) {
            this.listener = listener;
            this.component = component;
            this.userid = userid;
            this.isSystem = false;
            this.connection = connection;
        }

        boolean enabledAndUserMatches(StatusBarNotification sbn) {
            final int nid = sbn.getUserId();
            if (!isEnabledForCurrentUser()) {
                return false;
            }
            if (this.userid == UserHandle.USER_ALL) return true;
            return (nid == UserHandle.USER_ALL || nid == this.userid);
        }

        public void notifyPostedIfUserMatch(StatusBarNotification sbn) {
            if (!enabledAndUserMatches(sbn)) {
                return;
            }
            try {
                listener.onNotificationPosted(sbn);
            } catch (RemoteException ex) {
                Log.e(TAG, "unable to notify listener (posted): " + listener, ex);
            }
        }

        public void notifyRemovedIfUserMatch(StatusBarNotification sbn) {
            if (!enabledAndUserMatches(sbn)) return;
            try {
                listener.onNotificationRemoved(sbn);
            } catch (RemoteException ex) {
                Log.e(TAG, "unable to notify listener (removed): " + listener, ex);
            }
        }

        @Override
        public void binderDied() {
            if (connection == null) {
                // This is not a service; it won't be recreated. We can give up this connection.
                unregisterListener(this.listener, this.userid);
            }
        }

        /** convenience method for looking in mEnabledListenersForCurrentUser */
        public boolean isEnabledForCurrentUser() {
            if (this.isSystem) return true;
            if (this.connection == null) return false;
            return mEnabledListenersForCurrentUser.contains(this.component);
        }
    }

    private static class Archive {
        static final int BUFFER_SIZE = 250;
        ArrayDeque<StatusBarNotification> mBuffer = new ArrayDeque<StatusBarNotification>(BUFFER_SIZE);

        public Archive() {
        }

        public String toString() {
            final StringBuilder sb = new StringBuilder();
            final int N = mBuffer.size();
            sb.append("Archive (");
            sb.append(N);
            sb.append(" notification");
            sb.append((N==1)?")":"s)");
            return sb.toString();
        }

        public void record(StatusBarNotification nr) {
            if (mBuffer.size() == BUFFER_SIZE) {
                mBuffer.removeFirst();
            }

            // We don't want to store the heavy bits of the notification in the archive,
            // but other clients in the system process might be using the object, so we
            // store a (lightened) copy.
            mBuffer.addLast(nr.cloneLight());
        }


        public void clear() {
            mBuffer.clear();
        }

        public Iterator<StatusBarNotification> descendingIterator() {
            return mBuffer.descendingIterator();
        }
        public Iterator<StatusBarNotification> ascendingIterator() {
            return mBuffer.iterator();
        }
        public Iterator<StatusBarNotification> filter(
                final Iterator<StatusBarNotification> iter, final String pkg, final int userId) {
            return new Iterator<StatusBarNotification>() {
                StatusBarNotification mNext = findNext();

                private StatusBarNotification findNext() {
                    while (iter.hasNext()) {
                        StatusBarNotification nr = iter.next();
                        if ((pkg == null || nr.getPackageName() == pkg)
                                && (userId == UserHandle.USER_ALL || nr.getUserId() == userId)) {
                            return nr;
                        }
                    }
                    return null;
                }

                @Override
                public boolean hasNext() {
                    return mNext == null;
                }

                @Override
                public StatusBarNotification next() {
                    StatusBarNotification next = mNext;
                    if (next == null) {
                        throw new NoSuchElementException();
                    }
                    mNext = findNext();
                    return next;
                }

                @Override
                public void remove() {
                    iter.remove();
                }
            };
        }

        public StatusBarNotification[] getArray(int count) {
            if (count == 0) count = Archive.BUFFER_SIZE;
            final StatusBarNotification[] a
                    = new StatusBarNotification[Math.min(count, mBuffer.size())];
            Iterator<StatusBarNotification> iter = descendingIterator();
            int i=0;
            while (iter.hasNext() && i < count) {
                a[i++] = iter.next();
            }
            return a;
        }

        public StatusBarNotification[] getArray(int count, String pkg, int userId) {
            if (count == 0) count = Archive.BUFFER_SIZE;
            final StatusBarNotification[] a
                    = new StatusBarNotification[Math.min(count, mBuffer.size())];
            Iterator<StatusBarNotification> iter = filter(descendingIterator(), pkg, userId);
            int i=0;
            while (iter.hasNext() && i < count) {
                a[i++] = iter.next();
            }
            return a;
        }

    }

    Archive mArchive = new Archive();

    private int readPolicy(AtomicFile file, String lookUpTag, HashSet<String> db) {
        return readPolicy(file, lookUpTag, db, null, 0);
    } 

    private int readPolicy(AtomicFile file, String lookUpTag, HashSet<String> db, String resultTag, int defaultResult) {
        int result = defaultResult;
        FileInputStream infile = null;
        try {
            infile = file.openRead();
            final XmlPullParser parser = Xml.newPullParser();
            parser.setInput(infile, null);

            int type;
            String tag;
            int version = DB_VERSION;
            while ((type = parser.next()) != END_DOCUMENT) {
                tag = parser.getName();
                if (type == START_TAG) {
                    if (TAG_BODY.equals(tag)) {
                        version = Integer.parseInt(parser.getAttributeValue(null, ATTR_VERSION));
                        if (resultTag != null) {
                            String attribValue = parser.getAttributeValue(null, resultTag);
                            result = Integer.parseInt((attribValue != null ? attribValue : "0"));
                        }
                    } else if (lookUpTag.equals(tag)) {
                        while ((type = parser.next()) != END_DOCUMENT) {
                            tag = parser.getName();
                            if (TAG_PACKAGE.equals(tag)) {
                                db.add(parser.getAttributeValue(null, ATTR_NAME));
                            } else if (lookUpTag.equals(tag) && type == END_TAG) {
                                break; 
                            }
                        }
                    }
		}
	    }
        } catch (Exception e) {
            // Unable to read
        } finally {
            IoUtils.closeQuietly(infile);
        }
        return result;
    }

    private void loadBlockDb() {
        synchronized(mBlockedPackages) {
            if (mPolicyFile == null) {
                mPolicyFile = new AtomicFile(new File("/data/system", "notification_policy.xml"));
                mBlockedPackages.clear();
                readPolicy(mPolicyFile, TAG_BLOCKED_PKGS, mBlockedPackages);

            }
        }
    }

    private synchronized void loadHaloBlockDb() {
        if (mHaloPolicyFile == null) {
            mHaloPolicyFile = new AtomicFile(new File("/data/system", "halo_policy.xml"));
            mHaloBlacklist.clear();
            mHaloPolicyisBlack = readPolicy(mHaloPolicyFile, TAG_BLOCKED_PKGS, mHaloBlacklist, ATTR_HALO_POLICY_IS_BLACK, 1) == 1;
            mHaloWhitelist.clear();
            readPolicy(mHaloPolicyFile, TAG_ALLOWED_PKGS, mHaloWhitelist);
        }
    } 

    private synchronized void writeHaloBlockDb() {
        FileOutputStream outfile = null;
        try {
            outfile = mHaloPolicyFile.startWrite();

            XmlSerializer out = new FastXmlSerializer();
            out.setOutput(outfile, "utf-8");

            out.startDocument(null, true);

            out.startTag(null, TAG_BODY); {
                out.attribute(null, ATTR_VERSION, String.valueOf(DB_VERSION));
                out.attribute(null, ATTR_HALO_POLICY_IS_BLACK, (mHaloPolicyisBlack ? "1" : "0"));

                    out.startTag(null, TAG_BLOCKED_PKGS); {
                        for (String blockedPkg : mHaloBlacklist) {
                            out.startTag(null, TAG_PACKAGE); {
                                out.attribute(null, ATTR_NAME, blockedPkg);
                            } out.endTag(null, TAG_PACKAGE);
                        }
                    } out.endTag(null, TAG_BLOCKED_PKGS);
                    
                    out.startTag(null, TAG_ALLOWED_PKGS); {
                        for (String allowedPkg : mHaloWhitelist) {
                            out.startTag(null, TAG_PACKAGE); {
                                out.attribute(null, ATTR_NAME, allowedPkg);
                            } out.endTag(null, TAG_PACKAGE);
                        }
                    } out.endTag(null, TAG_ALLOWED_PKGS);

            } out.endTag(null, TAG_BODY);

            out.endDocument();

            mHaloPolicyFile.finishWrite(outfile);
        } catch (IOException e) {
            if (outfile != null) {
                mHaloPolicyFile.failWrite(outfile);
            }
        }
    }

    public void setHaloPolicyBlack(boolean state) {
        mHaloPolicyisBlack = state;
        writeHaloBlockDb();
    }

    public void setHaloStatus(String pkg, boolean status) {
        if (mHaloPolicyisBlack) {
            setHaloBlacklistStatus(pkg, status);
        } else {
            setHaloWhitelistStatus(pkg, status);
        }
    }

    public void setHaloBlacklistStatus(String pkg, boolean status) {
        if (status) {
            mHaloBlacklist.add(pkg);            
        } else {
            mHaloBlacklist.remove(pkg);
        }
        writeHaloBlockDb();
    }

    public void setHaloWhitelistStatus(String pkg, boolean status) {
        if (status) {
            mHaloWhitelist.add(pkg);            
        } else {
            mHaloWhitelist.remove(pkg);
        }
        writeHaloBlockDb();
    }

    public boolean isHaloPolicyBlack() {
        return mHaloPolicyisBlack;
    }

    public boolean isPackageAllowedForHalo(String pkg) {
        if (mHaloPolicyisBlack) {
            return !mHaloBlacklist.contains(pkg);
        } else {
            return mHaloWhitelist.contains(pkg);
        }
    } 

    /**
     * Use this when you just want to know if notifications are OK for this package.
     */
    public boolean areNotificationsEnabledForPackage(String pkg, int uid) {
        checkCallerIsSystem();
        return (mAppOps.checkOpNoThrow(AppOpsManager.OP_POST_NOTIFICATION, uid, pkg)
                == AppOpsManager.MODE_ALLOWED);
    }

    /** Use this when you actually want to post a notification or toast.
     *
     * Unchecked. Not exposed via Binder, but can be called in the course of enqueue*().
     */
    private boolean noteNotificationOp(String pkg, int uid) {
        if (mAppOps.noteOpNoThrow(AppOpsManager.OP_POST_NOTIFICATION, uid, pkg)
                != AppOpsManager.MODE_ALLOWED) {
            Slog.v(TAG, "notifications are disabled by AppOps for " + pkg);
            return false;
        }
        return true;
    }

    public void setNotificationsEnabledForPackage(String pkg, int uid, boolean enabled) {
        checkCallerIsSystem();

        Slog.v(TAG, (enabled?"en":"dis") + "abling notifications for " + pkg);

        mAppOps.setMode(AppOpsManager.OP_POST_NOTIFICATION, uid, pkg,
                enabled ? AppOpsManager.MODE_ALLOWED : AppOpsManager.MODE_IGNORED);

        // Now, cancel any outstanding notifications that are part of a just-disabled app
        if (ENABLE_BLOCKED_NOTIFICATIONS && !enabled) {
            cancelAllNotificationsInt(pkg, 0, 0, true, UserHandle.getUserId(uid));
        }
    }


    private static String idDebugString(Context baseContext, String packageName, int id) {
        Context c = null;

        if (packageName != null) {
            try {
                c = baseContext.createPackageContext(packageName, 0);
            } catch (NameNotFoundException e) {
                c = baseContext;
            }
        } else {
            c = baseContext;
        }

        String pkg;
        String type;
        String name;

        Resources r = c.getResources();
        try {
            return r.getResourceName(id);
        } catch (Resources.NotFoundException e) {
            return "<name unknown>";
        }
    }

    /**
     * System-only API for getting a list of current (i.e. not cleared) notifications.
     *
     * Requires ACCESS_NOTIFICATIONS which is signature|system.
     */
    @Override
    public StatusBarNotification[] getActiveNotifications(String callingPkg) {
        // enforce() will ensure the calling uid has the correct permission
        mContext.enforceCallingOrSelfPermission(android.Manifest.permission.ACCESS_NOTIFICATIONS,
                "NotificationManagerService.getActiveNotifications");

        StatusBarNotification[] tmp = null;
        int uid = Binder.getCallingUid();

        // noteOp will check to make sure the callingPkg matches the uid
        if (mAppOps.noteOpNoThrow(AppOpsManager.OP_ACCESS_NOTIFICATIONS, uid, callingPkg)
                == AppOpsManager.MODE_ALLOWED) {
            synchronized (mNotificationList) {
                tmp = new StatusBarNotification[mNotificationList.size()];
                final int N = mNotificationList.size();
                for (int i=0; i<N; i++) {
                    tmp[i] = mNotificationList.get(i).sbn;
                }
            }
        }
        return tmp;
    }

    /**
     * System-only API for getting a list of recent (cleared, no longer shown) notifications.
     *
     * Requires ACCESS_NOTIFICATIONS which is signature|system.
     */
    @Override
    public StatusBarNotification[] getHistoricalNotifications(String callingPkg, int count) {
        // enforce() will ensure the calling uid has the correct permission
        mContext.enforceCallingOrSelfPermission(android.Manifest.permission.ACCESS_NOTIFICATIONS,
                "NotificationManagerService.getHistoricalNotifications");

        StatusBarNotification[] tmp = null;
        int uid = Binder.getCallingUid();

        // noteOp will check to make sure the callingPkg matches the uid
        if (mAppOps.noteOpNoThrow(AppOpsManager.OP_ACCESS_NOTIFICATIONS, uid, callingPkg)
                == AppOpsManager.MODE_ALLOWED) {
            synchronized (mArchive) {
                tmp = mArchive.getArray(count);
            }
        }
        return tmp;
    }

    /**
     * Remove notification access for any services that no longer exist.
     */
    void disableNonexistentListeners() {
        int currentUser = ActivityManager.getCurrentUser();
        String flatIn = Settings.Secure.getStringForUser(
                mContext.getContentResolver(),
                Settings.Secure.ENABLED_NOTIFICATION_LISTENERS,
                currentUser);
        if (!TextUtils.isEmpty(flatIn)) {
            if (DBG) Slog.v(TAG, "flat before: " + flatIn);
            PackageManager pm = mContext.getPackageManager();
            List<ResolveInfo> installedServices = pm.queryIntentServicesAsUser(
                    new Intent(NotificationListenerService.SERVICE_INTERFACE),
                    PackageManager.GET_SERVICES | PackageManager.GET_META_DATA,
                    currentUser);

            Set<ComponentName> installed = new HashSet<ComponentName>();
            for (int i = 0, count = installedServices.size(); i < count; i++) {
                ResolveInfo resolveInfo = installedServices.get(i);
                ServiceInfo info = resolveInfo.serviceInfo;

                if (!android.Manifest.permission.BIND_NOTIFICATION_LISTENER_SERVICE.equals(
                                info.permission)) {
                    Slog.w(TAG, "Skipping notification listener service "
                            + info.packageName + "/" + info.name
                            + ": it does not require the permission "
                            + android.Manifest.permission.BIND_NOTIFICATION_LISTENER_SERVICE);
                    continue;
                }
                installed.add(new ComponentName(info.packageName, info.name));
            }

            String flatOut = "";
            if (!installed.isEmpty()) {
                String[] enabled = flatIn.split(ENABLED_NOTIFICATION_LISTENERS_SEPARATOR);
                ArrayList<String> remaining = new ArrayList<String>(enabled.length);
                for (int i = 0; i < enabled.length; i++) {
                    ComponentName enabledComponent = ComponentName.unflattenFromString(enabled[i]);
                    if (installed.contains(enabledComponent)) {
                        remaining.add(enabled[i]);
                    }
                }
                flatOut = TextUtils.join(ENABLED_NOTIFICATION_LISTENERS_SEPARATOR, remaining);
            }
            if (DBG) Slog.v(TAG, "flat after: " + flatOut);
            if (!flatIn.equals(flatOut)) {
                Settings.Secure.putStringForUser(mContext.getContentResolver(),
                        Settings.Secure.ENABLED_NOTIFICATION_LISTENERS,
                        flatOut, currentUser);
            }
        }
    }

    /**
     * Called whenever packages change, the user switches, or ENABLED_NOTIFICATION_LISTENERS
     * is altered. (For example in response to USER_SWITCHED in our broadcast receiver)
     */
    void rebindListenerServices() {
        final int currentUser = ActivityManager.getCurrentUser();
        String flat = Settings.Secure.getStringForUser(
                mContext.getContentResolver(),
                Settings.Secure.ENABLED_NOTIFICATION_LISTENERS,
                currentUser);

        NotificationListenerInfo[] toRemove = new NotificationListenerInfo[mListeners.size()];
        final ArrayList<ComponentName> toAdd;

        synchronized (mNotificationList) {
            // unbind and remove all existing listeners
            toRemove = mListeners.toArray(toRemove);

            toAdd = new ArrayList<ComponentName>();
            final HashSet<ComponentName> newEnabled = new HashSet<ComponentName>();
            final HashSet<String> newPackages = new HashSet<String>();

            // decode the list of components
            if (flat != null) {
                String[] components = flat.split(ENABLED_NOTIFICATION_LISTENERS_SEPARATOR);
                for (int i=0; i<components.length; i++) {
                    final ComponentName component
                            = ComponentName.unflattenFromString(components[i]);
                    if (component != null) {
                        newEnabled.add(component);
                        toAdd.add(component);
                        newPackages.add(component.getPackageName());
                    }
                }

                mEnabledListenersForCurrentUser = newEnabled;
                mEnabledListenerPackageNames = newPackages;
            }
        }

        for (NotificationListenerInfo info : toRemove) {
            final ComponentName component = info.component;
            final int oldUser = info.userid;
            Slog.v(TAG, "disabling notification listener for user " + oldUser + ": " + component);
            // Do not un-register HALO, we un-register only when HALO is closed
            if (!component.getPackageName().equals("HaloComponent")) unregisterListenerService(component, info.userid);
        }

        final int N = toAdd.size();
        for (int i=0; i<N; i++) {
            final ComponentName component = toAdd.get(i);
            Slog.v(TAG, "enabling notification listener for user " + currentUser + ": "
                    + component);
            registerListenerService(component, currentUser);
        }
    }

    /**
     * Register a listener binder directly with the notification manager.
     *
     * Only works with system callers. Apps should extend
     * {@link android.service.notification.NotificationListenerService}.
     */
    @Override
    public void registerListener(final INotificationListener listener,
            final ComponentName component, final int userid) {

        if (!component.getPackageName().equals("HaloComponent")) checkCallerIsSystem();

        synchronized (mNotificationList) {
            try {
                NotificationListenerInfo info
                        = new NotificationListenerInfo(listener, component, userid, true);
                listener.asBinder().linkToDeath(info, 0);
                mListeners.add(info);
            } catch (RemoteException e) {
                // already dead
            }
        }
    }

    /**
     * Version of registerListener that takes the name of a
     * {@link android.service.notification.NotificationListenerService} to bind to.
     *
     * This is the mechanism by which third parties may subscribe to notifications.
     */
    private void registerListenerService(final ComponentName name, final int userid) {
        checkCallerIsSystem();

        if (DBG) Slog.v(TAG, "registerListenerService: " + name + " u=" + userid);

        synchronized (mNotificationList) {
            final String servicesBindingTag = name.toString() + "/" + userid;
            if (mServicesBinding.contains(servicesBindingTag)) {
                // stop registering this thing already! we're working on it
                return;
            }
            mServicesBinding.add(servicesBindingTag);

            final int N = mListeners.size();
            for (int i=N-1; i>=0; i--) {
                final NotificationListenerInfo info = mListeners.get(i);
                if (name.equals(info.component)
                        && info.userid == userid) {
                    // cut old connections
                    if (DBG) Slog.v(TAG, "    disconnecting old listener: " + info.listener);
                    mListeners.remove(i);
                    if (info.connection != null) {
                        mContext.unbindService(info.connection);
                    }
                }
            }

            Intent intent = new Intent(NotificationListenerService.SERVICE_INTERFACE);
            intent.setComponent(name);

            intent.putExtra(Intent.EXTRA_CLIENT_LABEL,
                    com.android.internal.R.string.notification_listener_binding_label);
            intent.putExtra(Intent.EXTRA_CLIENT_INTENT, PendingIntent.getActivity(
                    mContext, 0, new Intent(Settings.ACTION_NOTIFICATION_LISTENER_SETTINGS), 0));

            try {
                if (DBG) Slog.v(TAG, "binding: " + intent);
                if (!mContext.bindServiceAsUser(intent,
                        new ServiceConnection() {
                            INotificationListener mListener;
                            @Override
                            public void onServiceConnected(ComponentName name, IBinder service) {
                                synchronized (mNotificationList) {
                                    mServicesBinding.remove(servicesBindingTag);
                                    try {
                                        mListener = INotificationListener.Stub.asInterface(service);
                                        NotificationListenerInfo info = new NotificationListenerInfo(
                                                mListener, name, userid, this);
                                        service.linkToDeath(info, 0);
                                        mListeners.add(info);
                                    } catch (RemoteException e) {
                                        // already dead
                                    }
                                }
                            }

                            @Override
                            public void onServiceDisconnected(ComponentName name) {
                                Slog.v(TAG, "notification listener connection lost: " + name);
                            }
                        },
                        Context.BIND_AUTO_CREATE,
                        new UserHandle(userid)))
                {
                    mServicesBinding.remove(servicesBindingTag);
                    Slog.w(TAG, "Unable to bind listener service: " + intent);
                    return;
                }
            } catch (SecurityException ex) {
                Slog.e(TAG, "Unable to bind listener service: " + intent, ex);
                return;
            }
        }
    }

    /**
     * Remove a listener binder directly
     */
    @Override
    public void unregisterListener(INotificationListener listener, int userid) {
        // no need to check permissions; if your listener binder is in the list,
        // that's proof that you had permission to add it in the first place

        synchronized (mNotificationList) {
            final int N = mListeners.size();
            for (int i=N-1; i>=0; i--) {
                final NotificationListenerInfo info = mListeners.get(i);
                if (info.listener.asBinder() == listener.asBinder()
                        && info.userid == userid) {
                    mListeners.remove(i);
                    if (info.connection != null) {
                        mContext.unbindService(info.connection);
                    }
                }
            }
        }
    }

    /**
     * Remove a listener service for the given user by ComponentName
     */
    private void unregisterListenerService(ComponentName name, int userid) {
        checkCallerIsSystem();

        synchronized (mNotificationList) {
            final int N = mListeners.size();
            for (int i=N-1; i>=0; i--) {
                final NotificationListenerInfo info = mListeners.get(i);
                if (name.equals(info.component)
                        && info.userid == userid) {
                    mListeners.remove(i);
                    if (info.connection != null) {
                        try {
                            mContext.unbindService(info.connection);
                        } catch (IllegalArgumentException ex) {
                            // something happened to the service: we think we have a connection
                            // but it's bogus.
                            Slog.e(TAG, "Listener " + name + " could not be unbound: " + ex);
                        }
                    }
                }
            }
        }
    }

    /**
     * asynchronously notify all listeners about a new notification
     */
    private void notifyPostedLocked(NotificationRecord n) {
        // make a copy in case changes are made to the underlying Notification object
        final StatusBarNotification sbn = n.sbn.clone();
        for (final NotificationListenerInfo info : mListeners) {
            mHandler.post(new Runnable() {
                @Override
                public void run() {
                    info.notifyPostedIfUserMatch(sbn);
                }});
        }
    }

    /**
     * asynchronously notify all listeners about a removed notification
     */
    private void notifyRemovedLocked(NotificationRecord n) {
        // make a copy in case changes are made to the underlying Notification object
        // NOTE: this copy is lightweight: it doesn't include heavyweight parts of the notification
        final StatusBarNotification sbn_light = n.sbn.cloneLight();

        for (final NotificationListenerInfo info : mListeners) {
            mHandler.post(new Runnable() {
                @Override
                public void run() {
                    info.notifyRemovedIfUserMatch(sbn_light);
                }});
        }
    }

    // -- APIs to support listeners clicking/clearing notifications --

    private NotificationListenerInfo checkListenerToken(INotificationListener listener) {
        final IBinder token = listener.asBinder();
        final int N = mListeners.size();
        for (int i=0; i<N; i++) {
            final NotificationListenerInfo info = mListeners.get(i);
            if (info.listener.asBinder() == token) return info;
        }
        throw new SecurityException("Disallowed call from unknown listener: " + listener);
    }

    /**
     * Allow an INotificationListener to simulate a "clear all" operation.
     *
     * {@see com.android.server.StatusBarManagerService.NotificationCallbacks#onClearAllNotifications}
     *
     * @param token The binder for the listener, to check that the caller is allowed
     */
    public void cancelAllNotificationsFromListener(INotificationListener token) {
        NotificationListenerInfo info = checkListenerToken(token);
        long identity = Binder.clearCallingIdentity();
        try {
            cancelAll(info.userid);
        } finally {
            Binder.restoreCallingIdentity(identity);
        }
    }

    /**
     * Allow an INotificationListener to simulate clearing (dismissing) a single notification.
     *
     * {@see com.android.server.StatusBarManagerService.NotificationCallbacks#onNotificationClear}
     *
     * @param token The binder for the listener, to check that the caller is allowed
     */
    public void cancelNotificationFromListener(INotificationListener token, String pkg, String tag, int id) {
        NotificationListenerInfo info = checkListenerToken(token);
        long identity = Binder.clearCallingIdentity();
        try {
            cancelNotification(pkg, tag, id, 0,
                    Notification.FLAG_ONGOING_EVENT | Notification.FLAG_FOREGROUND_SERVICE,
                    true,
                    info.userid);
        } finally {
            Binder.restoreCallingIdentity(identity);
        }
    }

    /**
     * Allow an INotificationListener to request the list of outstanding notifications seen by
     * the current user. Useful when starting up, after which point the listener callbacks should
     * be used.
     *
     * @param token The binder for the listener, to check that the caller is allowed
     */
    public StatusBarNotification[] getActiveNotificationsFromListener(INotificationListener token) {
        NotificationListenerInfo info = checkListenerToken(token);

        StatusBarNotification[] result = new StatusBarNotification[0];
        ArrayList<StatusBarNotification> list = new ArrayList<StatusBarNotification>();
        synchronized (mNotificationList) {
            final int N = mNotificationList.size();
            for (int i=0; i<N; i++) {
                StatusBarNotification sbn = mNotificationList.get(i).sbn;
                if (info.enabledAndUserMatches(sbn)) {
                    list.add(sbn);
                }
            }
        }
        return list.toArray(result);
    }

    // -- end of listener APIs --

    public static final class NotificationRecord
    {
        final StatusBarNotification sbn;
        IBinder statusBarKey;

        NotificationRecord(StatusBarNotification sbn)
        {
            this.sbn = sbn;
        }

        public Notification getNotification() { return sbn.getNotification(); }
        public int getFlags() { return sbn.getNotification().flags; }
        public int getUserId() { return sbn.getUserId(); }

        void dump(PrintWriter pw, String prefix, Context baseContext) {
            final Notification notification = sbn.getNotification();
            pw.println(prefix + this);
            pw.println(prefix + "  uid=" + sbn.getUid() + " userId=" + sbn.getUserId());
            pw.println(prefix + "  icon=0x" + Integer.toHexString(notification.icon)
                    + " / " + idDebugString(baseContext, sbn.getPackageName(), notification.icon));
            pw.println(prefix + "  pri=" + notification.priority + " score=" + sbn.getScore());
            pw.println(prefix + "  contentIntent=" + notification.contentIntent);
            pw.println(prefix + "  deleteIntent=" + notification.deleteIntent);
            pw.println(prefix + "  tickerText=" + notification.tickerText);
            pw.println(prefix + "  contentView=" + notification.contentView);
            pw.println(prefix + String.format("  defaults=0x%08x flags=0x%08x",
                    notification.defaults, notification.flags));
            pw.println(prefix + "  sound=" + notification.sound);
            pw.println(prefix + "  vibrate=" + Arrays.toString(notification.vibrate));
            pw.println(prefix + String.format("  led=0x%08x onMs=%d offMs=%d",
                    notification.ledARGB, notification.ledOnMS, notification.ledOffMS));
            if (notification.actions != null && notification.actions.length > 0) {
                pw.println(prefix + "  actions={");
                final int N = notification.actions.length;
                for (int i=0; i<N; i++) {
                    final Notification.Action action = notification.actions[i];
                    pw.println(String.format("%s    [%d] \"%s\" -> %s",
                            prefix,
                            i,
                            action.title,
                            action.actionIntent.toString()
                            ));
                }
                pw.println(prefix + "  }");
            }
            if (notification.extras != null && notification.extras.size() > 0) {
                pw.println(prefix + "  extras={");
                for (String key : notification.extras.keySet()) {
                    pw.print(prefix + "    " + key + "=");
                    Object val = notification.extras.get(key);
                    if (val == null) {
                        pw.println("null");
                    } else {
                        pw.print(val.toString());
                        if (val instanceof Bitmap) {
                            pw.print(String.format(" (%dx%d)",
                                    ((Bitmap) val).getWidth(),
                                    ((Bitmap) val).getHeight()));
                        } else if (val.getClass().isArray()) {
                            pw.println(" {");
                            final int N = Array.getLength(val);
                            for (int i=0; i<N; i++) {
                                if (i > 0) pw.println(",");
                                pw.print(prefix + "      " + Array.get(val, i));
                            }
                            pw.print("\n" + prefix + "    }");
                        }
                        pw.println();
                    }
                }
                pw.println(prefix + "  }");
            }
        }

        @Override
        public final String toString() {
            return String.format(
                    "NotificationRecord(0x%08x: pkg=%s user=%s id=%d tag=%s score=%d: %s)",
                    System.identityHashCode(this),
                    this.sbn.getPackageName(), this.sbn.getUser(), this.sbn.getId(), this.sbn.getTag(),
                    this.sbn.getScore(), this.sbn.getNotification());
        }
    }

    private static final class ToastRecord
    {
        final int pid;
        final String pkg;
        final ITransientNotification callback;
        int duration;

        ToastRecord(int pid, String pkg, ITransientNotification callback, int duration)
        {
            this.pid = pid;
            this.pkg = pkg;
            this.callback = callback;
            this.duration = duration;
        }

        void update(int duration) {
            this.duration = duration;
        }

        void dump(PrintWriter pw, String prefix) {
            pw.println(prefix + this);
        }

        @Override
        public final String toString()
        {
            return "ToastRecord{"
                + Integer.toHexString(System.identityHashCode(this))
                + " pkg=" + pkg
                + " callback=" + callback
                + " duration=" + duration;
        }
    }

    class NotificationLedValues {
        public int color;
        public int onMS;
        public int offMS;
    }

    private StatusBarManagerService.NotificationCallbacks mNotificationCallbacks
            = new StatusBarManagerService.NotificationCallbacks() {

        public void onSetDisabled(int status) {
            synchronized (mNotificationList) {
                mDisabledNotifications = status;
                if ((mDisabledNotifications & StatusBarManager.DISABLE_NOTIFICATION_ALERTS) != 0) {
                    // cancel whatever's going on
                    long identity = Binder.clearCallingIdentity();
                    try {
                        final IRingtonePlayer player = mAudioService.getRingtonePlayer();
                        if (player != null) {
                            player.stopAsync();
                        }
                    } catch (RemoteException e) {
                    } finally {
                        Binder.restoreCallingIdentity(identity);
                    }

                    identity = Binder.clearCallingIdentity();
                    try {
                        mVibrator.cancel();
                    } finally {
                        Binder.restoreCallingIdentity(identity);
                    }
                }
            }
        }

        public void onClearAll() {
            // XXX to be totally correct, the caller should tell us which user
            // this is for.
            cancelAll(ActivityManager.getCurrentUser());
        }

        public void onNotificationClick(String pkg, String tag, int id) {
            // XXX to be totally correct, the caller should tell us which user
            // this is for.
            cancelNotification(pkg, tag, id, Notification.FLAG_AUTO_CANCEL,
                    Notification.FLAG_FOREGROUND_SERVICE, false,
                    ActivityManager.getCurrentUser());
        }

        public void onNotificationClear(String pkg, String tag, int id) {
            // XXX to be totally correct, the caller should tell us which user
            // this is for.
            cancelNotification(pkg, tag, id, 0,
                Notification.FLAG_ONGOING_EVENT | Notification.FLAG_FOREGROUND_SERVICE,
                true, ActivityManager.getCurrentUser());
        }

        public void onPanelRevealed() {
            synchronized (mNotificationList) {
                // sound
                mSoundNotification = null;

                long identity = Binder.clearCallingIdentity();
                try {
                    final IRingtonePlayer player = mAudioService.getRingtonePlayer();
                    if (player != null) {
                        player.stopAsync();
                    }
                } catch (RemoteException e) {
                } finally {
                    Binder.restoreCallingIdentity(identity);
                }

                // vibrate
                mVibrateNotification = null;
                identity = Binder.clearCallingIdentity();
                try {
                    mVibrator.cancel();
                } finally {
                    Binder.restoreCallingIdentity(identity);
                }

                // light
                mLights.clear();
                mLedNotification = null;
                updateLightsLocked();
            }
        }

        public void onNotificationError(String pkg, String tag, int id,
                int uid, int initialPid, String message) {
            Slog.d(TAG, "onNotification error pkg=" + pkg + " tag=" + tag + " id=" + id
                    + "; will crashApplication(uid=" + uid + ", pid=" + initialPid + ")");
            // XXX to be totally correct, the caller should tell us which user
            // this is for.
            cancelNotification(pkg, tag, id, 0, 0, false, UserHandle.getUserId(uid));
            long ident = Binder.clearCallingIdentity();
            try {
                ActivityManagerNative.getDefault().crashApplication(uid, initialPid, pkg,
                        "Bad notification posted from package " + pkg
                        + ": " + message);
            } catch (RemoteException e) {
            }
            Binder.restoreCallingIdentity(ident);
        }
    };

    private BroadcastReceiver mIntentReceiver = new BroadcastReceiver() {
        @Override
        public void onReceive(Context context, Intent intent) {
            String action = intent.getAction();

            boolean queryRestart = false;
            boolean queryRemove = false;
            boolean packageChanged = false;

            boolean ScreenOnNotificationLed = Settings.System.getInt(mContext.getContentResolver(),
                Settings.System.SCREEN_ON_NOTIFICATION_LED, 1) == 1; 

            boolean cancelNotifications = true;
            
            if (action.equals(Intent.ACTION_PACKAGE_ADDED)
                    || (queryRemove=action.equals(Intent.ACTION_PACKAGE_REMOVED))
                    || action.equals(Intent.ACTION_PACKAGE_RESTARTED)
                    || (packageChanged=action.equals(Intent.ACTION_PACKAGE_CHANGED))
                    || (queryRestart=action.equals(Intent.ACTION_QUERY_PACKAGE_RESTART))
                    || action.equals(Intent.ACTION_EXTERNAL_APPLICATIONS_UNAVAILABLE)) {
                String pkgList[] = null;
                boolean queryReplace = queryRemove &&
                        intent.getBooleanExtra(Intent.EXTRA_REPLACING, false);
                if (DBG) Slog.i(TAG, "queryReplace=" + queryReplace);
                if (action.equals(Intent.ACTION_EXTERNAL_APPLICATIONS_UNAVAILABLE)) {
                    pkgList = intent.getStringArrayExtra(Intent.EXTRA_CHANGED_PACKAGE_LIST);
                } else if (queryRestart) {
                    pkgList = intent.getStringArrayExtra(Intent.EXTRA_PACKAGES);
                } else {
                    Uri uri = intent.getData();
                    if (uri == null) {
                        return;
                    }
                    String pkgName = uri.getSchemeSpecificPart();
                    if (pkgName == null) {
                        return;
                    }
                    if (packageChanged) {
                        // We cancel notifications for packages which have just been disabled
                        final int enabled = mContext.getPackageManager()
                                .getApplicationEnabledSetting(pkgName);
                        if (enabled == PackageManager.COMPONENT_ENABLED_STATE_ENABLED
                                || enabled == PackageManager.COMPONENT_ENABLED_STATE_DEFAULT) {
                            cancelNotifications = false;
                        }
                    }
                    pkgList = new String[]{pkgName};
                }

                boolean anyListenersInvolved = false;
                if (pkgList != null && (pkgList.length > 0)) {
                    for (String pkgName : pkgList) {
                        if (cancelNotifications) {
                            cancelAllNotificationsInt(pkgName, 0, 0, !queryRestart,
                                    UserHandle.USER_ALL);
                        }
                        if (mEnabledListenerPackageNames.contains(pkgName)) {
                            anyListenersInvolved = true;
                        }
                    }
                }

                if (anyListenersInvolved) {
                    // if we're not replacing a package, clean up orphaned bits
                    if (!queryReplace) {
                        disableNonexistentListeners();
                    }
                    // make sure we're still bound to any of our
                    // listeners who may have just upgraded
                    rebindListenerServices();
                }
            } else if (action.equals(Intent.ACTION_SCREEN_ON)) {
                // Keep track of screen on/off state, but do not turn off the notification light
                // until user passes through the lock screen or views the notification.
                mScreenOn = true;
            } else if (action.equals(Intent.ACTION_SCREEN_OFF)) {
                mScreenOn = false;
                updateNotificationPulse();
            } else if (action.equals(Intent.ACTION_DREAMING_STARTED)) {
                mDreaming = true;
                updateNotificationPulse();
            } else if (action.equals(Intent.ACTION_DREAMING_STOPPED)) {
                mDreaming = false;
                if (mScreenOn) {
                    mNotificationLight.turnOff();
                }
            } else if (action.equals(TelephonyManager.ACTION_PHONE_STATE_CHANGED)) {
                mInCall = (intent.getStringExtra(TelephonyManager.EXTRA_STATE).equals(
                        TelephonyManager.EXTRA_STATE_OFFHOOK));
                updateNotificationPulse();
            } else if (action.equals(Intent.ACTION_USER_STOPPED)) {
                int userHandle = intent.getIntExtra(Intent.EXTRA_USER_HANDLE, -1);
                if (userHandle >= 0) {
                    cancelAllNotificationsInt(null, 0, 0, true, userHandle);
                }
            } else if (action.equals(Intent.ACTION_USER_PRESENT)) {
                // turn off LED when user passes through lock screen
                if (!mDreaming && !ScreenOnNotificationLed) {
                    mNotificationLight.turnOff();
                }
            } else if (action.equals(Intent.ACTION_USER_SWITCHED)) {
                // reload per-user settings
                mSettingsObserver.update(null);
            }
        }
    };

    class LEDSettingsObserver extends ContentObserver {
        private final Uri NOTIFICATION_LIGHT_PULSE_URI
                = Settings.System.getUriFor(Settings.System.NOTIFICATION_LIGHT_PULSE);
        private final Uri ENABLED_NOTIFICATION_LISTENERS_URI
                = Settings.Secure.getUriFor(Settings.Secure.ENABLED_NOTIFICATION_LISTENERS);

        LEDSettingsObserver(Handler handler) {
            super(handler);
        }

        void observe() {
            ContentResolver resolver = mContext.getContentResolver();
            resolver.registerContentObserver(
                    NOTIFICATION_LIGHT_PULSE_URI, false, this, UserHandle.USER_ALL);
            resolver.registerContentObserver(
                    ENABLED_NOTIFICATION_LISTENERS_URI, false, this, UserHandle.USER_ALL);
            resolver.registerContentObserver(Settings.System.getUriFor(
                    Settings.System.NOTIFICATION_LIGHT_PULSE_DEFAULT_COLOR), false, this, UserHandle.USER_ALL);
            resolver.registerContentObserver(Settings.System.getUriFor(
                    Settings.System.NOTIFICATION_LIGHT_PULSE_DEFAULT_LED_ON), false, this, UserHandle.USER_ALL);
            resolver.registerContentObserver(Settings.System.getUriFor(
                    Settings.System.NOTIFICATION_LIGHT_PULSE_DEFAULT_LED_OFF), false, this, UserHandle.USER_ALL);
            resolver.registerContentObserver(Settings.System.getUriFor(
                    Settings.System.NOTIFICATION_LIGHT_PULSE_CUSTOM_ENABLE), false, this, UserHandle.USER_ALL);
            resolver.registerContentObserver(Settings.System.getUriFor(
                    Settings.System.NOTIFICATION_LIGHT_PULSE_CUSTOM_VALUES), false, this, UserHandle.USER_ALL);
            update(null);
        }

        @Override public void onChange(boolean selfChange, Uri uri) {
            update(uri);
        }

        public void update(Uri uri) {
            ContentResolver resolver = mContext.getContentResolver();
            // LED enabled
            mNotificationPulseEnabled = Settings.System.getIntForUser(resolver,
                    Settings.System.NOTIFICATION_LIGHT_PULSE, 0, UserHandle.USER_CURRENT) != 0;

            // LED default color
            mDefaultNotificationColor = Settings.System.getIntForUser(resolver,
                    Settings.System.NOTIFICATION_LIGHT_PULSE_DEFAULT_COLOR, mDefaultNotificationColor,
                    UserHandle.USER_CURRENT);

            // LED default on MS
            mDefaultNotificationLedOn = Settings.System.getIntForUser(resolver,
                    Settings.System.NOTIFICATION_LIGHT_PULSE_DEFAULT_LED_ON, mDefaultNotificationLedOn,
                    UserHandle.USER_CURRENT);

            // LED default off MS
            mDefaultNotificationLedOff = Settings.System.getIntForUser(resolver,
                    Settings.System.NOTIFICATION_LIGHT_PULSE_DEFAULT_LED_OFF, mDefaultNotificationLedOff,
                    UserHandle.USER_CURRENT);

            // LED custom notification colors
            mNotificationPulseCustomLedValues.clear();
            if (Settings.System.getIntForUser(resolver,
                    Settings.System.NOTIFICATION_LIGHT_PULSE_CUSTOM_ENABLE, 0,
                    UserHandle.USER_CURRENT) != 0) {
                parseNotificationPulseCustomValuesString(Settings.System.getStringForUser(resolver,
                        Settings.System.NOTIFICATION_LIGHT_PULSE_CUSTOM_VALUES, UserHandle.USER_CURRENT));
            }

            if (uri == null || ENABLED_NOTIFICATION_LISTENERS_URI.equals(uri)) {
                rebindListenerServices();
            }
        }
    }

    class QuietHoursSettingsObserver extends ContentObserver {
        QuietHoursSettingsObserver(Handler handler) {
            super(handler);
        }

        void observe() {
            ContentResolver resolver = mContext.getContentResolver();
            resolver.registerContentObserver(Settings.System.getUriFor(
                    Settings.System.QUIET_HOURS_ENABLED), false, this);
            resolver.registerContentObserver(Settings.System.getUriFor(
                    Settings.System.QUIET_HOURS_START), false, this);
            resolver.registerContentObserver(Settings.System.getUriFor(
                    Settings.System.QUIET_HOURS_END), false, this);
            resolver.registerContentObserver(Settings.System.getUriFor(
                    Settings.System.QUIET_HOURS_MUTE), false, this);
            resolver.registerContentObserver(Settings.System.getUriFor(
                    Settings.System.QUIET_HOURS_STILL), false, this);
            resolver.registerContentObserver(Settings.System.getUriFor(
                    Settings.System.QUIET_HOURS_DIM), false, this);
            update();
        }

        @Override public void onChange(boolean selfChange) {
            update();
            updateNotificationPulse();
        }

        public void update() {
            ContentResolver resolver = mContext.getContentResolver();
        }
    }

    private LEDSettingsObserver mSettingsObserver;

    static long[] getLongArray(Resources r, int resid, int maxlen, long[] def) {
        int[] ar = r.getIntArray(resid);
        if (ar == null) {
            return def;
        }
        final int len = ar.length > maxlen ? maxlen : ar.length;
        long[] out = new long[len];
        for (int i=0; i<len; i++) {
            out[i] = ar[i];
        }
        return out;
    }

    NotificationManagerService(Context context, StatusBarManagerService statusBar,
            LightsService lights)
    {
        super();
        mContext = context;
        mVibrator = (Vibrator)context.getSystemService(Context.VIBRATOR_SERVICE);
        mAm = ActivityManagerNative.getDefault();
        mUserManager = (UserManager)context.getSystemService(Context.USER_SERVICE);
        mToastQueue = new ArrayList<ToastRecord>();
        mHandler = new WorkerHandler();

        mAppOps = (AppOpsManager)context.getSystemService(Context.APP_OPS_SERVICE);

        importOldBlockDb();
	loadHaloBlockDb();

        mStatusBar = statusBar;
        statusBar.setNotificationCallbacks(mNotificationCallbacks);

        mNotificationLight = lights.getLight(LightsService.LIGHT_ID_NOTIFICATIONS);
        mAttentionLight = lights.getLight(LightsService.LIGHT_ID_ATTENTION);

        Resources resources = mContext.getResources();
        mDefaultNotificationColor = resources.getColor(
                com.android.internal.R.color.config_defaultNotificationColor);
        mDefaultNotificationLedOn = resources.getInteger(
                com.android.internal.R.integer.config_defaultNotificationLedOn);
        mDefaultNotificationLedOff = resources.getInteger(
                com.android.internal.R.integer.config_defaultNotificationLedOff);

        mNotificationPulseCustomLedValues = new HashMap<String, NotificationLedValues>();

        mPackageNameMappings = new HashMap<String, String>();
        for(String mapping : resources.getStringArray(
                com.android.internal.R.array.notification_light_package_mapping)) {
            String[] map = mapping.split("\\|");
            mPackageNameMappings.put(map[0], map[1]);
        }

        mDefaultVibrationPattern = getLongArray(resources,
                com.android.internal.R.array.config_defaultNotificationVibePattern,
                VIBRATE_PATTERN_MAXLEN,
                DEFAULT_VIBRATE_PATTERN);

        mFallbackVibrationPattern = getLongArray(resources,
                com.android.internal.R.array.config_notificationFallbackVibePattern,
                VIBRATE_PATTERN_MAXLEN,
                DEFAULT_VIBRATE_PATTERN);

        mNoAlertsVibrationPattern = getLongArray(resources,
                com.android.internal.R.array.config_notificationNoAlertsVibePattern,
                VIBRATE_PATTERN_MAXLEN,
                DEFAULT_VIBRATE_PATTERN);

        // Don't start allowing notifications until the setup wizard has run once.
        // After that, including subsequent boots, init with notifications turned on.
        // This works on the first boot because the setup wizard will toggle this
        // flag at least once and we'll go back to 0 after that.
        if (0 == Settings.Global.getInt(mContext.getContentResolver(),
                    Settings.Global.DEVICE_PROVISIONED, 0)) {
            mDisabledNotifications = StatusBarManager.DISABLE_NOTIFICATION_ALERTS;
        }

        // register for various Intents
        IntentFilter filter = new IntentFilter();
        filter.addAction(Intent.ACTION_SCREEN_ON);
        filter.addAction(Intent.ACTION_SCREEN_OFF);
        filter.addAction(TelephonyManager.ACTION_PHONE_STATE_CHANGED);
        filter.addAction(Intent.ACTION_USER_PRESENT);
        filter.addAction(Intent.ACTION_USER_STOPPED);
        filter.addAction(Intent.ACTION_DREAMING_STARTED);
        filter.addAction(Intent.ACTION_DREAMING_STOPPED);
        filter.addAction(Intent.ACTION_USER_SWITCHED);
        mContext.registerReceiver(mIntentReceiver, filter);
        IntentFilter pkgFilter = new IntentFilter();
        pkgFilter.addAction(Intent.ACTION_PACKAGE_ADDED);
        pkgFilter.addAction(Intent.ACTION_PACKAGE_REMOVED);
        pkgFilter.addAction(Intent.ACTION_PACKAGE_CHANGED);
        pkgFilter.addAction(Intent.ACTION_PACKAGE_RESTARTED);
        pkgFilter.addAction(Intent.ACTION_QUERY_PACKAGE_RESTART);
        pkgFilter.addDataScheme("package");
        mContext.registerReceiver(mIntentReceiver, pkgFilter);
        IntentFilter sdFilter = new IntentFilter(Intent.ACTION_EXTERNAL_APPLICATIONS_UNAVAILABLE);
        mContext.registerReceiver(mIntentReceiver, sdFilter);

        QuietHoursSettingsObserver qhObserver = new QuietHoursSettingsObserver(mHandler);
        qhObserver.observe();
        mSettingsObserver = new LEDSettingsObserver(mHandler);
        mSettingsObserver.observe();
    }

    /**
     * Read the old XML-based app block database and import those blockages into the AppOps system.
     */
    private void importOldBlockDb() {
        loadBlockDb();

        PackageManager pm = mContext.getPackageManager();
        for (String pkg : mBlockedPackages) {
            PackageInfo info = null;
            try {
                info = pm.getPackageInfo(pkg, 0);
                setNotificationsEnabledForPackage(pkg, info.applicationInfo.uid, false);
            } catch (NameNotFoundException e) {
                // forget you
            }
        }
        mBlockedPackages.clear();
        if (mPolicyFile != null) {
            mPolicyFile.delete();
        }
    }

    void systemReady() {
        mAudioService = IAudioService.Stub.asInterface(
                ServiceManager.getService(Context.AUDIO_SERVICE));

        // no beeping until we're basically done booting
        mSystemReady = true;

        // make sure our listener services are properly bound
        rebindListenerServices();
    }

    // Toasts
    // ============================================================================
    public void enqueueToast(String pkg, ITransientNotification callback, int duration)
    {
        if (DBG) Slog.i(TAG, "enqueueToast pkg=" + pkg + " callback=" + callback + " duration=" + duration);

        if (pkg == null || callback == null) {
            Slog.e(TAG, "Not doing toast. pkg=" + pkg + " callback=" + callback);
            return ;
        }

        final boolean isSystemToast = isCallerSystem() || ("android".equals(pkg));

        if (ENABLE_BLOCKED_TOASTS && !noteNotificationOp(pkg, Binder.getCallingUid())) {
            if (!isSystemToast) {
                Slog.e(TAG, "Suppressing toast from package " + pkg + " by user request.");
                return;
            }
        }

        synchronized (mToastQueue) {
            int callingPid = Binder.getCallingPid();
            long callingId = Binder.clearCallingIdentity();
            try {
                ToastRecord record;
                int index = indexOfToastLocked(pkg, callback);
                // If it's already in the queue, we update it in place, we don't
                // move it to the end of the queue.
                if (index >= 0) {
                    record = mToastQueue.get(index);
                    record.update(duration);
                } else {
                    // Limit the number of toasts that any given package except the android
                    // package can enqueue.  Prevents DOS attacks and deals with leaks.
                    if (!isSystemToast) {
                        int count = 0;
                        final int N = mToastQueue.size();
                        for (int i=0; i<N; i++) {
                             final ToastRecord r = mToastQueue.get(i);
                             if (r.pkg.equals(pkg)) {
                                 count++;
                                 if (count >= MAX_PACKAGE_NOTIFICATIONS) {
                                     Slog.e(TAG, "Package has already posted " + count
                                            + " toasts. Not showing more. Package=" + pkg);
                                     return;
                                 }
                             }
                        }
                    }

                    record = new ToastRecord(callingPid, pkg, callback, duration);
                    mToastQueue.add(record);
                    index = mToastQueue.size() - 1;
                    keepProcessAliveLocked(callingPid);
                }
                // If it's at index 0, it's the current toast.  It doesn't matter if it's
                // new or just been updated.  Call back and tell it to show itself.
                // If the callback fails, this will remove it from the list, so don't
                // assume that it's valid after this.
                if (index == 0) {
                    showNextToastLocked();
                }
            } finally {
                Binder.restoreCallingIdentity(callingId);
            }
        }
    }

    public void cancelToast(String pkg, ITransientNotification callback) {
        Slog.i(TAG, "cancelToast pkg=" + pkg + " callback=" + callback);

        if (pkg == null || callback == null) {
            Slog.e(TAG, "Not cancelling notification. pkg=" + pkg + " callback=" + callback);
            return ;
        }

        synchronized (mToastQueue) {
            long callingId = Binder.clearCallingIdentity();
            try {
                int index = indexOfToastLocked(pkg, callback);
                if (index >= 0) {
                    cancelToastLocked(index);
                } else {
                    Slog.w(TAG, "Toast already cancelled. pkg=" + pkg + " callback=" + callback);
                }
            } finally {
                Binder.restoreCallingIdentity(callingId);
            }
        }
    }

    private void showNextToastLocked() {
        ToastRecord record = mToastQueue.get(0);
        while (record != null) {
            if (DBG) Slog.d(TAG, "Show pkg=" + record.pkg + " callback=" + record.callback);
            try {
                record.callback.show();
                scheduleTimeoutLocked(record, false);
                return;
            } catch (RemoteException e) {
                Slog.w(TAG, "Object died trying to show notification " + record.callback
                        + " in package " + record.pkg);
                // remove it from the list and let the process die
                int index = mToastQueue.indexOf(record);
                if (index >= 0) {
                    mToastQueue.remove(index);
                }
                keepProcessAliveLocked(record.pid);
                if (mToastQueue.size() > 0) {
                    record = mToastQueue.get(0);
                } else {
                    record = null;
                }
            }
        }
    }

    private void cancelToastLocked(int index) {
        ToastRecord record = mToastQueue.get(index);
        try {
            record.callback.hide();
        } catch (RemoteException e) {
            Slog.w(TAG, "Object died trying to hide notification " + record.callback
                    + " in package " + record.pkg);
            // don't worry about this, we're about to remove it from
            // the list anyway
        }
        mToastQueue.remove(index);
        keepProcessAliveLocked(record.pid);
        if (mToastQueue.size() > 0) {
            // Show the next one. If the callback fails, this will remove
            // it from the list, so don't assume that the list hasn't changed
            // after this point.
            showNextToastLocked();
        }
    }

    private void scheduleTimeoutLocked(ToastRecord r, boolean immediate)
    {
        Message m = Message.obtain(mHandler, MESSAGE_TIMEOUT, r);
        long delay = immediate ? 0 : (r.duration == Toast.LENGTH_LONG ? LONG_DELAY : SHORT_DELAY);
        mHandler.removeCallbacksAndMessages(r);
        mHandler.sendMessageDelayed(m, delay);
    }

    private void handleTimeout(ToastRecord record)
    {
        if (DBG) Slog.d(TAG, "Timeout pkg=" + record.pkg + " callback=" + record.callback);
        synchronized (mToastQueue) {
            int index = indexOfToastLocked(record.pkg, record.callback);
            if (index >= 0) {
                cancelToastLocked(index);
            }
        }
    }

    // lock on mToastQueue
    private int indexOfToastLocked(String pkg, ITransientNotification callback)
    {
        IBinder cbak = callback.asBinder();
        ArrayList<ToastRecord> list = mToastQueue;
        int len = list.size();
        for (int i=0; i<len; i++) {
            ToastRecord r = list.get(i);
            if (r.pkg.equals(pkg) && r.callback.asBinder() == cbak) {
                return i;
            }
        }
        return -1;
    }

    // lock on mToastQueue
    private void keepProcessAliveLocked(int pid)
    {
        int toastCount = 0; // toasts from this pid
        ArrayList<ToastRecord> list = mToastQueue;
        int N = list.size();
        for (int i=0; i<N; i++) {
            ToastRecord r = list.get(i);
            if (r.pid == pid) {
                toastCount++;
            }
        }
        try {
            mAm.setProcessForeground(mForegroundToken, pid, toastCount > 0);
        } catch (RemoteException e) {
            // Shouldn't happen.
        }
    }

    private final class WorkerHandler extends Handler
    {
        @Override
        public void handleMessage(Message msg)
        {
            switch (msg.what)
            {
                case MESSAGE_TIMEOUT:
                    handleTimeout((ToastRecord)msg.obj);
                    break;
            }
        }
    }


    // Notifications
    // ============================================================================
    public void enqueueNotificationWithTag(String pkg, String basePkg, String tag, int id,
            Notification notification, int[] idOut, int userId)
    {
        enqueueNotificationInternal(pkg, basePkg, Binder.getCallingUid(), Binder.getCallingPid(),
                tag, id, notification, idOut, userId);
    }
    
    private final static int clamp(int x, int low, int high) {
        return (x < low) ? low : ((x > high) ? high : x);
    }

    // Not exposed via Binder; for system use only (otherwise malicious apps could spoof the
    // uid/pid of another application)
    public void enqueueNotificationInternal(String pkg, String basePkg, int callingUid,
            int callingPid, String tag, int id, Notification notification, int[] idOut, int userId)
    {
        if (DBG) {
            Slog.v(TAG, "enqueueNotificationInternal: pkg=" + pkg + " id=" + id + " notification=" + notification);
        }
        checkCallerIsSystemOrSameApp(pkg);
        final boolean isSystemNotification = isUidSystem(callingUid) || ("android".equals(pkg));

        userId = ActivityManager.handleIncomingUser(callingPid,
                callingUid, userId, true, false, "enqueueNotification", pkg);
        final UserHandle user = new UserHandle(userId);

        // Limit the number of notifications that any given package except the android
        // package can enqueue.  Prevents DOS attacks and deals with leaks.
        if (!isSystemNotification) {
            synchronized (mNotificationList) {
                int count = 0;
                final int N = mNotificationList.size();
                for (int i=0; i<N; i++) {
                    final NotificationRecord r = mNotificationList.get(i);
                    if (r.sbn.getPackageName().equals(pkg) && r.sbn.getUserId() == userId) {
                        count++;
                        if (count >= MAX_PACKAGE_NOTIFICATIONS) {
                            Slog.e(TAG, "Package has already posted " + count
                                    + " notifications.  Not showing more.  package=" + pkg);
                            return;
                        }
                    }
                }
            }
        }

        // This conditional is a dirty hack to limit the logging done on
        //     behalf of the download manager without affecting other apps.
        if (!pkg.equals("com.android.providers.downloads")
                || Log.isLoggable("DownloadManager", Log.VERBOSE)) {
            EventLog.writeEvent(EventLogTags.NOTIFICATION_ENQUEUE, pkg, id, tag, userId,
                    notification.toString());
        }

        if (pkg == null || notification == null) {
            throw new IllegalArgumentException("null not allowed: pkg=" + pkg
                    + " id=" + id + " notification=" + notification);
        }
        if (notification.icon != 0) {
            if (notification.contentView == null) {
                throw new IllegalArgumentException("contentView required: pkg=" + pkg
                        + " id=" + id + " notification=" + notification);
            }
        }

        // === Scoring ===

        // 0. Sanitize inputs
        notification.priority = clamp(notification.priority, Notification.PRIORITY_MIN, Notification.PRIORITY_MAX);
        // Migrate notification flags to scores
        if (0 != (notification.flags & Notification.FLAG_HIGH_PRIORITY)) {
            if (notification.priority < Notification.PRIORITY_MAX) notification.priority = Notification.PRIORITY_MAX;
        } else if (SCORE_ONGOING_HIGHER && 0 != (notification.flags & Notification.FLAG_ONGOING_EVENT)) {
            if (notification.priority < Notification.PRIORITY_HIGH) notification.priority = Notification.PRIORITY_HIGH;
        }

        // 1. initial score: buckets of 10, around the app 
        int score = notification.priority * NOTIFICATION_PRIORITY_MULTIPLIER; //[-20..20]

        // 2. Consult external heuristics (TBD)

        // 3. Apply local rules

        // blocked apps
        if (ENABLE_BLOCKED_NOTIFICATIONS && !noteNotificationOp(pkg, callingUid)) {
            if (!isSystemNotification) {
                score = JUNK_SCORE;
                Slog.e(TAG, "Suppressing notification from package " + pkg + " by user request.");
            }
        }

        if (DBG) {
            Slog.v(TAG, "Assigned score=" + score + " to " + notification);
        }

        if (score < SCORE_DISPLAY_THRESHOLD) {
            // Notification will be blocked because the score is too low.
            return;
        }

        // Should this notification make noise, vibe, or use the LED?
        final boolean canInterrupt = (score >= SCORE_INTERRUPTION_THRESHOLD);

        synchronized (mNotificationList) {
            final StatusBarNotification n = new StatusBarNotification(
                    pkg, id, tag, callingUid, callingPid, score, notification, user);
            NotificationRecord r = new NotificationRecord(n);
            NotificationRecord old = null;

            int index = indexOfNotificationLocked(pkg, tag, id, userId);
            if (index < 0) {
                mNotificationList.add(r);
            } else {
                old = mNotificationList.remove(index);
                mNotificationList.add(index, r);
                // Make sure we don't lose the foreground service state.
                if (old != null) {
                    notification.flags |=
                        old.getNotification().flags&Notification.FLAG_FOREGROUND_SERVICE;
                }
            }

            // Ensure if this is a foreground service that the proper additional
            // flags are set.
            if ((notification.flags&Notification.FLAG_FOREGROUND_SERVICE) != 0) {
                notification.flags |= Notification.FLAG_ONGOING_EVENT
                        | Notification.FLAG_NO_CLEAR;
            }

            final int currentUser;
            final long token = Binder.clearCallingIdentity();
            try {
                currentUser = ActivityManager.getCurrentUser();
            } finally {
                Binder.restoreCallingIdentity(token);
            }

            if (notification.icon != 0) {
                if (old != null && old.statusBarKey != null) {
                    r.statusBarKey = old.statusBarKey;
                    long identity = Binder.clearCallingIdentity();
                    try {
                        mStatusBar.updateNotification(r.statusBarKey, n);
                    }
                    finally {
                        Binder.restoreCallingIdentity(identity);
                    }
                } else {
                    long identity = Binder.clearCallingIdentity();
                    try {
                        r.statusBarKey = mStatusBar.addNotification(n);
                        if ((n.getNotification().flags & Notification.FLAG_SHOW_LIGHTS) != 0
                                && canInterrupt) {
                            mAttentionLight.pulse();
                        }
                    }
                    finally {
                        Binder.restoreCallingIdentity(identity);
                    }
                }
                // Send accessibility events only for the current user.
                if (currentUser == userId) {
                    sendAccessibilityEvent(notification, pkg);
                }

                notifyPostedLocked(r);
            } else {
                Slog.e(TAG, "Not posting notification with icon==0: " + notification);
                if (old != null && old.statusBarKey != null) {
                    long identity = Binder.clearCallingIdentity();
                    try {
                        mStatusBar.removeNotification(old.statusBarKey);
                    }
                    finally {
                        Binder.restoreCallingIdentity(identity);
                    }

                    notifyRemovedLocked(r);
                }
                // ATTENTION: in a future release we will bail out here
                // so that we do not play sounds, show lights, etc. for invalid notifications
                Slog.e(TAG, "WARNING: In a future release this will crash the app: " + n.getPackageName());
            }

            try {
                final ProfileManager profileManager =
                        (ProfileManager) mContext.getSystemService(Context.PROFILE_SERVICE);

                ProfileGroup group = profileManager.getActiveProfileGroup(pkg);
                if (group != null) {
                    notification = group.processNotification(notification);
                }
            } catch(Throwable th) {
                Log.e(TAG, "An error occurred profiling the notification.", th);
            }

            final boolean alertsDisabled =
                    (mDisabledNotifications & StatusBarManager.DISABLE_NOTIFICATION_ALERTS) != 0;
            boolean readyForAlerts = canInterrupt && mSystemReady &&
                    (r.getUserId() == UserHandle.USER_ALL || r.getUserId() == userId && r.getUserId() == currentUser) &&
                    (old == null || (notification.flags & Notification.FLAG_ONLY_ALERT_ONCE) == 0);
            boolean hasValidSound = false;

            // If we're not supposed to beep, vibrate, etc. then don't.
            if (readyForAlerts && !alertsDisabled) {
                final AudioManager audioManager = (AudioManager) mContext
                .getSystemService(Context.AUDIO_SERVICE);

                // sound

                // should we use the default notification sound? (indicated either by DEFAULT_SOUND
                // or because notification.sound is pointing at Settings.System.NOTIFICATION_SOUND)
                final boolean useDefaultSound =
                       (notification.defaults & Notification.DEFAULT_SOUND) != 0
                    || Settings.System.DEFAULT_NOTIFICATION_URI.equals(notification.sound);

                Uri soundUri = null;

                if (!(QuietHoursUtils.inQuietHours(mContext, Settings.System.QUIET_HOURS_MUTE))
                    && useDefaultSound) {
                    soundUri = Settings.System.DEFAULT_NOTIFICATION_URI;

                    // check to see if the default notification sound is silent
                    ContentResolver resolver = mContext.getContentResolver();
                    hasValidSound = Settings.System.getString(resolver,
                           Settings.System.NOTIFICATION_SOUND) != null;
                } else if (!(QuietHoursUtils.inQuietHours(mContext,
                           Settings.System.QUIET_HOURS_MUTE)) && notification.sound != null) {
                    soundUri = notification.sound;
                    hasValidSound = (soundUri != null);
                }

                if (hasValidSound) {
                    boolean looping = (notification.flags & Notification.FLAG_INSISTENT) != 0;
                    int audioStreamType;
                    if (notification.audioStreamType >= 0) {
                        audioStreamType = notification.audioStreamType;
                    } else {
                        audioStreamType = DEFAULT_STREAM_TYPE;
                    }
                    mSoundNotification = r;
                    // do not play notifications if stream volume is 0
                    // (typically because ringer mode is silent) or if speech recognition is active.
                    if ((audioManager.getStreamVolume(audioStreamType) != 0)
                            && !audioManager.isSpeechRecognitionActive()) {
                        final long identity = Binder.clearCallingIdentity();
                        try {
                            final IRingtonePlayer player = mAudioService.getRingtonePlayer();
                            if (player != null) {
                                player.playAsync(soundUri, user, looping, audioStreamType);
                            }
                        } catch (RemoteException e) {
                        } finally {
                            Binder.restoreCallingIdentity(identity);
                        }
                    }
                }
            }

            if (readyForAlerts && (!alertsDisabled || canVibrateDuringAlertsDisabled())) {
                // vibrate

                final AudioManager audioManager = (AudioManager)
                        mContext.getSystemService(Context.AUDIO_SERVICE);

                // Does the notification want to specify its own vibration?
                final boolean hasCustomVibrate = notification.vibrate != null;

                // new in 4.2: if there was supposed to be a sound and we're in vibrate mode,
                // and no other vibration is specified, we fall back to vibration
                final boolean convertSoundToVibration =
                           !hasCustomVibrate
                        && hasValidSound
                        && shouldConvertSoundToVibration()
                        && (audioManager.getRingerMode() == AudioManager.RINGER_MODE_VIBRATE);

                // The DEFAULT_VIBRATE flag trumps any custom vibration AND the fallback.
                final boolean useDefaultVibrate =
                        (notification.defaults & Notification.DEFAULT_VIBRATE) != 0;

                if (!(QuietHoursUtils.inQuietHours(mContext, Settings.System.QUIET_HOURS_MUTE))
                        && (useDefaultVibrate || convertSoundToVibration || hasCustomVibrate)
                        && !(audioManager.getRingerMode() == AudioManager.RINGER_MODE_SILENT)) {
                    mVibrateNotification = r;

                    int repeat = (notification.flags & Notification.FLAG_INSISTENT) != 0 ? 0: -1;
                    long[] pattern;

                    if (alertsDisabled) {
                        pattern = mNoAlertsVibrationPattern;
                    } else if (useDefaultVibrate) {
                        pattern = mDefaultVibrationPattern;
                    } else if (hasCustomVibrate) {
                        pattern = notification.vibrate;
                    } else {
                        pattern = mFallbackVibrationPattern;
                    }

                    if (useDefaultVibrate || convertSoundToVibration) {
                        // Escalate privileges so we can use the vibrator even if the notifying app
                        // does not have the VIBRATE permission.
                        long identity = Binder.clearCallingIdentity();
                        try {
                            mVibrator.vibrate(r.sbn.getUid(), r.sbn.getBasePkg(), pattern, repeat);
                        } finally {
                            Binder.restoreCallingIdentity(identity);
                        }
                    } else if (pattern.length > 1) {
                        // If you want your own vibration pattern, you need the VIBRATE permission
                        mVibrator.vibrate(r.sbn.getUid(), r.sbn.getBasePkg(), notification.vibrate, repeat);
                    }
                }
            }

            // light
            // the most recent thing gets the light
            mLights.remove(old);
            if (mLedNotification == old) {
                mLedNotification = null;
            }
            //Slog.i(TAG, "notification.lights="
            //        + ((old.notification.lights.flags & Notification.FLAG_SHOW_LIGHTS) != 0));
            if ((notification.flags & Notification.FLAG_SHOW_LIGHTS) != 0
                    && canInterrupt) {
                mLights.add(r);
                // force reevaluation of active light
                mLedNotification = null;
                updateLightsLocked();
            } else {
                if (old != null
                        && ((old.getFlags() & Notification.FLAG_SHOW_LIGHTS) != 0)) {
                    updateLightsLocked();
                }
            }
        }

        idOut[0] = id;
    }

    private boolean shouldConvertSoundToVibration() {
        return Settings.System.getIntForUser(mContext.getContentResolver(),
                Settings.System.NOTIFICATION_CONVERT_SOUND_TO_VIBRATION,
                1, UserHandle.USER_CURRENT_OR_SELF) != 0;
    }

    private boolean canVibrateDuringAlertsDisabled() {
        return Settings.System.getIntForUser(mContext.getContentResolver(),
                Settings.System.NOTIFICATION_VIBRATE_DURING_ALERTS_DISABLED,
                0, UserHandle.USER_CURRENT_OR_SELF) != 0;
    }

    private void sendAccessibilityEvent(Notification notification, CharSequence packageName) {
        AccessibilityManager manager = AccessibilityManager.getInstance(mContext);
        if (!manager.isEnabled()) {
            return;
        }

        AccessibilityEvent event =
            AccessibilityEvent.obtain(AccessibilityEvent.TYPE_NOTIFICATION_STATE_CHANGED);
        event.setPackageName(packageName);
        event.setClassName(Notification.class.getName());
        event.setParcelableData(notification);
        CharSequence tickerText = notification.tickerText;
        if (!TextUtils.isEmpty(tickerText)) {
            event.getText().add(tickerText);
        }

        manager.sendAccessibilityEvent(event);
    }

    private void cancelNotificationLocked(NotificationRecord r, boolean sendDelete) {
        // tell the app
        if (sendDelete) {
            if (r.getNotification().deleteIntent != null) {
                try {
                    r.getNotification().deleteIntent.send();
                } catch (PendingIntent.CanceledException ex) {
                    // do nothing - there's no relevant way to recover, and
                    //     no reason to let this propagate
                    Slog.w(TAG, "canceled PendingIntent for " + r.sbn.getPackageName(), ex);
                }
            }
        }

        // status bar
        if (r.getNotification().icon != 0) {
            long identity = Binder.clearCallingIdentity();
            try {
                mStatusBar.removeNotification(r.statusBarKey);
            }
            finally {
                Binder.restoreCallingIdentity(identity);
            }
            r.statusBarKey = null;
            notifyRemovedLocked(r);
        }

        // sound
        if (mSoundNotification == r) {
            mSoundNotification = null;
            final long identity = Binder.clearCallingIdentity();
            try {
                final IRingtonePlayer player = mAudioService.getRingtonePlayer();
                if (player != null) {
                    player.stopAsync();
                }
            } catch (RemoteException e) {
            } finally {
                Binder.restoreCallingIdentity(identity);
            }
        }

        // vibrate
        if (mVibrateNotification == r) {
            mVibrateNotification = null;
            long identity = Binder.clearCallingIdentity();
            try {
                mVibrator.cancel();
            }
            finally {
                Binder.restoreCallingIdentity(identity);
            }
        }

        // light
        mLights.remove(r);
        if (mLedNotification == r) {
            mLedNotification = null;
        }

        // Save it for users of getHistoricalNotifications()
        mArchive.record(r.sbn);
    }

    /**
     * Cancels a notification ONLY if it has all of the {@code mustHaveFlags}
     * and none of the {@code mustNotHaveFlags}.
     */
    private void cancelNotification(String pkg, String tag, int id, int mustHaveFlags,
            int mustNotHaveFlags, boolean sendDelete, int userId) {
        EventLog.writeEvent(EventLogTags.NOTIFICATION_CANCEL, pkg, id, tag, userId,
                mustHaveFlags, mustNotHaveFlags);

        synchronized (mNotificationList) {
            int index = indexOfNotificationLocked(pkg, tag, id, userId);
            if (index >= 0) {
                NotificationRecord r = mNotificationList.get(index);

                if ((r.getNotification().flags & mustHaveFlags) != mustHaveFlags) {
                    return;
                }
                if ((r.getNotification().flags & mustNotHaveFlags) != 0) {
                    return;
                }

                mNotificationList.remove(index);

                cancelNotificationLocked(r, sendDelete);
                updateLightsLocked();
            }
        }
    }

    /**
     * Determine whether the userId applies to the notification in question, either because
     * they match exactly, or one of them is USER_ALL (which is treated as a wildcard).
     */
    private boolean notificationMatchesUserId(NotificationRecord r, int userId) {
        return
                // looking for USER_ALL notifications? match everything
                   userId == UserHandle.USER_ALL
                // a notification sent to USER_ALL matches any query
                || r.getUserId() == UserHandle.USER_ALL
                // an exact user match
                || r.getUserId() == userId;
    }

    /**
     * Cancels all notifications from a given package that have all of the
     * {@code mustHaveFlags}.
     */
    boolean cancelAllNotificationsInt(String pkg, int mustHaveFlags,
            int mustNotHaveFlags, boolean doit, int userId) {
        EventLog.writeEvent(EventLogTags.NOTIFICATION_CANCEL_ALL, pkg, userId,
                mustHaveFlags, mustNotHaveFlags);

        synchronized (mNotificationList) {
            final int N = mNotificationList.size();
            boolean canceledSomething = false;
            for (int i = N-1; i >= 0; --i) {
                NotificationRecord r = mNotificationList.get(i);
                if (!notificationMatchesUserId(r, userId)) {
                    continue;
                }
                // Don't remove notifications to all, if there's no package name specified
                if (r.getUserId() == UserHandle.USER_ALL && pkg == null) {
                    continue;
                }
                if ((r.getFlags() & mustHaveFlags) != mustHaveFlags) {
                    continue;
                }
                if ((r.getFlags() & mustNotHaveFlags) != 0) {
                    continue;
                }
                if (pkg != null && !r.sbn.getPackageName().equals(pkg)) {
                    continue;
                }
                canceledSomething = true;
                if (!doit) {
                    return true;
                }
                mNotificationList.remove(i);
                cancelNotificationLocked(r, false);
            }
            if (canceledSomething) {
                updateLightsLocked();
            }
            return canceledSomething;
        }
    }

    public void cancelNotificationWithTag(String pkg, String tag, int id, int userId) {
        checkCallerCanCancelNotification(pkg);
        userId = ActivityManager.handleIncomingUser(Binder.getCallingPid(),
                Binder.getCallingUid(), userId, true, false, "cancelNotificationWithTag", pkg);
        // Don't allow client applications to cancel foreground service notis.
        cancelNotification(pkg, tag, id, 0,
                Binder.getCallingUid() == Process.SYSTEM_UID
                ? 0 : Notification.FLAG_FOREGROUND_SERVICE, false, userId);
    }

    public void cancelAllNotifications(String pkg, int userId) {
        checkCallerCanCancelNotification(pkg);

        userId = ActivityManager.handleIncomingUser(Binder.getCallingPid(),
                Binder.getCallingUid(), userId, true, false, "cancelAllNotifications", pkg);

        // Calling from user space, don't allow the canceling of actively
        // running foreground services.
        cancelAllNotificationsInt(pkg, 0, Notification.FLAG_FOREGROUND_SERVICE, true, userId);
    }

    // Return true if the UID is a system or phone UID and therefore should not have
    // any notifications or toasts blocked.
    boolean isUidSystem(int uid) {
        final int appid = UserHandle.getAppId(uid);
        return (appid == Process.SYSTEM_UID || appid == Process.PHONE_UID || uid == 0);
    }

    // same as isUidSystem(int, int) for the Binder caller's UID.
    boolean isCallerSystem() {
        return isUidSystem(Binder.getCallingUid());
    }

    void checkCallerIsSystem() {
        if (isCallerSystem()) {
            return;
        }
        throw new SecurityException("Disallowed call for uid " + Binder.getCallingUid());
    }

    void checkCallerCanCancelNotification(String pkg) {
        if (mContext.checkCallingOrSelfPermission(android.Manifest.permission.CANCEL_NOTIFICATIONS)
                == PackageManager.PERMISSION_GRANTED) {
            return;
        }
        checkCallerIsSystemOrSameApp(pkg);
    }

    void checkCallerIsSystemOrSameApp(String pkg) {
        if (isCallerSystem()) {
            return;
        }
        final int uid = Binder.getCallingUid();
        try {
            ApplicationInfo ai = AppGlobals.getPackageManager().getApplicationInfo(
                    pkg, 0, UserHandle.getCallingUserId());
            if (!UserHandle.isSameApp(ai.uid, uid)) {
                throw new SecurityException("Calling uid " + uid + " gave package"
                        + pkg + " which is owned by uid " + ai.uid);
            }
        } catch (RemoteException re) {
            throw new SecurityException("Unknown package " + pkg + "\n" + re);
        }
    }

    void cancelAll(int userId) {
        synchronized (mNotificationList) {
            final int N = mNotificationList.size();
            for (int i=N-1; i>=0; i--) {
                NotificationRecord r = mNotificationList.get(i);

                if (!notificationMatchesUserId(r, userId)) {
                    continue;
                }

                if ((r.getFlags() & (Notification.FLAG_ONGOING_EVENT
                                | Notification.FLAG_NO_CLEAR)) == 0) {
                    mNotificationList.remove(i);
                    cancelNotificationLocked(r, true);
                }
            }

            updateLightsLocked();
        }
    }

    // lock on mNotificationList
    private void updateLightsLocked() {
    	boolean ScreenOnNotificationLed = Settings.System.getInt(mContext.getContentResolver(),
                Settings.System.SCREEN_ON_NOTIFICATION_LED, 1) == 1;

        // handle notification lights
        if (mLedNotification == null) {
            // use most recent light with highest score
            for (int i = mLights.size(); i > 0; i--) {
                NotificationRecord r = mLights.get(i - 1);
                if (mLedNotification == null
                        || r.sbn.getScore() > mLedNotification.sbn.getScore()) {
                    mLedNotification = r;
                }
            }
        }

        // Don't flash while we are in a call, screen is on or we are
        // in quiet hours with light dimmed
        if (mLedNotification == null || mInCall
<<<<<<< HEAD
                || (mScreenOn && !ScreenOnNotificationLed && !mDreaming) || (inQuietHours() && mQuietHoursDim)) {
=======
                || (mScreenOn && !mDreaming)
                || (QuietHoursUtils.inQuietHours(mContext, Settings.System.QUIET_HOURS_DIM))) {
>>>>>>> 287a7e88
            mNotificationLight.turnOff();
        } else if (mNotificationPulseEnabled) {
            final Notification ledno = mLedNotification.sbn.getNotification();
            final NotificationLedValues ledValues = getLedValuesForNotification(mLedNotification);
            int ledARGB;
            int ledOnMS;
            int ledOffMS;

            if (ledValues != null) {
                ledARGB = ledValues.color != 0 ? ledValues.color : mDefaultNotificationColor;
                ledOnMS = ledValues.onMS >= 0 ? ledValues.onMS : mDefaultNotificationLedOn;
                ledOffMS = ledValues.offMS >= 0 ? ledValues.offMS : mDefaultNotificationLedOff;
            } else if ((ledno.defaults & Notification.DEFAULT_LIGHTS) != 0) {
                ledARGB = mDefaultNotificationColor;
                ledOnMS = mDefaultNotificationLedOn;
                ledOffMS = mDefaultNotificationLedOff;
            } else {
                ledARGB = ledno.ledARGB;
                ledOnMS = ledno.ledOnMS;
                ledOffMS = ledno.ledOffMS;
            }

            // pulse repeatedly
            mNotificationLight.setFlashing(ledARGB, LightsService.LIGHT_FLASH_TIMED,
                    ledOnMS, ledOffMS);
        }
    }

    private void parseNotificationPulseCustomValuesString(String customLedValuesString) {
        if (TextUtils.isEmpty(customLedValuesString)) {
            return;
        }

        for (String packageValuesString : customLedValuesString.split("\\|")) {
            String[] packageValues = packageValuesString.split("=");
            if (packageValues.length != 2) {
                Log.e(TAG, "Error parsing custom led values for unknown package");
                continue;
            }
            String packageName = packageValues[0];
            String[] values = packageValues[1].split(";");
            if (values.length != 3) {
                Log.e(TAG, "Error parsing custom led values '"
                        + packageValues[1] + "' for " + packageName);
                continue;
            }
            NotificationLedValues ledValues = new NotificationLedValues();
            try {
                ledValues.color = Integer.parseInt(values[0]);
                ledValues.onMS = Integer.parseInt(values[1]);
                ledValues.offMS = Integer.parseInt(values[2]);
            } catch (Exception e) {
                Log.e(TAG, "Error parsing custom led values '"
                        + packageValues[1] + "' for " + packageName);
                continue;
            }
            mNotificationPulseCustomLedValues.put(packageName, ledValues);
        }
    }

    private NotificationLedValues getLedValuesForNotification(NotificationRecord ledNotification) {
        final String packageName = ledNotification.sbn.getPackageName();
        return mNotificationPulseCustomLedValues.get(mapPackage(packageName));
    }

    private String mapPackage(String pkg) {
        if(!mPackageNameMappings.containsKey(pkg)) {
            return pkg;
        }
        return mPackageNameMappings.get(pkg);
    }

    // lock on mNotificationList
    private int indexOfNotificationLocked(String pkg, String tag, int id, int userId)
    {
        ArrayList<NotificationRecord> list = mNotificationList;
        final int len = list.size();
        for (int i=0; i<len; i++) {
            NotificationRecord r = list.get(i);
            if (!notificationMatchesUserId(r, userId) || r.sbn.getId() != id) {
                continue;
            }
            if (tag == null) {
                if (r.sbn.getTag() != null) {
                    continue;
                }
            } else {
                if (!tag.equals(r.sbn.getTag())) {
                    continue;
                }
            }
            if (r.sbn.getPackageName().equals(pkg)) {
                return i;
            }
        }
        return -1;
    }

    private void updateNotificationPulse() {
        synchronized (mNotificationList) {
            updateLightsLocked();
        }
    }

    // ======================================================================
    @Override
    protected void dump(FileDescriptor fd, PrintWriter pw, String[] args) {
        if (mContext.checkCallingOrSelfPermission(android.Manifest.permission.DUMP)
                != PackageManager.PERMISSION_GRANTED) {
            pw.println("Permission Denial: can't dump NotificationManager from from pid="
                    + Binder.getCallingPid()
                    + ", uid=" + Binder.getCallingUid());
            return;
        }

        pw.println("Current Notification Manager state:");

        pw.println("  Listeners (" + mEnabledListenersForCurrentUser.size()
                + ") enabled for current user:");
        for (ComponentName cmpt : mEnabledListenersForCurrentUser) {
            pw.println("    " + cmpt);
        }

        pw.println("  Live listeners (" + mListeners.size() + "):");
        for (NotificationListenerInfo info : mListeners) {
            pw.println("    " + info.component
                    + " (user " + info.userid + "): " + info.listener
                    + (info.isSystem?" SYSTEM":""));
        }

        int N;

        synchronized (mToastQueue) {
            N = mToastQueue.size();
            if (N > 0) {
                pw.println("  Toast Queue:");
                for (int i=0; i<N; i++) {
                    mToastQueue.get(i).dump(pw, "    ");
                }
                pw.println("  ");
            }
        }

        synchronized (mNotificationList) {
            N = mNotificationList.size();
            if (N > 0) {
                pw.println("  Notification List:");
                for (int i=0; i<N; i++) {
                    mNotificationList.get(i).dump(pw, "    ", mContext);
                }
                pw.println("  ");
            }

            N = mLights.size();
            if (N > 0) {
                pw.println("  Lights List:");
                for (int i=0; i<N; i++) {
                    pw.println("    " + mLights.get(i));
                }
                pw.println("  ");
            }

            pw.println("  mSoundNotification=" + mSoundNotification);
            pw.println("  mVibrateNotification=" + mVibrateNotification);
            pw.println("  mLedNotification=" + mLedNotification);
            pw.println("  mDisabledNotifications=0x" + Integer.toHexString(mDisabledNotifications));
            pw.println("  mSystemReady=" + mSystemReady);
            pw.println("  mArchive=" + mArchive.toString());
            Iterator<StatusBarNotification> iter = mArchive.descendingIterator();
            int i=0;
            while (iter.hasNext()) {
                pw.println("    " + iter.next());
                if (++i >= 5) {
                    if (iter.hasNext()) pw.println("    ...");
                    break;
                }
            }

        }
    }
}<|MERGE_RESOLUTION|>--- conflicted
+++ resolved
@@ -77,11 +77,8 @@
 import android.view.accessibility.AccessibilityManager;
 import android.widget.Toast;
 
-<<<<<<< HEAD
 import com.android.internal.util.FastXmlSerializer;
-=======
 import com.android.internal.util.cm.QuietHoursUtils;
->>>>>>> 287a7e88
 
 import org.xmlpull.v1.XmlPullParser;
 import org.xmlpull.v1.XmlPullParserException;
@@ -2439,12 +2436,8 @@
         // Don't flash while we are in a call, screen is on or we are
         // in quiet hours with light dimmed
         if (mLedNotification == null || mInCall
-<<<<<<< HEAD
-                || (mScreenOn && !ScreenOnNotificationLed && !mDreaming) || (inQuietHours() && mQuietHoursDim)) {
-=======
-                || (mScreenOn && !mDreaming)
+                || (mScreenOn && !ScreenOnNotificationLed && !mDreaming)
                 || (QuietHoursUtils.inQuietHours(mContext, Settings.System.QUIET_HOURS_DIM))) {
->>>>>>> 287a7e88
             mNotificationLight.turnOff();
         } else if (mNotificationPulseEnabled) {
             final Notification ledno = mLedNotification.sbn.getNotification();
