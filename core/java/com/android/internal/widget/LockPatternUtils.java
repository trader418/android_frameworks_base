--- conflicted
+++ resolved
@@ -256,7 +256,6 @@
     }
 
     /**
-<<<<<<< HEAD
      * Check to see if a password matches any of the passwords stored in the
      * password history.
      *
@@ -284,29 +283,6 @@
     }
 
     /**
-     * Checks to see if the given file exists and contains any data. Returns
-     * true if it does, false otherwise.
-     *
-     * @param filename
-     * @return true if file exists and is non-empty.
-     */
-    private boolean nonEmptyFileExists(String filename) {
-        try {
-            // Check if we can read a byte from the file
-            RandomAccessFile raf = new RandomAccessFile(filename, "r");
-            raf.readByte();
-            raf.close();
-            return true;
-        } catch (FileNotFoundException fnfe) {
-            return false;
-        } catch (IOException ioe) {
-            return false;
-        }
-    }
-
-    /**
-=======
->>>>>>> 0b7b9807
      * Check to see if the user has stored a lock pattern.
      * @return Whether a saved pattern exists.
      */
