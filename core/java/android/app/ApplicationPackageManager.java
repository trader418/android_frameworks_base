--- conflicted
+++ resolved
@@ -1311,26 +1311,6 @@
         return PackageManager.COMPONENT_ENABLED_STATE_DEFAULT;
     }
 
-<<<<<<< HEAD
-    @Override
-    public void setPrivacyGuardSetting(String packageName, boolean enabled) {
-        try {
-            mPM.setPrivacyGuardSetting(packageName, enabled, mContext.getUserId());
-        } catch (RemoteException e) {
-            // Should never happen!
-        }
-    }
-
-    @Override
-    public boolean getPrivacyGuardSetting(String packageName) {
-        try {
-            return mPM.getPrivacyGuardSetting(packageName, mContext.getUserId());
-        } catch (RemoteException e) {
-            // Should never happen!
-        }
-        return false;
-    }
-
     @CosHook(CosHook.CosHookType.NEW_METHOD)
     @Override
     public String[] getRevokedPermissions(String packageName) {
@@ -1352,8 +1332,6 @@
         }
     }
 
-=======
->>>>>>> 97dee3d9
     /**
      * @hide
      */
