/*
 * Copyright (C) 2006 The Android Open Source Project
 *
 * Licensed under the Apache License, Version 2.0 (the "License");
 * you may not use this file except in compliance with the License.
 * You may obtain a copy of the License at
 *
 *      http://www.apache.org/licenses/LICENSE-2.0
 *
 * Unless required by applicable law or agreed to in writing, software
 * distributed under the License is distributed on an "AS IS" BASIS,
 * WITHOUT WARRANTIES OR CONDITIONS OF ANY KIND, either express or implied.
 * See the License for the specific language governing permissions and
 * limitations under the License.
 */

package android.app;

import com.android.internal.app.ActionBarImpl;
import com.android.internal.policy.PolicyManager;

import android.content.ComponentCallbacks;
import android.content.ComponentName;
import android.content.ContentResolver;
import android.content.Context;
import android.content.CursorLoader;
import android.content.IIntentSender;
import android.content.Intent;
import android.content.IntentSender;
import android.content.SharedPreferences;
import android.content.pm.ActivityInfo;
import android.content.res.Configuration;
import android.content.res.Resources;
import android.content.res.TypedArray;
import android.database.Cursor;
import android.graphics.Bitmap;
import android.graphics.Canvas;
import android.graphics.drawable.Drawable;
import android.media.AudioManager;
import android.net.Uri;
import android.os.Build;
import android.os.Bundle;
import android.os.Handler;
import android.os.IBinder;
import android.os.Looper;
import android.os.Parcelable;
import android.os.RemoteException;
import android.os.StrictMode;
import android.text.Selection;
import android.text.SpannableStringBuilder;
import android.text.TextUtils;
import android.text.method.TextKeyListener;
import android.util.AttributeSet;
import android.util.Config;
import android.util.EventLog;
import android.util.Log;
import android.util.SparseArray;
import android.view.ActionMode;
import android.view.ContextMenu;
import android.view.ContextMenu.ContextMenuInfo;
import android.view.ContextThemeWrapper;
import android.view.KeyEvent;
import android.view.LayoutInflater;
import android.view.Menu;
import android.view.MenuInflater;
import android.view.MenuItem;
import android.view.MotionEvent;
import android.view.View;
import android.view.View.OnCreateContextMenuListener;
import android.view.ViewGroup;
import android.view.ViewGroup.LayoutParams;
import android.view.ViewManager;
import android.view.Window;
import android.view.WindowManager;
import android.view.accessibility.AccessibilityEvent;
import android.widget.AdapterView;

import java.io.FileDescriptor;
import java.io.PrintWriter;
import java.util.ArrayList;
import java.util.HashMap;

/**
 * An activity is a single, focused thing that the user can do.  Almost all
 * activities interact with the user, so the Activity class takes care of
 * creating a window for you in which you can place your UI with
 * {@link #setContentView}.  While activities are often presented to the user
 * as full-screen windows, they can also be used in other ways: as floating
 * windows (via a theme with {@link android.R.attr#windowIsFloating} set)
 * or embedded inside of another activity (using {@link ActivityGroup}).
 *
 * There are two methods almost all subclasses of Activity will implement:
 * 
 * <ul>
 *     <li> {@link #onCreate} is where you initialize your activity.  Most
 *     importantly, here you will usually call {@link #setContentView(int)}
 *     with a layout resource defining your UI, and using {@link #findViewById}
 *     to retrieve the widgets in that UI that you need to interact with
 *     programmatically.
 * 
 *     <li> {@link #onPause} is where you deal with the user leaving your
 *     activity.  Most importantly, any changes made by the user should at this
 *     point be committed (usually to the
 *     {@link android.content.ContentProvider} holding the data).
 * </ul>
 *
 * <p>To be of use with {@link android.content.Context#startActivity Context.startActivity()}, all
 * activity classes must have a corresponding
 * {@link android.R.styleable#AndroidManifestActivity &lt;activity&gt;}
 * declaration in their package's <code>AndroidManifest.xml</code>.</p>
 * 
 * <p>The Activity class is an important part of an application's overall lifecycle,
 * and the way activities are launched and put together is a fundamental
 * part of the platform's application model. For a detailed perspective on the structure of
 * Android applications and lifecycles, please read the <em>Dev Guide</em> document on 
 * <a href="{@docRoot}guide/topics/fundamentals.html">Application Fundamentals</a>.</p>
 * 
 * <p>Topics covered here:
 * <ol>
 * <li><a href="#Fragments">Fragments</a>
 * <li><a href="#ActivityLifecycle">Activity Lifecycle</a>
 * <li><a href="#ConfigurationChanges">Configuration Changes</a>
 * <li><a href="#StartingActivities">Starting Activities and Getting Results</a>
 * <li><a href="#SavingPersistentState">Saving Persistent State</a>
 * <li><a href="#Permissions">Permissions</a>
 * <li><a href="#ProcessLifecycle">Process Lifecycle</a>
 * </ol>
 * 
 * <a name="Fragments"></a>
 * <h3>Fragments</h3>
 *
 * <p>Starting with {@link android.os.Build.VERSION_CODES#HONEYCOMB}, Activity
 * implementations can make use of the {@link Fragment} class to better
 * modularize their code, build more sophisticated user interfaces for larger
 * screens, and help scale their application between small and large screens.
 *
 * <a name="ActivityLifecycle"></a>
 * <h3>Activity Lifecycle</h3>
 *
 * <p>Activities in the system are managed as an <em>activity stack</em>.
 * When a new activity is started, it is placed on the top of the stack
 * and becomes the running activity -- the previous activity always remains
 * below it in the stack, and will not come to the foreground again until
 * the new activity exits.</p>
 * 
 * <p>An activity has essentially four states:</p>
 * <ul>
 *     <li> If an activity in the foreground of the screen (at the top of
 *         the stack),
 *         it is <em>active</em> or  <em>running</em>. </li>
 *     <li>If an activity has lost focus but is still visible (that is, a new non-full-sized
 *         or transparent activity has focus on top of your activity), it 
 *         is <em>paused</em>. A paused activity is completely alive (it
 *         maintains all state and member information and remains attached to
 *         the window manager), but can be killed by the system in extreme
 *         low memory situations.
 *     <li>If an activity is completely obscured by another activity,
 *         it is <em>stopped</em>. It still retains all state and member information,
 *         however, it is no longer visible to the user so its window is hidden
 *         and it will often be killed by the system when memory is needed
 *         elsewhere.</li>
 *     <li>If an activity is paused or stopped, the system can drop the activity
 *         from memory by either asking it to finish, or simply killing its
 *         process.  When it is displayed again to the user, it must be
 *         completely restarted and restored to its previous state.</li>
 * </ul>
 *
 * <p>The following diagram shows the important state paths of an Activity.
 * The square rectangles represent callback methods you can implement to
 * perform operations when the Activity moves between states.  The colored
 * ovals are major states the Activity can be in.</p>
 * 
 * <p><img src="../../../images/activity_lifecycle.png"
 *      alt="State diagram for an Android Activity Lifecycle." border="0" /></p>
 * 
 * <p>There are three key loops you may be interested in monitoring within your
 * activity:
 * 
 * <ul>
 * <li>The <b>entire lifetime</b> of an activity happens between the first call
 * to {@link android.app.Activity#onCreate} through to a single final call
 * to {@link android.app.Activity#onDestroy}.  An activity will do all setup
 * of "global" state in onCreate(), and release all remaining resources in
 * onDestroy().  For example, if it has a thread running in the background
 * to download data from the network, it may create that thread in onCreate()
 * and then stop the thread in onDestroy().
 * 
 * <li>The <b>visible lifetime</b> of an activity happens between a call to
 * {@link android.app.Activity#onStart} until a corresponding call to
 * {@link android.app.Activity#onStop}.  During this time the user can see the
 * activity on-screen, though it may not be in the foreground and interacting
 * with the user.  Between these two methods you can maintain resources that
 * are needed to show the activity to the user.  For example, you can register
 * a {@link android.content.BroadcastReceiver} in onStart() to monitor for changes
 * that impact your UI, and unregister it in onStop() when the user an no
 * longer see what you are displaying.  The onStart() and onStop() methods
 * can be called multiple times, as the activity becomes visible and hidden
 * to the user.
 * 
 * <li>The <b>foreground lifetime</b> of an activity happens between a call to
 * {@link android.app.Activity#onResume} until a corresponding call to
 * {@link android.app.Activity#onPause}.  During this time the activity is
 * in front of all other activities and interacting with the user.  An activity
 * can frequently go between the resumed and paused states -- for example when
 * the device goes to sleep, when an activity result is delivered, when a new
 * intent is delivered -- so the code in these methods should be fairly
 * lightweight.
 * </ul>
 * 
 * <p>The entire lifecycle of an activity is defined by the following
 * Activity methods.  All of these are hooks that you can override
 * to do appropriate work when the activity changes state.  All
 * activities will implement {@link android.app.Activity#onCreate}
 * to do their initial setup; many will also implement
 * {@link android.app.Activity#onPause} to commit changes to data and
 * otherwise prepare to stop interacting with the user.  You should always
 * call up to your superclass when implementing these methods.</p>
 *
 * </p>
 * <pre class="prettyprint">
 * public class Activity extends ApplicationContext {
 *     protected void onCreate(Bundle savedInstanceState);
 *
 *     protected void onStart();
 *     
 *     protected void onRestart();
 *
 *     protected void onResume();
 *
 *     protected void onPause();
 *
 *     protected void onStop();
 *
 *     protected void onDestroy();
 * }
 * </pre>
 *
 * <p>In general the movement through an activity's lifecycle looks like
 * this:</p>
 *
 * <table border="2" width="85%" align="center" frame="hsides" rules="rows">
 *     <colgroup align="left" span="3" />
 *     <colgroup align="left" />
 *     <colgroup align="center" />
 *     <colgroup align="center" />
 *
 *     <thead>
 *     <tr><th colspan="3">Method</th> <th>Description</th> <th>Killable?</th> <th>Next</th></tr>
 *     </thead>
 *
 *     <tbody>
 *     <tr><th colspan="3" align="left" border="0">{@link android.app.Activity#onCreate onCreate()}</th>
 *         <td>Called when the activity is first created.
 *             This is where you should do all of your normal static set up:
 *             create views, bind data to lists, etc.  This method also
 *             provides you with a Bundle containing the activity's previously
 *             frozen state, if there was one.
 *             <p>Always followed by <code>onStart()</code>.</td>
 *         <td align="center">No</td>
 *         <td align="center"><code>onStart()</code></td>
 *     </tr>
 *
 *     <tr><td rowspan="5" style="border-left: none; border-right: none;">&nbsp;&nbsp;&nbsp;&nbsp;</td>
 *         <th colspan="2" align="left" border="0">{@link android.app.Activity#onRestart onRestart()}</th>
 *         <td>Called after your activity has been stopped, prior to it being
 *             started again.
 *             <p>Always followed by <code>onStart()</code></td>
 *         <td align="center">No</td>
 *         <td align="center"><code>onStart()</code></td>
 *     </tr>
 *
 *     <tr><th colspan="2" align="left" border="0">{@link android.app.Activity#onStart onStart()}</th>
 *         <td>Called when the activity is becoming visible to the user.
 *             <p>Followed by <code>onResume()</code> if the activity comes
 *             to the foreground, or <code>onStop()</code> if it becomes hidden.</td>
 *         <td align="center">No</td>
 *         <td align="center"><code>onResume()</code> or <code>onStop()</code></td>
 *     </tr>
 *
 *     <tr><td rowspan="2" style="border-left: none;">&nbsp;&nbsp;&nbsp;&nbsp;</td>
 *         <th align="left" border="0">{@link android.app.Activity#onResume onResume()}</th>
 *         <td>Called when the activity will start
 *             interacting with the user.  At this point your activity is at
 *             the top of the activity stack, with user input going to it.
 *             <p>Always followed by <code>onPause()</code>.</td>
 *         <td align="center">No</td>
 *         <td align="center"><code>onPause()</code></td>
 *     </tr>
 *
 *     <tr><th align="left" border="0">{@link android.app.Activity#onPause onPause()}</th>
 *         <td>Called when the system is about to start resuming a previous
 *             activity.  This is typically used to commit unsaved changes to
 *             persistent data, stop animations and other things that may be consuming
 *             CPU, etc.  Implementations of this method must be very quick because
 *             the next activity will not be resumed until this method returns.
 *             <p>Followed by either <code>onResume()</code> if the activity
 *             returns back to the front, or <code>onStop()</code> if it becomes
 *             invisible to the user.</td>
 *         <td align="center"><font color="#800000"><strong>Pre-{@link android.os.Build.VERSION_CODES#HONEYCOMB}</strong></font></td>
 *         <td align="center"><code>onResume()</code> or<br>
 *                 <code>onStop()</code></td>
 *     </tr>
 *
 *     <tr><th colspan="2" align="left" border="0">{@link android.app.Activity#onStop onStop()}</th>
 *         <td>Called when the activity is no longer visible to the user, because
 *             another activity has been resumed and is covering this one.  This
 *             may happen either because a new activity is being started, an existing
 *             one is being brought in front of this one, or this one is being
 *             destroyed.
 *             <p>Followed by either <code>onRestart()</code> if
 *             this activity is coming back to interact with the user, or
 *             <code>onDestroy()</code> if this activity is going away.</td>
 *         <td align="center"><font color="#800000"><strong>Yes</strong></font></td>
 *         <td align="center"><code>onRestart()</code> or<br>
 *                 <code>onDestroy()</code></td>
 *     </tr>
 *
 *     <tr><th colspan="3" align="left" border="0">{@link android.app.Activity#onDestroy onDestroy()}</th>
 *         <td>The final call you receive before your
 *             activity is destroyed.  This can happen either because the
 *             activity is finishing (someone called {@link Activity#finish} on
 *             it, or because the system is temporarily destroying this
 *             instance of the activity to save space.  You can distinguish
 *             between these two scenarios with the {@link
 *             Activity#isFinishing} method.</td>
 *         <td align="center"><font color="#800000"><strong>Yes</strong></font></td>
 *         <td align="center"><em>nothing</em></td>
 *     </tr>
 *     </tbody>
 * </table>
 *
 * <p>Note the "Killable" column in the above table -- for those methods that
 * are marked as being killable, after that method returns the process hosting the
 * activity may killed by the system <em>at any time</em> without another line
 * of its code being executed.  Because of this, you should use the
 * {@link #onPause} method to write any persistent data (such as user edits)
 * to storage.  In addition, the method
 * {@link #onSaveInstanceState(Bundle)} is called before placing the activity
 * in such a background state, allowing you to save away any dynamic instance
 * state in your activity into the given Bundle, to be later received in
 * {@link #onCreate} if the activity needs to be re-created.  
 * See the <a href="#ProcessLifecycle">Process Lifecycle</a>
 * section for more information on how the lifecycle of a process is tied
 * to the activities it is hosting.  Note that it is important to save
 * persistent data in {@link #onPause} instead of {@link #onSaveInstanceState}
 * because the later is not part of the lifecycle callbacks, so will not
 * be called in every situation as described in its documentation.</p>
 *
 * <p class="note">Be aware that these semantics will change slightly between
 * applications targeting platforms starting with {@link android.os.Build.VERSION_CODES#HONEYCOMB}
 * vs. those targeting prior platforms.  Starting with Honeycomb, an application
 * is not in the killable state until its {@link #onStop} has returned.  This
 * impacts when {@link #onSaveInstanceState(Bundle)} may be called (it may be
 * safely called after {@link #onPause()} and allows and application to safely
 * wait until {@link #onStop()} to save persistent state.</p>
 *
 * <p>For those methods that are not marked as being killable, the activity's
 * process will not be killed by the system starting from the time the method
 * is called and continuing after it returns.  Thus an activity is in the killable
 * state, for example, between after <code>onPause()</code> to the start of
 * <code>onResume()</code>.</p>
 *
 * <a name="ConfigurationChanges"></a>
 * <h3>Configuration Changes</h3>
 * 
 * <p>If the configuration of the device (as defined by the
 * {@link Configuration Resources.Configuration} class) changes,
 * then anything displaying a user interface will need to update to match that
 * configuration.  Because Activity is the primary mechanism for interacting
 * with the user, it includes special support for handling configuration
 * changes.</p>
 * 
 * <p>Unless you specify otherwise, a configuration change (such as a change
 * in screen orientation, language, input devices, etc) will cause your
 * current activity to be <em>destroyed</em>, going through the normal activity
 * lifecycle process of {@link #onPause},
 * {@link #onStop}, and {@link #onDestroy} as appropriate.  If the activity
 * had been in the foreground or visible to the user, once {@link #onDestroy} is
 * called in that instance then a new instance of the activity will be
 * created, with whatever savedInstanceState the previous instance had generated
 * from {@link #onSaveInstanceState}.</p>
 * 
 * <p>This is done because any application resource,
 * including layout files, can change based on any configuration value.  Thus
 * the only safe way to handle a configuration change is to re-retrieve all
 * resources, including layouts, drawables, and strings.  Because activities
 * must already know how to save their state and re-create themselves from
 * that state, this is a convenient way to have an activity restart itself
 * with a new configuration.</p>
 * 
 * <p>In some special cases, you may want to bypass restarting of your
 * activity based on one or more types of configuration changes.  This is
 * done with the {@link android.R.attr#configChanges android:configChanges}
 * attribute in its manifest.  For any types of configuration changes you say
 * that you handle there, you will receive a call to your current activity's
 * {@link #onConfigurationChanged} method instead of being restarted.  If
 * a configuration change involves any that you do not handle, however, the
 * activity will still be restarted and {@link #onConfigurationChanged}
 * will not be called.</p>
 * 
 * <a name="StartingActivities"></a>
 * <h3>Starting Activities and Getting Results</h3>
 *
 * <p>The {@link android.app.Activity#startActivity}
 * method is used to start a
 * new activity, which will be placed at the top of the activity stack.  It
 * takes a single argument, an {@link android.content.Intent Intent},
 * which describes the activity
 * to be executed.</p>
 *
 * <p>Sometimes you want to get a result back from an activity when it
 * ends.  For example, you may start an activity that lets the user pick
 * a person in a list of contacts; when it ends, it returns the person
 * that was selected.  To do this, you call the
 * {@link android.app.Activity#startActivityForResult(Intent, int)} 
 * version with a second integer parameter identifying the call.  The result 
 * will come back through your {@link android.app.Activity#onActivityResult}
 * method.</p> 
 *
 * <p>When an activity exits, it can call
 * {@link android.app.Activity#setResult(int)}
 * to return data back to its parent.  It must always supply a result code,
 * which can be the standard results RESULT_CANCELED, RESULT_OK, or any
 * custom values starting at RESULT_FIRST_USER.  In addition, it can optionally
 * return back an Intent containing any additional data it wants.  All of this
 * information appears back on the
 * parent's <code>Activity.onActivityResult()</code>, along with the integer
 * identifier it originally supplied.</p>
 *
 * <p>If a child activity fails for any reason (such as crashing), the parent
 * activity will receive a result with the code RESULT_CANCELED.</p>
 *
 * <pre class="prettyprint">
 * public class MyActivity extends Activity {
 *     ...
 *
 *     static final int PICK_CONTACT_REQUEST = 0;
 *
 *     protected boolean onKeyDown(int keyCode, KeyEvent event) {
 *         if (keyCode == KeyEvent.KEYCODE_DPAD_CENTER) {
 *             // When the user center presses, let them pick a contact.
 *             startActivityForResult(
 *                 new Intent(Intent.ACTION_PICK,
 *                 new Uri("content://contacts")),
 *                 PICK_CONTACT_REQUEST);
 *            return true;
 *         }
 *         return false;
 *     }
 *
 *     protected void onActivityResult(int requestCode, int resultCode,
 *             Intent data) {
 *         if (requestCode == PICK_CONTACT_REQUEST) {
 *             if (resultCode == RESULT_OK) {
 *                 // A contact was picked.  Here we will just display it
 *                 // to the user.
 *                 startActivity(new Intent(Intent.ACTION_VIEW, data));
 *             }
 *         }
 *     }
 * }
 * </pre>
 *
 * <a name="SavingPersistentState"></a>
 * <h3>Saving Persistent State</h3>
 *
 * <p>There are generally two kinds of persistent state than an activity
 * will deal with: shared document-like data (typically stored in a SQLite
 * database using a {@linkplain android.content.ContentProvider content provider})
 * and internal state such as user preferences.</p>
 *
 * <p>For content provider data, we suggest that activities use a
 * "edit in place" user model.  That is, any edits a user makes are effectively
 * made immediately without requiring an additional confirmation step.
 * Supporting this model is generally a simple matter of following two rules:</p>
 *
 * <ul>
 *     <li> <p>When creating a new document, the backing database entry or file for
 *             it is created immediately.  For example, if the user chooses to write
 *             a new e-mail, a new entry for that e-mail is created as soon as they
 *             start entering data, so that if they go to any other activity after
 *             that point this e-mail will now appear in the list of drafts.</p>
 *     <li> <p>When an activity's <code>onPause()</code> method is called, it should
 *             commit to the backing content provider or file any changes the user
 *             has made.  This ensures that those changes will be seen by any other
 *             activity that is about to run.  You will probably want to commit
 *             your data even more aggressively at key times during your
 *             activity's lifecycle: for example before starting a new
 *             activity, before finishing your own activity, when the user
 *             switches between input fields, etc.</p>
 * </ul>
 *
 * <p>This model is designed to prevent data loss when a user is navigating
 * between activities, and allows the system to safely kill an activity (because
 * system resources are needed somewhere else) at any time after it has been
 * paused.  Note this implies
 * that the user pressing BACK from your activity does <em>not</em>
 * mean "cancel" -- it means to leave the activity with its current contents
 * saved away.  Canceling edits in an activity must be provided through
 * some other mechanism, such as an explicit "revert" or "undo" option.</p>
 *
 * <p>See the {@linkplain android.content.ContentProvider content package} for
 * more information about content providers.  These are a key aspect of how
 * different activities invoke and propagate data between themselves.</p>
 *
 * <p>The Activity class also provides an API for managing internal persistent state
 * associated with an activity.  This can be used, for example, to remember
 * the user's preferred initial display in a calendar (day view or week view)
 * or the user's default home page in a web browser.</p>
 *
 * <p>Activity persistent state is managed
 * with the method {@link #getPreferences},
 * allowing you to retrieve and
 * modify a set of name/value pairs associated with the activity.  To use
 * preferences that are shared across multiple application components
 * (activities, receivers, services, providers), you can use the underlying
 * {@link Context#getSharedPreferences Context.getSharedPreferences()} method
 * to retrieve a preferences
 * object stored under a specific name.
 * (Note that it is not possible to share settings data across application
 * packages -- for that you will need a content provider.)</p>
 *
 * <p>Here is an excerpt from a calendar activity that stores the user's
 * preferred view mode in its persistent settings:</p>
 *
 * <pre class="prettyprint">
 * public class CalendarActivity extends Activity {
 *     ...
 *
 *     static final int DAY_VIEW_MODE = 0;
 *     static final int WEEK_VIEW_MODE = 1;
 *
 *     private SharedPreferences mPrefs;
 *     private int mCurViewMode;
 *
 *     protected void onCreate(Bundle savedInstanceState) {
 *         super.onCreate(savedInstanceState);
 *
 *         SharedPreferences mPrefs = getSharedPreferences();
 *         mCurViewMode = mPrefs.getInt("view_mode" DAY_VIEW_MODE);
 *     }
 *
 *     protected void onPause() {
 *         super.onPause();
 * 
 *         SharedPreferences.Editor ed = mPrefs.edit();
 *         ed.putInt("view_mode", mCurViewMode);
 *         ed.commit();
 *     }
 * }
 * </pre>
 * 
 * <a name="Permissions"></a>
 * <h3>Permissions</h3>
 * 
 * <p>The ability to start a particular Activity can be enforced when it is
 * declared in its
 * manifest's {@link android.R.styleable#AndroidManifestActivity &lt;activity&gt;}
 * tag.  By doing so, other applications will need to declare a corresponding
 * {@link android.R.styleable#AndroidManifestUsesPermission &lt;uses-permission&gt;}
 * element in their own manifest to be able to start that activity.
 * 
 * <p>See the <a href="{@docRoot}guide/topics/security/security.html">Security and Permissions</a>
 * document for more information on permissions and security in general.
 * 
 * <a name="ProcessLifecycle"></a>
 * <h3>Process Lifecycle</h3>
 * 
 * <p>The Android system attempts to keep application process around for as
 * long as possible, but eventually will need to remove old processes when
 * memory runs low.  As described in <a href="#ActivityLifecycle">Activity
 * Lifecycle</a>, the decision about which process to remove is intimately
 * tied to the state of the user's interaction with it.  In general, there
 * are four states a process can be in based on the activities running in it,
 * listed here in order of importance.  The system will kill less important
 * processes (the last ones) before it resorts to killing more important
 * processes (the first ones).
 * 
 * <ol>
 * <li> <p>The <b>foreground activity</b> (the activity at the top of the screen
 * that the user is currently interacting with) is considered the most important.
 * Its process will only be killed as a last resort, if it uses more memory
 * than is available on the device.  Generally at this point the device has
 * reached a memory paging state, so this is required in order to keep the user
 * interface responsive.
 * <li> <p>A <b>visible activity</b> (an activity that is visible to the user
 * but not in the foreground, such as one sitting behind a foreground dialog)
 * is considered extremely important and will not be killed unless that is
 * required to keep the foreground activity running.
 * <li> <p>A <b>background activity</b> (an activity that is not visible to
 * the user and has been paused) is no longer critical, so the system may
 * safely kill its process to reclaim memory for other foreground or
 * visible processes.  If its process needs to be killed, when the user navigates
 * back to the activity (making it visible on the screen again), its
 * {@link #onCreate} method will be called with the savedInstanceState it had previously
 * supplied in {@link #onSaveInstanceState} so that it can restart itself in the same
 * state as the user last left it.
 * <li> <p>An <b>empty process</b> is one hosting no activities or other
 * application components (such as {@link Service} or
 * {@link android.content.BroadcastReceiver} classes).  These are killed very
 * quickly by the system as memory becomes low.  For this reason, any
 * background operation you do outside of an activity must be executed in the
 * context of an activity BroadcastReceiver or Service to ensure that the system
 * knows it needs to keep your process around.
 * </ol>
 * 
 * <p>Sometimes an Activity may need to do a long-running operation that exists
 * independently of the activity lifecycle itself.  An example may be a camera
 * application that allows you to upload a picture to a web site.  The upload
 * may take a long time, and the application should allow the user to leave
 * the application will it is executing.  To accomplish this, your Activity
 * should start a {@link Service} in which the upload takes place.  This allows
 * the system to properly prioritize your process (considering it to be more
 * important than other non-visible applications) for the duration of the
 * upload, independent of whether the original activity is paused, stopped,
 * or finished.
 */
public class Activity extends ContextThemeWrapper
        implements LayoutInflater.Factory2,
        Window.Callback, KeyEvent.Callback,
        OnCreateContextMenuListener, ComponentCallbacks {
    private static final String TAG = "Activity";

    /** Standard activity result: operation canceled. */
    public static final int RESULT_CANCELED    = 0;
    /** Standard activity result: operation succeeded. */
    public static final int RESULT_OK           = -1;
    /** Start of user-defined activity results. */
    public static final int RESULT_FIRST_USER   = 1;

    private static final String WINDOW_HIERARCHY_TAG = "android:viewHierarchyState";
    private static final String FRAGMENTS_TAG = "android:fragments";
    private static final String SAVED_DIALOG_IDS_KEY = "android:savedDialogIds";
    private static final String SAVED_DIALOGS_TAG = "android:savedDialogs";
    private static final String SAVED_DIALOG_KEY_PREFIX = "android:dialog_";
    private static final String SAVED_DIALOG_ARGS_KEY_PREFIX = "android:dialog_args_";

    private static class ManagedDialog {
        Dialog mDialog;
        Bundle mArgs;
    }
    private SparseArray<ManagedDialog> mManagedDialogs;

    // set by the thread after the constructor and before onCreate(Bundle savedInstanceState) is called.
    private Instrumentation mInstrumentation;
    private IBinder mToken;
    private int mIdent;
    /*package*/ String mEmbeddedID;
    private Application mApplication;
    /*package*/ Intent mIntent;
    private ComponentName mComponent;
    /*package*/ ActivityInfo mActivityInfo;
    /*package*/ ActivityThread mMainThread;
    Activity mParent;
    boolean mCalled;
    boolean mCheckedForLoaderManager;
    boolean mLoadersStarted;
    /*package*/ boolean mResumed;
    private boolean mStopped;
    boolean mFinished;
    boolean mStartedActivity;
    /** true if the activity is going through a transient pause */
    /*package*/ boolean mTemporaryPause = false;
    /** true if the activity is being destroyed in order to recreate it with a new configuration */
    /*package*/ boolean mChangingConfigurations = false;
    /*package*/ int mConfigChangeFlags;
    /*package*/ Configuration mCurrentConfig;
    private SearchManager mSearchManager;

    static final class NonConfigurationInstances {
        Object activity;
        HashMap<String, Object> children;
        ArrayList<Fragment> fragments;
        SparseArray<LoaderManagerImpl> loaders;
    }
    /* package */ NonConfigurationInstances mLastNonConfigurationInstances;
    
    private Window mWindow;

    private WindowManager mWindowManager;
    /*package*/ View mDecor = null;
    /*package*/ boolean mWindowAdded = false;
    /*package*/ boolean mVisibleFromServer = false;
    /*package*/ boolean mVisibleFromClient = true;
    /*package*/ ActionBarImpl mActionBar = null;

    private CharSequence mTitle;
    private int mTitleColor = 0;

    final FragmentManagerImpl mFragments = new FragmentManagerImpl();
    
    SparseArray<LoaderManagerImpl> mAllLoaderManagers;
    LoaderManagerImpl mLoaderManager;
    
    private static final class ManagedCursor {
        ManagedCursor(Cursor cursor) {
            mCursor = cursor;
            mReleased = false;
            mUpdated = false;
        }

        private final Cursor mCursor;
        private boolean mReleased;
        private boolean mUpdated;
    }
    private final ArrayList<ManagedCursor> mManagedCursors =
        new ArrayList<ManagedCursor>();

    // protected by synchronized (this) 
    int mResultCode = RESULT_CANCELED;
    Intent mResultData = null;

    private boolean mTitleReady = false;

    private int mDefaultKeyMode = DEFAULT_KEYS_DISABLE;
    private SpannableStringBuilder mDefaultKeySsb = null;
    
    protected static final int[] FOCUSED_STATE_SET = {com.android.internal.R.attr.state_focused};

    private Thread mUiThread;
    final Handler mHandler = new Handler();

    /** Return the intent that started this activity. */
    public Intent getIntent() {
        return mIntent;
    }

    /** 
     * Change the intent returned by {@link #getIntent}.  This holds a 
     * reference to the given intent; it does not copy it.  Often used in 
     * conjunction with {@link #onNewIntent}. 
     *  
     * @param newIntent The new Intent object to return from getIntent 
     * 
     * @see #getIntent
     * @see #onNewIntent
     */ 
    public void setIntent(Intent newIntent) {
        mIntent = newIntent;
    }

    /** Return the application that owns this activity. */
    public final Application getApplication() {
        return mApplication;
    }

    /** Is this activity embedded inside of another activity? */
    public final boolean isChild() {
        return mParent != null;
    }
    
    /** Return the parent activity if this view is an embedded child. */
    public final Activity getParent() {
        return mParent;
    }

    /** Retrieve the window manager for showing custom windows. */
    public WindowManager getWindowManager() {
        return mWindowManager;
    }

    /**
     * Retrieve the current {@link android.view.Window} for the activity.
     * This can be used to directly access parts of the Window API that
     * are not available through Activity/Screen.
     * 
     * @return Window The current window, or null if the activity is not
     *         visual.
     */
    public Window getWindow() {
        return mWindow;
    }

    /**
     * Return the LoaderManager for this fragment, creating it if needed.
     */
    public LoaderManager getLoaderManager() {
        if (mLoaderManager != null) {
            return mLoaderManager;
        }
        mCheckedForLoaderManager = true;
        mLoaderManager = getLoaderManager(-1, mLoadersStarted, true);
        return mLoaderManager;
    }
    
    LoaderManagerImpl getLoaderManager(int index, boolean started, boolean create) {
        if (mAllLoaderManagers == null) {
            mAllLoaderManagers = new SparseArray<LoaderManagerImpl>();
        }
        LoaderManagerImpl lm = mAllLoaderManagers.get(index);
        if (lm == null) {
            if (create) {
                lm = new LoaderManagerImpl(this, started);
                mAllLoaderManagers.put(index, lm);
            }
        } else {
            lm.updateActivity(this);
        }
        return lm;
    }
    
    /**
     * Calls {@link android.view.Window#getCurrentFocus} on the
     * Window of this Activity to return the currently focused view.
     * 
     * @return View The current View with focus or null.
     * 
     * @see #getWindow
     * @see android.view.Window#getCurrentFocus
     */
    public View getCurrentFocus() {
        return mWindow != null ? mWindow.getCurrentFocus() : null;
    }

    @Override
    public int getWallpaperDesiredMinimumWidth() {
        int width = super.getWallpaperDesiredMinimumWidth();
        return width <= 0 ? getWindowManager().getDefaultDisplay().getWidth() : width;
    }

    @Override
    public int getWallpaperDesiredMinimumHeight() {
        int height = super.getWallpaperDesiredMinimumHeight();
        return height <= 0 ? getWindowManager().getDefaultDisplay().getHeight() : height;
    }

    /**
     * Called when the activity is starting.  This is where most initialization
     * should go: calling {@link #setContentView(int)} to inflate the
     * activity's UI, using {@link #findViewById} to programmatically interact
     * with widgets in the UI, calling
     * {@link #managedQuery(android.net.Uri , String[], String, String[], String)} to retrieve
     * cursors for data being displayed, etc.
     * 
     * <p>You can call {@link #finish} from within this function, in
     * which case onDestroy() will be immediately called without any of the rest
     * of the activity lifecycle ({@link #onStart}, {@link #onResume},
     * {@link #onPause}, etc) executing.
     * 
     * <p><em>Derived classes must call through to the super class's
     * implementation of this method.  If they do not, an exception will be
     * thrown.</em></p>
     * 
     * @param savedInstanceState If the activity is being re-initialized after
     *     previously being shut down then this Bundle contains the data it most
     *     recently supplied in {@link #onSaveInstanceState}.  <b><i>Note: Otherwise it is null.</i></b>
     * 
     * @see #onStart
     * @see #onSaveInstanceState
     * @see #onRestoreInstanceState
     * @see #onPostCreate
     */
    protected void onCreate(Bundle savedInstanceState) {
        if (mLastNonConfigurationInstances != null) {
            mAllLoaderManagers = mLastNonConfigurationInstances.loaders;
        }
        if (savedInstanceState != null) {
            Parcelable p = savedInstanceState.getParcelable(FRAGMENTS_TAG);
            mFragments.restoreAllState(p, mLastNonConfigurationInstances != null
                    ? mLastNonConfigurationInstances.fragments : null);
        }
        StrictMode.noteActivityClass(this.getClass());
        mFragments.dispatchCreate();
        mCalled = true;
    }

    /**
     * The hook for {@link ActivityThread} to restore the state of this activity.
     *
     * Calls {@link #onSaveInstanceState(android.os.Bundle)} and
     * {@link #restoreManagedDialogs(android.os.Bundle)}.
     *
     * @param savedInstanceState contains the saved state
     */
    final void performRestoreInstanceState(Bundle savedInstanceState) {
        onRestoreInstanceState(savedInstanceState);
        restoreManagedDialogs(savedInstanceState);
    }

    /**
     * This method is called after {@link #onStart} when the activity is
     * being re-initialized from a previously saved state, given here in
     * <var>savedInstanceState</var>.  Most implementations will simply use {@link #onCreate}
     * to restore their state, but it is sometimes convenient to do it here
     * after all of the initialization has been done or to allow subclasses to
     * decide whether to use your default implementation.  The default
     * implementation of this method performs a restore of any view state that
     * had previously been frozen by {@link #onSaveInstanceState}.
     * 
     * <p>This method is called between {@link #onStart} and
     * {@link #onPostCreate}.
     * 
     * @param savedInstanceState the data most recently supplied in {@link #onSaveInstanceState}.
     * 
     * @see #onCreate
     * @see #onPostCreate
     * @see #onResume
     * @see #onSaveInstanceState
     */
    protected void onRestoreInstanceState(Bundle savedInstanceState) {
        if (mWindow != null) {
            Bundle windowState = savedInstanceState.getBundle(WINDOW_HIERARCHY_TAG);
            if (windowState != null) {
                mWindow.restoreHierarchyState(windowState);
            }
        }
    }
    
    /**
     * Restore the state of any saved managed dialogs.
     *
     * @param savedInstanceState The bundle to restore from.
     */
    private void restoreManagedDialogs(Bundle savedInstanceState) {
        final Bundle b = savedInstanceState.getBundle(SAVED_DIALOGS_TAG);
        if (b == null) {
            return;
        }

        final int[] ids = b.getIntArray(SAVED_DIALOG_IDS_KEY);
        final int numDialogs = ids.length;
        mManagedDialogs = new SparseArray<ManagedDialog>(numDialogs);
        for (int i = 0; i < numDialogs; i++) {
            final Integer dialogId = ids[i];
            Bundle dialogState = b.getBundle(savedDialogKeyFor(dialogId));
            if (dialogState != null) {
                // Calling onRestoreInstanceState() below will invoke dispatchOnCreate
                // so tell createDialog() not to do it, otherwise we get an exception
                final ManagedDialog md = new ManagedDialog();
                md.mArgs = b.getBundle(savedDialogArgsKeyFor(dialogId));
                md.mDialog = createDialog(dialogId, dialogState, md.mArgs);
                if (md.mDialog != null) {
                    mManagedDialogs.put(dialogId, md);
                    onPrepareDialog(dialogId, md.mDialog, md.mArgs);
                    md.mDialog.onRestoreInstanceState(dialogState);
                }
            }
        }
    }

    private Dialog createDialog(Integer dialogId, Bundle state, Bundle args) {
        final Dialog dialog = onCreateDialog(dialogId, args);
        if (dialog == null) {
            return null;
        }
        dialog.dispatchOnCreate(state);
        return dialog;
    }

    private static String savedDialogKeyFor(int key) {
        return SAVED_DIALOG_KEY_PREFIX + key;
    }

    private static String savedDialogArgsKeyFor(int key) {
        return SAVED_DIALOG_ARGS_KEY_PREFIX + key;
    }

    /**
     * Called when activity start-up is complete (after {@link #onStart}
     * and {@link #onRestoreInstanceState} have been called).  Applications will
     * generally not implement this method; it is intended for system
     * classes to do final initialization after application code has run.
     * 
     * <p><em>Derived classes must call through to the super class's
     * implementation of this method.  If they do not, an exception will be
     * thrown.</em></p>
     * 
     * @param savedInstanceState If the activity is being re-initialized after
     *     previously being shut down then this Bundle contains the data it most
     *     recently supplied in {@link #onSaveInstanceState}.  <b><i>Note: Otherwise it is null.</i></b>
     * @see #onCreate
     */
    protected void onPostCreate(Bundle savedInstanceState) {
        if (!isChild()) {
            mTitleReady = true;
            onTitleChanged(getTitle(), getTitleColor());
        }
        mCalled = true;
    }

    /**
     * Called after {@link #onCreate} &mdash; or after {@link #onRestart} when  
     * the activity had been stopped, but is now again being displayed to the 
	 * user.  It will be followed by {@link #onResume}.
     *
     * <p><em>Derived classes must call through to the super class's
     * implementation of this method.  If they do not, an exception will be
     * thrown.</em></p>
     * 
     * @see #onCreate
     * @see #onStop
     * @see #onResume
     */
    protected void onStart() {
        mCalled = true;
        
        if (!mLoadersStarted) {
            mLoadersStarted = true;
            if (mLoaderManager != null) {
                mLoaderManager.doStart();
            } else if (!mCheckedForLoaderManager) {
                mLoaderManager = getLoaderManager(-1, mLoadersStarted, false);
            }
            mCheckedForLoaderManager = true;
        }
    }

    /**
     * Called after {@link #onStop} when the current activity is being
     * re-displayed to the user (the user has navigated back to it).  It will
     * be followed by {@link #onStart} and then {@link #onResume}.
     *
     * <p>For activities that are using raw {@link Cursor} objects (instead of
     * creating them through
     * {@link #managedQuery(android.net.Uri , String[], String, String[], String)},
     * this is usually the place
     * where the cursor should be requeried (because you had deactivated it in
     * {@link #onStop}.
     * 
     * <p><em>Derived classes must call through to the super class's
     * implementation of this method.  If they do not, an exception will be
     * thrown.</em></p>
     * 
     * @see #onStop
     * @see #onStart
     * @see #onResume
     */
    protected void onRestart() {
        mCalled = true;
    }

    /**
     * Called after {@link #onRestoreInstanceState}, {@link #onRestart}, or
     * {@link #onPause}, for your activity to start interacting with the user.
     * This is a good place to begin animations, open exclusive-access devices
     * (such as the camera), etc.
     *
     * <p>Keep in mind that onResume is not the best indicator that your activity
     * is visible to the user; a system window such as the keyguard may be in
     * front.  Use {@link #onWindowFocusChanged} to know for certain that your
     * activity is visible to the user (for example, to resume a game).
     *
     * <p><em>Derived classes must call through to the super class's
     * implementation of this method.  If they do not, an exception will be
     * thrown.</em></p>
     * 
     * @see #onRestoreInstanceState
     * @see #onRestart
     * @see #onPostResume
     * @see #onPause
     */
    protected void onResume() {
        mCalled = true;
    }

    /**
     * Called when activity resume is complete (after {@link #onResume} has
     * been called). Applications will generally not implement this method;
     * it is intended for system classes to do final setup after application
     * resume code has run.
     * 
     * <p><em>Derived classes must call through to the super class's
     * implementation of this method.  If they do not, an exception will be
     * thrown.</em></p>
     * 
     * @see #onResume
     */
    protected void onPostResume() {
        final Window win = getWindow();
        if (win != null) win.makeActive();
        mCalled = true;
    }

    /**
     * This is called for activities that set launchMode to "singleTop" in
     * their package, or if a client used the {@link Intent#FLAG_ACTIVITY_SINGLE_TOP}
     * flag when calling {@link #startActivity}.  In either case, when the
     * activity is re-launched while at the top of the activity stack instead
     * of a new instance of the activity being started, onNewIntent() will be
     * called on the existing instance with the Intent that was used to
     * re-launch it. 
     *  
     * <p>An activity will always be paused before receiving a new intent, so 
     * you can count on {@link #onResume} being called after this method. 
     * 
     * <p>Note that {@link #getIntent} still returns the original Intent.  You 
     * can use {@link #setIntent} to update it to this new Intent. 
     * 
     * @param intent The new intent that was started for the activity. 
     *  
     * @see #getIntent
     * @see #setIntent 
     * @see #onResume 
     */
    protected void onNewIntent(Intent intent) {
    }

    /**
     * The hook for {@link ActivityThread} to save the state of this activity.
     *
     * Calls {@link #onSaveInstanceState(android.os.Bundle)}
     * and {@link #saveManagedDialogs(android.os.Bundle)}.
     *
     * @param outState The bundle to save the state to.
     */
    final void performSaveInstanceState(Bundle outState) {
        onSaveInstanceState(outState);
        saveManagedDialogs(outState);
    }

    /**
     * Called to retrieve per-instance state from an activity before being killed
     * so that the state can be restored in {@link #onCreate} or
     * {@link #onRestoreInstanceState} (the {@link Bundle} populated by this method
     * will be passed to both).
     *
     * <p>This method is called before an activity may be killed so that when it
     * comes back some time in the future it can restore its state.  For example,
     * if activity B is launched in front of activity A, and at some point activity
     * A is killed to reclaim resources, activity A will have a chance to save the
     * current state of its user interface via this method so that when the user
     * returns to activity A, the state of the user interface can be restored
     * via {@link #onCreate} or {@link #onRestoreInstanceState}.
     *
     * <p>Do not confuse this method with activity lifecycle callbacks such as
     * {@link #onPause}, which is always called when an activity is being placed
     * in the background or on its way to destruction, or {@link #onStop} which
     * is called before destruction.  One example of when {@link #onPause} and
     * {@link #onStop} is called and not this method is when a user navigates back
     * from activity B to activity A: there is no need to call {@link #onSaveInstanceState}
     * on B because that particular instance will never be restored, so the
     * system avoids calling it.  An example when {@link #onPause} is called and
     * not {@link #onSaveInstanceState} is when activity B is launched in front of activity A:
     * the system may avoid calling {@link #onSaveInstanceState} on activity A if it isn't
     * killed during the lifetime of B since the state of the user interface of
     * A will stay intact.
     *
     * <p>The default implementation takes care of most of the UI per-instance
     * state for you by calling {@link android.view.View#onSaveInstanceState()} on each
     * view in the hierarchy that has an id, and by saving the id of the currently
     * focused view (all of which is restored by the default implementation of
     * {@link #onRestoreInstanceState}).  If you override this method to save additional
     * information not captured by each individual view, you will likely want to
     * call through to the default implementation, otherwise be prepared to save
     * all of the state of each view yourself.
     *
     * <p>If called, this method will occur before {@link #onStop}.  There are
     * no guarantees about whether it will occur before or after {@link #onPause}.
     * 
     * @param outState Bundle in which to place your saved state.
     * 
     * @see #onCreate
     * @see #onRestoreInstanceState
     * @see #onPause
     */
    protected void onSaveInstanceState(Bundle outState) {
        outState.putBundle(WINDOW_HIERARCHY_TAG, mWindow.saveHierarchyState());
        Parcelable p = mFragments.saveAllState();
        if (p != null) {
            outState.putParcelable(FRAGMENTS_TAG, p);
        }
    }

    /**
     * Save the state of any managed dialogs.
     *
     * @param outState place to store the saved state.
     */
    private void saveManagedDialogs(Bundle outState) {
        if (mManagedDialogs == null) {
            return;
        }

        final int numDialogs = mManagedDialogs.size();
        if (numDialogs == 0) {
            return;
        }

        Bundle dialogState = new Bundle();

        int[] ids = new int[mManagedDialogs.size()];

        // save each dialog's bundle, gather the ids
        for (int i = 0; i < numDialogs; i++) {
            final int key = mManagedDialogs.keyAt(i);
            ids[i] = key;
            final ManagedDialog md = mManagedDialogs.valueAt(i);
            dialogState.putBundle(savedDialogKeyFor(key), md.mDialog.onSaveInstanceState());
            if (md.mArgs != null) {
                dialogState.putBundle(savedDialogArgsKeyFor(key), md.mArgs);
            }
        }

        dialogState.putIntArray(SAVED_DIALOG_IDS_KEY, ids);
        outState.putBundle(SAVED_DIALOGS_TAG, dialogState);
    }


    /**
     * Called as part of the activity lifecycle when an activity is going into
     * the background, but has not (yet) been killed.  The counterpart to
     * {@link #onResume}.
     *
     * <p>When activity B is launched in front of activity A, this callback will
     * be invoked on A.  B will not be created until A's {@link #onPause} returns,
     * so be sure to not do anything lengthy here.
     *
     * <p>This callback is mostly used for saving any persistent state the
     * activity is editing, to present a "edit in place" model to the user and
     * making sure nothing is lost if there are not enough resources to start
     * the new activity without first killing this one.  This is also a good
     * place to do things like stop animations and other things that consume a
     * noticeable mount of CPU in order to make the switch to the next activity
     * as fast as possible, or to close resources that are exclusive access
     * such as the camera.
     * 
     * <p>In situations where the system needs more memory it may kill paused
     * processes to reclaim resources.  Because of this, you should be sure
     * that all of your state is saved by the time you return from
     * this function.  In general {@link #onSaveInstanceState} is used to save
     * per-instance state in the activity and this method is used to store
     * global persistent data (in content providers, files, etc.)
     * 
     * <p>After receiving this call you will usually receive a following call
     * to {@link #onStop} (after the next activity has been resumed and
     * displayed), however in some cases there will be a direct call back to
     * {@link #onResume} without going through the stopped state.
     * 
     * <p><em>Derived classes must call through to the super class's
     * implementation of this method.  If they do not, an exception will be
     * thrown.</em></p>
     * 
     * @see #onResume
     * @see #onSaveInstanceState
     * @see #onStop
     */
    protected void onPause() {
        mCalled = true;
    }

    /**
     * Called as part of the activity lifecycle when an activity is about to go
     * into the background as the result of user choice.  For example, when the
     * user presses the Home key, {@link #onUserLeaveHint} will be called, but
     * when an incoming phone call causes the in-call Activity to be automatically
     * brought to the foreground, {@link #onUserLeaveHint} will not be called on
     * the activity being interrupted.  In cases when it is invoked, this method
     * is called right before the activity's {@link #onPause} callback.
     * 
     * <p>This callback and {@link #onUserInteraction} are intended to help
     * activities manage status bar notifications intelligently; specifically,
     * for helping activities determine the proper time to cancel a notfication.
     * 
     * @see #onUserInteraction()
     */
    protected void onUserLeaveHint() {
    }
    
    /**
     * Generate a new thumbnail for this activity.  This method is called before
     * pausing the activity, and should draw into <var>outBitmap</var> the
     * imagery for the desired thumbnail in the dimensions of that bitmap.  It
     * can use the given <var>canvas</var>, which is configured to draw into the
     * bitmap, for rendering if desired.
     * 
     * <p>The default implementation returns fails and does not draw a thumbnail;
     * this will result in the platform creating its own thumbnail if needed.
     * 
     * @param outBitmap The bitmap to contain the thumbnail.
     * @param canvas Can be used to render into the bitmap.
     * 
     * @return Return true if you have drawn into the bitmap; otherwise after
     *         you return it will be filled with a default thumbnail.
     * 
     * @see #onCreateDescription
     * @see #onSaveInstanceState
     * @see #onPause
     */
    public boolean onCreateThumbnail(Bitmap outBitmap, Canvas canvas) {
        return false;
    }

    /**
     * Generate a new description for this activity.  This method is called
     * before pausing the activity and can, if desired, return some textual
     * description of its current state to be displayed to the user.
     * 
     * <p>The default implementation returns null, which will cause you to
     * inherit the description from the previous activity.  If all activities
     * return null, generally the label of the top activity will be used as the
     * description.
     * 
     * @return A description of what the user is doing.  It should be short and
     *         sweet (only a few words).
     * 
     * @see #onCreateThumbnail
     * @see #onSaveInstanceState
     * @see #onPause
     */
    public CharSequence onCreateDescription() {
        return null;
    }

    /**
     * Called when you are no longer visible to the user.  You will next
     * receive either {@link #onRestart}, {@link #onDestroy}, or nothing,
     * depending on later user activity.
     * 
     * <p>Note that this method may never be called, in low memory situations
     * where the system does not have enough memory to keep your activity's
     * process running after its {@link #onPause} method is called.
     * 
     * <p><em>Derived classes must call through to the super class's
     * implementation of this method.  If they do not, an exception will be
     * thrown.</em></p>
     * 
     * @see #onRestart
     * @see #onResume
     * @see #onSaveInstanceState
     * @see #onDestroy
     */
    protected void onStop() {
        mCalled = true;
    }

    /**
     * Perform any final cleanup before an activity is destroyed.  This can
     * happen either because the activity is finishing (someone called
     * {@link #finish} on it, or because the system is temporarily destroying
     * this instance of the activity to save space.  You can distinguish
     * between these two scenarios with the {@link #isFinishing} method.
     * 
     * <p><em>Note: do not count on this method being called as a place for
     * saving data! For example, if an activity is editing data in a content
     * provider, those edits should be committed in either {@link #onPause} or
     * {@link #onSaveInstanceState}, not here.</em> This method is usually implemented to
     * free resources like threads that are associated with an activity, so
     * that a destroyed activity does not leave such things around while the
     * rest of its application is still running.  There are situations where
     * the system will simply kill the activity's hosting process without
     * calling this method (or any others) in it, so it should not be used to
     * do things that are intended to remain around after the process goes
     * away.
     * 
     * <p><em>Derived classes must call through to the super class's
     * implementation of this method.  If they do not, an exception will be
     * thrown.</em></p>
     * 
     * @see #onPause
     * @see #onStop
     * @see #finish
     * @see #isFinishing
     */
    protected void onDestroy() {
        mCalled = true;

        // dismiss any dialogs we are managing.
        if (mManagedDialogs != null) {
            final int numDialogs = mManagedDialogs.size();
            for (int i = 0; i < numDialogs; i++) {
                final ManagedDialog md = mManagedDialogs.valueAt(i);
                if (md.mDialog.isShowing()) {
                    md.mDialog.dismiss();
                }
            }
            mManagedDialogs = null;
        }

        // close any cursors we are managing.
        synchronized (mManagedCursors) {
            int numCursors = mManagedCursors.size();
            for (int i = 0; i < numCursors; i++) {
                ManagedCursor c = mManagedCursors.get(i);
                if (c != null) {
                    c.mCursor.close();
                }
            }
            mManagedCursors.clear();
        }

        // Close any open search dialog
        if (mSearchManager != null) {
            mSearchManager.stopSearch();
        }
    }

    /**
     * Called by the system when the device configuration changes while your
     * activity is running.  Note that this will <em>only</em> be called if
     * you have selected configurations you would like to handle with the
     * {@link android.R.attr#configChanges} attribute in your manifest.  If
     * any configuration change occurs that is not selected to be reported
     * by that attribute, then instead of reporting it the system will stop
     * and restart the activity (to have it launched with the new
     * configuration).
     * 
     * <p>At the time that this function has been called, your Resources
     * object will have been updated to return resource values matching the
     * new configuration.
     * 
     * @param newConfig The new device configuration.
     */
    public void onConfigurationChanged(Configuration newConfig) {
        mCalled = true;

        mFragments.dispatchConfigurationChanged(newConfig);

        if (mWindow != null) {
            // Pass the configuration changed event to the window
            mWindow.onConfigurationChanged(newConfig);
        }
    }
    
    /**
     * If this activity is being destroyed because it can not handle a
     * configuration parameter being changed (and thus its
     * {@link #onConfigurationChanged(Configuration)} method is
     * <em>not</em> being called), then you can use this method to discover
     * the set of changes that have occurred while in the process of being
     * destroyed.  Note that there is no guarantee that these will be
     * accurate (other changes could have happened at any time), so you should
     * only use this as an optimization hint.
     * 
     * @return Returns a bit field of the configuration parameters that are
     * changing, as defined by the {@link android.content.res.Configuration}
     * class.
     */
    public int getChangingConfigurations() {
        return mConfigChangeFlags;
    }
    
    /**
     * Retrieve the non-configuration instance data that was previously
     * returned by {@link #onRetainNonConfigurationInstance()}.  This will
     * be available from the initial {@link #onCreate} and
     * {@link #onStart} calls to the new instance, allowing you to extract
     * any useful dynamic state from the previous instance.
     * 
     * <p>Note that the data you retrieve here should <em>only</em> be used
     * as an optimization for handling configuration changes.  You should always
     * be able to handle getting a null pointer back, and an activity must
     * still be able to restore itself to its previous state (through the
     * normal {@link #onSaveInstanceState(Bundle)} mechanism) even if this
     * function returns null.
     * 
     * @return Returns the object previously returned by
     * {@link #onRetainNonConfigurationInstance()}.
     */
    public Object getLastNonConfigurationInstance() {
        return mLastNonConfigurationInstances != null
                ? mLastNonConfigurationInstances.activity : null;
    }
    
    /**
     * Called by the system, as part of destroying an
     * activity due to a configuration change, when it is known that a new
     * instance will immediately be created for the new configuration.  You
     * can return any object you like here, including the activity instance
     * itself, which can later be retrieved by calling
     * {@link #getLastNonConfigurationInstance()} in the new activity
     * instance.
     * 
     * <em>If you are targeting {@link android.os.Build.VERSION_CODES#HONEYCOMB}
     * or later, consider instead using a {@link Fragment} with
     * {@link Fragment#setRetainInstance(boolean)
     * Fragment.setRetainInstance(boolean}.</em>
     *
     * <p>This function is called purely as an optimization, and you must
     * not rely on it being called.  When it is called, a number of guarantees
     * will be made to help optimize configuration switching:
     * <ul>
     * <li> The function will be called between {@link #onStop} and
     * {@link #onDestroy}.
     * <li> A new instance of the activity will <em>always</em> be immediately
     * created after this one's {@link #onDestroy()} is called.  In particular,
     * <em>no</em> messages will be dispatched during this time (when the returned
     * object does not have an activity to be associated with).
     * <li> The object you return here will <em>always</em> be available from
     * the {@link #getLastNonConfigurationInstance()} method of the following
     * activity instance as described there.
     * </ul>
     * 
     * <p>These guarantees are designed so that an activity can use this API
     * to propagate extensive state from the old to new activity instance, from
     * loaded bitmaps, to network connections, to evenly actively running
     * threads.  Note that you should <em>not</em> propagate any data that
     * may change based on the configuration, including any data loaded from
     * resources such as strings, layouts, or drawables.
     * 
     * <p>The guarantee of no message handling during the switch to the next
     * activity simplifies use with active objects.  For example if your retained
     * state is an {@link android.os.AsyncTask} you are guaranteed that its
     * call back functions (like {@link android.os.AsyncTask#onPostExecute}) will
     * not be called from the call here until you execute the next instance's
     * {@link #onCreate(Bundle)}.  (Note however that there is of course no such
     * guarantee for {@link android.os.AsyncTask#doInBackground} since that is
     * running in a separate thread.)
     *
     * @return Return any Object holding the desired state to propagate to the
     * next activity instance.
     */
    public Object onRetainNonConfigurationInstance() {
        return null;
    }
    
    /**
     * Retrieve the non-configuration instance data that was previously
     * returned by {@link #onRetainNonConfigurationChildInstances()}.  This will
     * be available from the initial {@link #onCreate} and
     * {@link #onStart} calls to the new instance, allowing you to extract
     * any useful dynamic state from the previous instance.
     * 
     * <p>Note that the data you retrieve here should <em>only</em> be used
     * as an optimization for handling configuration changes.  You should always
     * be able to handle getting a null pointer back, and an activity must
     * still be able to restore itself to its previous state (through the
     * normal {@link #onSaveInstanceState(Bundle)} mechanism) even if this
     * function returns null.
     * 
     * @return Returns the object previously returned by
     * {@link #onRetainNonConfigurationChildInstances()}
     */
    HashMap<String, Object> getLastNonConfigurationChildInstances() {
        return mLastNonConfigurationInstances != null
                ? mLastNonConfigurationInstances.children : null;
    }
    
    /**
     * This method is similar to {@link #onRetainNonConfigurationInstance()} except that
     * it should return either a mapping from  child activity id strings to arbitrary objects,
     * or null.  This method is intended to be used by Activity framework subclasses that control a
     * set of child activities, such as ActivityGroup.  The same guarantees and restrictions apply
     * as for {@link #onRetainNonConfigurationInstance()}.  The default implementation returns null.
     */
    HashMap<String,Object> onRetainNonConfigurationChildInstances() {
        return null;
    }
    
    NonConfigurationInstances retainNonConfigurationInstances() {
        Object activity = onRetainNonConfigurationInstance();
        HashMap<String, Object> children = onRetainNonConfigurationChildInstances();
        ArrayList<Fragment> fragments = mFragments.retainNonConfig();
        boolean retainLoaders = false;
        if (mAllLoaderManagers != null) {
            // prune out any loader managers that were already stopped and so
            // have nothing useful to retain.
            for (int i=mAllLoaderManagers.size()-1; i>=0; i--) {
                LoaderManagerImpl lm = mAllLoaderManagers.valueAt(i);
                if (lm.mRetaining) {
                    retainLoaders = true;
                } else {
                    lm.doDestroy();
                    mAllLoaderManagers.removeAt(i);
                }
            }
        }
        if (activity == null && children == null && fragments == null && !retainLoaders) {
            return null;
        }
        
        NonConfigurationInstances nci = new NonConfigurationInstances();
        nci.activity = activity;
        nci.children = children;
        nci.fragments = fragments;
        nci.loaders = mAllLoaderManagers;
        return nci;
    }
    
    public void onLowMemory() {
        mCalled = true;
        mFragments.dispatchLowMemory();
    }
    
    /**
     * Return the FragmentManager for interacting with fragments associated
     * with this activity.
     */
    public FragmentManager getFragmentManager() {
        return mFragments;
    }

    void invalidateFragmentIndex(int index) {
        //Log.v(TAG, "invalidateFragmentIndex: index=" + index);
        if (mAllLoaderManagers != null) {
            LoaderManagerImpl lm = mAllLoaderManagers.get(index);
            if (lm != null) {
                lm.doDestroy();
            }
            mAllLoaderManagers.remove(index);
        }
    }
    
    /**
     * Called when a Fragment is being attached to this activity, immediately
     * after the call to its {@link Fragment#onAttach Fragment.onAttach()}
     * method and before {@link Fragment#onCreate Fragment.onCreate()}.
     */
    public void onAttachFragment(Fragment fragment) {
    }
    
    /**
     * Wrapper around
     * {@link ContentResolver#query(android.net.Uri , String[], String, String[], String)}
     * that gives the resulting {@link Cursor} to call
     * {@link #startManagingCursor} so that the activity will manage its
     * lifecycle for you.
     * 
     * <em>If you are targeting {@link android.os.Build.VERSION_CODES#HONEYCOMB}
     * or later, consider instead using {@link LoaderManager} instead, available
     * via {@link #getLoaderManager()}.</em>
     *
     * @param uri The URI of the content provider to query.
     * @param projection List of columns to return.
     * @param selection SQL WHERE clause.
     * @param sortOrder SQL ORDER BY clause.
     * 
     * @return The Cursor that was returned by query().
     * 
     * @see ContentResolver#query(android.net.Uri , String[], String, String[], String)
     * @see #startManagingCursor
     * @hide
     *
     * @deprecated Use {@link CursorLoader} instead.
     */
    @Deprecated
    public final Cursor managedQuery(Uri uri, String[] projection, String selection,
            String sortOrder) {
        Cursor c = getContentResolver().query(uri, projection, selection, null, sortOrder);
        if (c != null) {
            startManagingCursor(c);
        }
        return c;
    }

    /**
     * Wrapper around
     * {@link ContentResolver#query(android.net.Uri , String[], String, String[], String)}
     * that gives the resulting {@link Cursor} to call
     * {@link #startManagingCursor} so that the activity will manage its
     * lifecycle for you.
     * 
     * <em>If you are targeting {@link android.os.Build.VERSION_CODES#HONEYCOMB}
     * or later, consider instead using {@link LoaderManager} instead, available
     * via {@link #getLoaderManager()}.</em>
     *
     * @param uri The URI of the content provider to query.
     * @param projection List of columns to return.
     * @param selection SQL WHERE clause.
     * @param selectionArgs The arguments to selection, if any ?s are pesent
     * @param sortOrder SQL ORDER BY clause.
     * 
     * @return The Cursor that was returned by query().
     * 
     * @see ContentResolver#query(android.net.Uri , String[], String, String[], String)
     * @see #startManagingCursor
     *
     * @deprecated Use {@link CursorLoader} instead.
     */
    @Deprecated
    public final Cursor managedQuery(Uri uri, String[] projection, String selection,
            String[] selectionArgs, String sortOrder) {
        Cursor c = getContentResolver().query(uri, projection, selection, selectionArgs, sortOrder);
        if (c != null) {
            startManagingCursor(c);
        }
        return c;
    }

    /**
     * This method allows the activity to take care of managing the given
     * {@link Cursor}'s lifecycle for you based on the activity's lifecycle.
     * That is, when the activity is stopped it will automatically call
     * {@link Cursor#deactivate} on the given Cursor, and when it is later restarted
     * it will call {@link Cursor#requery} for you.  When the activity is
     * destroyed, all managed Cursors will be closed automatically.
     * 
     * <em>If you are targeting {@link android.os.Build.VERSION_CODES#HONEYCOMB}
     * or later, consider instead using {@link LoaderManager} instead, available
     * via {@link #getLoaderManager()}.</em>
     *
     * @param c The Cursor to be managed.
     * 
     * @see #managedQuery(android.net.Uri , String[], String, String[], String)
     * @see #stopManagingCursor
     *
     * @deprecated Use {@link CursorLoader} instead.
     */
    @Deprecated
    public void startManagingCursor(Cursor c) {
        synchronized (mManagedCursors) {
            mManagedCursors.add(new ManagedCursor(c));
        }
    }

    /**
     * Given a Cursor that was previously given to
     * {@link #startManagingCursor}, stop the activity's management of that
     * cursor.
     * 
     * @param c The Cursor that was being managed.
     * 
     * @see #startManagingCursor
     *
     * @deprecated Use {@link CursorLoader} instead.
     */
    @Deprecated
    public void stopManagingCursor(Cursor c) {
        synchronized (mManagedCursors) {
            final int N = mManagedCursors.size();
            for (int i=0; i<N; i++) {
                ManagedCursor mc = mManagedCursors.get(i);
                if (mc.mCursor == c) {
                    mManagedCursors.remove(i);
                    break;
                }
            }
        }
    }

    /**
     * @deprecated As of {@link android.os.Build.VERSION_CODES#GINGERBREAD}
     * this is a no-op.
     * @hide
     */
    @Deprecated
    public void setPersistent(boolean isPersistent) {
    }

    /**
     * Finds a view that was identified by the id attribute from the XML that
     * was processed in {@link #onCreate}.
     *
     * @return The view if found or null otherwise.
     */
    public View findViewById(int id) {
        return getWindow().findViewById(id);
    }
    
    /**
     * Retrieve a reference to this activity's ActionBar.
     *
     * @return The Activity's ActionBar, or null if it does not have one.
     */
    public ActionBar getActionBar() {
        initActionBar();
        return mActionBar;
    }
    
    /**
     * Creates a new ActionBar, locates the inflated ActionBarView,
     * initializes the ActionBar with the view, and sets mActionBar.
     */
    private void initActionBar() {
        Window window = getWindow();
        if (isChild() || !window.hasFeature(Window.FEATURE_ACTION_BAR) || mActionBar != null) {
            return;
        }
        
        mActionBar = new ActionBarImpl(this);
    }
    
    /**
     * Set the activity content from a layout resource.  The resource will be
     * inflated, adding all top-level views to the activity.
     * 
     * @param layoutResID Resource ID to be inflated.
     */
    public void setContentView(int layoutResID) {
        getWindow().setContentView(layoutResID);
        initActionBar();
    }

    /**
     * Set the activity content to an explicit view.  This view is placed
     * directly into the activity's view hierarchy.  It can itself be a complex
     * view hierarhcy.
     * 
     * @param view The desired content to display.
     */
    public void setContentView(View view) {
        getWindow().setContentView(view);
        initActionBar();
    }

    /**
     * Set the activity content to an explicit view.  This view is placed
     * directly into the activity's view hierarchy.  It can itself be a complex
     * view hierarhcy.
     * 
     * @param view The desired content to display.
     * @param params Layout parameters for the view.
     */
    public void setContentView(View view, ViewGroup.LayoutParams params) {
        getWindow().setContentView(view, params);
        initActionBar();
    }

    /**
     * Add an additional content view to the activity.  Added after any existing
     * ones in the activity -- existing views are NOT removed.
     * 
     * @param view The desired content to display.
     * @param params Layout parameters for the view.
     */
    public void addContentView(View view, ViewGroup.LayoutParams params) {
        getWindow().addContentView(view, params);
        initActionBar();
    }

    /**
     * Sets whether this activity is finished when touched outside its window's
     * bounds.
     */
    public void setFinishOnTouchOutside(boolean finish) {
        mWindow.setCloseOnTouchOutside(finish);
    }
    
    /**
     * Use with {@link #setDefaultKeyMode} to turn off default handling of
     * keys.
     * 
     * @see #setDefaultKeyMode
     */
    static public final int DEFAULT_KEYS_DISABLE = 0;
    /**
     * Use with {@link #setDefaultKeyMode} to launch the dialer during default
     * key handling.
     * 
     * @see #setDefaultKeyMode
     */
    static public final int DEFAULT_KEYS_DIALER = 1;
    /**
     * Use with {@link #setDefaultKeyMode} to execute a menu shortcut in
     * default key handling.
     * 
     * <p>That is, the user does not need to hold down the menu key to execute menu shortcuts.
     * 
     * @see #setDefaultKeyMode
     */
    static public final int DEFAULT_KEYS_SHORTCUT = 2;
    /**
     * Use with {@link #setDefaultKeyMode} to specify that unhandled keystrokes
     * will start an application-defined search.  (If the application or activity does not
     * actually define a search, the the keys will be ignored.)
     * 
     * <p>See {@link android.app.SearchManager android.app.SearchManager} for more details.
     * 
     * @see #setDefaultKeyMode
     */
    static public final int DEFAULT_KEYS_SEARCH_LOCAL = 3;

    /**
     * Use with {@link #setDefaultKeyMode} to specify that unhandled keystrokes
     * will start a global search (typically web search, but some platforms may define alternate
     * methods for global search)
     * 
     * <p>See {@link android.app.SearchManager android.app.SearchManager} for more details.
     * 
     * @see #setDefaultKeyMode
     */
    static public final int DEFAULT_KEYS_SEARCH_GLOBAL = 4;

    /**
     * Select the default key handling for this activity.  This controls what
     * will happen to key events that are not otherwise handled.  The default
     * mode ({@link #DEFAULT_KEYS_DISABLE}) will simply drop them on the
     * floor. Other modes allow you to launch the dialer
     * ({@link #DEFAULT_KEYS_DIALER}), execute a shortcut in your options
     * menu without requiring the menu key be held down
     * ({@link #DEFAULT_KEYS_SHORTCUT}), or launch a search ({@link #DEFAULT_KEYS_SEARCH_LOCAL} 
     * and {@link #DEFAULT_KEYS_SEARCH_GLOBAL}).
     * 
     * <p>Note that the mode selected here does not impact the default
     * handling of system keys, such as the "back" and "menu" keys, and your
     * activity and its views always get a first chance to receive and handle
     * all application keys.
     * 
     * @param mode The desired default key mode constant.
     * 
     * @see #DEFAULT_KEYS_DISABLE
     * @see #DEFAULT_KEYS_DIALER
     * @see #DEFAULT_KEYS_SHORTCUT
     * @see #DEFAULT_KEYS_SEARCH_LOCAL
     * @see #DEFAULT_KEYS_SEARCH_GLOBAL
     * @see #onKeyDown
     */
    public final void setDefaultKeyMode(int mode) {
        mDefaultKeyMode = mode;
        
        // Some modes use a SpannableStringBuilder to track & dispatch input events
        // This list must remain in sync with the switch in onKeyDown()
        switch (mode) {
        case DEFAULT_KEYS_DISABLE:
        case DEFAULT_KEYS_SHORTCUT:
            mDefaultKeySsb = null;      // not used in these modes
            break;
        case DEFAULT_KEYS_DIALER:
        case DEFAULT_KEYS_SEARCH_LOCAL:
        case DEFAULT_KEYS_SEARCH_GLOBAL:
            mDefaultKeySsb = new SpannableStringBuilder();
            Selection.setSelection(mDefaultKeySsb,0);
            break;
        default:
            throw new IllegalArgumentException();
        }
    }

    /**
     * Called when a key was pressed down and not handled by any of the views
     * inside of the activity. So, for example, key presses while the cursor 
     * is inside a TextView will not trigger the event (unless it is a navigation
     * to another object) because TextView handles its own key presses.
     * 
     * <p>If the focused view didn't want this event, this method is called.
     *
     * <p>The default implementation takes care of {@link KeyEvent#KEYCODE_BACK}
     * by calling {@link #onBackPressed()}, though the behavior varies based
     * on the application compatibility mode: for
     * {@link android.os.Build.VERSION_CODES#ECLAIR} or later applications,
     * it will set up the dispatch to call {@link #onKeyUp} where the action
     * will be performed; for earlier applications, it will perform the
     * action immediately in on-down, as those versions of the platform
     * behaved.
     * 
     * <p>Other additional default key handling may be performed
     * if configured with {@link #setDefaultKeyMode}.
     * 
     * @return Return <code>true</code> to prevent this event from being propagated
     * further, or <code>false</code> to indicate that you have not handled 
     * this event and it should continue to be propagated.
     * @see #onKeyUp
     * @see android.view.KeyEvent
     */
    public boolean onKeyDown(int keyCode, KeyEvent event)  {
        if (keyCode == KeyEvent.KEYCODE_BACK) {
            if (getApplicationInfo().targetSdkVersion
                    >= Build.VERSION_CODES.ECLAIR) {
                event.startTracking();
            } else {
                onBackPressed();
            }
            return true;
        }
        
        if (mDefaultKeyMode == DEFAULT_KEYS_DISABLE) {
            return false;
        } else if (mDefaultKeyMode == DEFAULT_KEYS_SHORTCUT) {
            if (getWindow().performPanelShortcut(Window.FEATURE_OPTIONS_PANEL, 
                    keyCode, event, Menu.FLAG_ALWAYS_PERFORM_CLOSE)) {
                return true;
            }
            return false;
        } else {
            // Common code for DEFAULT_KEYS_DIALER & DEFAULT_KEYS_SEARCH_*
            boolean clearSpannable = false;
            boolean handled;
            if ((event.getRepeatCount() != 0) || event.isSystem()) {
                clearSpannable = true;
                handled = false;
            } else {
                handled = TextKeyListener.getInstance().onKeyDown(
                        null, mDefaultKeySsb, keyCode, event);
                if (handled && mDefaultKeySsb.length() > 0) {
                    // something useable has been typed - dispatch it now.

                    final String str = mDefaultKeySsb.toString();
                    clearSpannable = true;
                    
                    switch (mDefaultKeyMode) {
                    case DEFAULT_KEYS_DIALER:
                        Intent intent = new Intent(Intent.ACTION_DIAL,  Uri.parse("tel:" + str));
                        intent.addFlags(Intent.FLAG_ACTIVITY_NEW_TASK);
                        startActivity(intent);    
                        break;
                    case DEFAULT_KEYS_SEARCH_LOCAL:
                        startSearch(str, false, null, false);
                        break;
                    case DEFAULT_KEYS_SEARCH_GLOBAL:
                        startSearch(str, false, null, true);
                        break;
                    }
                }
            }
            if (clearSpannable) {
                mDefaultKeySsb.clear();
                mDefaultKeySsb.clearSpans();
                Selection.setSelection(mDefaultKeySsb,0);
            }
            return handled;
        }
    }

    /**
     * Default implementation of {@link KeyEvent.Callback#onKeyLongPress(int, KeyEvent)
     * KeyEvent.Callback.onKeyLongPress()}: always returns false (doesn't handle
     * the event).
     */
    public boolean onKeyLongPress(int keyCode, KeyEvent event) {
        return false;
    }

    /**
     * Called when a key was released and not handled by any of the views
     * inside of the activity. So, for example, key presses while the cursor 
     * is inside a TextView will not trigger the event (unless it is a navigation
     * to another object) because TextView handles its own key presses.
     * 
     * <p>The default implementation handles KEYCODE_BACK to stop the activity
     * and go back.
     * 
     * @return Return <code>true</code> to prevent this event from being propagated
     * further, or <code>false</code> to indicate that you have not handled 
     * this event and it should continue to be propagated. 
     * @see #onKeyDown
     * @see KeyEvent
     */
    public boolean onKeyUp(int keyCode, KeyEvent event) {
        if (getApplicationInfo().targetSdkVersion
                >= Build.VERSION_CODES.ECLAIR) {
            if (keyCode == KeyEvent.KEYCODE_BACK && event.isTracking()
                    && !event.isCanceled()) {
                onBackPressed();
                return true;
            }
        }
        return false;
    }

    /**
     * Default implementation of {@link KeyEvent.Callback#onKeyMultiple(int, int, KeyEvent)
     * KeyEvent.Callback.onKeyMultiple()}: always returns false (doesn't handle
     * the event).
     */
    public boolean onKeyMultiple(int keyCode, int repeatCount, KeyEvent event) {
        return false;
    }
    
    /**
     * Called when the activity has detected the user's press of the back
     * key.  The default implementation simply finishes the current activity,
     * but you can override this to do whatever you want.
     */
    public void onBackPressed() {
        if (!mFragments.popBackStackImmediate()) {
            finish();
        }
    }

    /**
     * Called when a key shortcut event is not handled by any of the views in the Activity.
     * Override this method to implement global key shortcuts for the Activity.
     * Key shortcuts can also be implemented by setting the
     * {@link MenuItem#setShortcut(char, char) shortcut} property of menu items.
     *
     * @param keyCode The value in event.getKeyCode().
     * @param event Description of the key event.
     * @return True if the key shortcut was handled.
     */
    public boolean onKeyShortcut(int keyCode, KeyEvent event) {
        return false;
    }

    /**
     * Called when a touch screen event was not handled by any of the views
     * under it.  This is most useful to process touch events that happen
     * outside of your window bounds, where there is no view to receive it.
     * 
     * @param event The touch screen event being processed.
     * 
     * @return Return true if you have consumed the event, false if you haven't.
     * The default implementation always returns false.
     */
    public boolean onTouchEvent(MotionEvent event) {
        if (mWindow.shouldCloseOnTouch(this, event)) {
            finish();
            return true;
        }
        
        return false;
    }
    
    /**
     * Called when the trackball was moved and not handled by any of the
     * views inside of the activity.  So, for example, if the trackball moves
     * while focus is on a button, you will receive a call here because
     * buttons do not normally do anything with trackball events.  The call
     * here happens <em>before</em> trackball movements are converted to
     * DPAD key events, which then get sent back to the view hierarchy, and
     * will be processed at the point for things like focus navigation.
     * 
     * @param event The trackball event being processed.
     * 
     * @return Return true if you have consumed the event, false if you haven't.
     * The default implementation always returns false.
     */
    public boolean onTrackballEvent(MotionEvent event) {
        return false;
    }
    
    /**
     * Called whenever a key, touch, or trackball event is dispatched to the
     * activity.  Implement this method if you wish to know that the user has
     * interacted with the device in some way while your activity is running.
     * This callback and {@link #onUserLeaveHint} are intended to help
     * activities manage status bar notifications intelligently; specifically,
     * for helping activities determine the proper time to cancel a notfication.
     * 
     * <p>All calls to your activity's {@link #onUserLeaveHint} callback will
     * be accompanied by calls to {@link #onUserInteraction}.  This
     * ensures that your activity will be told of relevant user activity such
     * as pulling down the notification pane and touching an item there.
     * 
     * <p>Note that this callback will be invoked for the touch down action
     * that begins a touch gesture, but may not be invoked for the touch-moved
     * and touch-up actions that follow.
     * 
     * @see #onUserLeaveHint()
     */
    public void onUserInteraction() {
    }
    
    public void onWindowAttributesChanged(WindowManager.LayoutParams params) {
        // Update window manager if: we have a view, that view is
        // attached to its parent (which will be a RootView), and
        // this activity is not embedded.
        if (mParent == null) {
            View decor = mDecor;
            if (decor != null && decor.getParent() != null) {
                getWindowManager().updateViewLayout(decor, params);
            }
        }
    }

    public void onContentChanged() {
    }

    /**
     * Called when the current {@link Window} of the activity gains or loses
     * focus.  This is the best indicator of whether this activity is visible
     * to the user.  The default implementation clears the key tracking
     * state, so should always be called.
     * 
     * <p>Note that this provides information about global focus state, which
     * is managed independently of activity lifecycles.  As such, while focus
     * changes will generally have some relation to lifecycle changes (an
     * activity that is stopped will not generally get window focus), you
     * should not rely on any particular order between the callbacks here and
     * those in the other lifecycle methods such as {@link #onResume}.
     * 
     * <p>As a general rule, however, a resumed activity will have window
     * focus...  unless it has displayed other dialogs or popups that take
     * input focus, in which case the activity itself will not have focus
     * when the other windows have it.  Likewise, the system may display
     * system-level windows (such as the status bar notification panel or
     * a system alert) which will temporarily take window input focus without
     * pausing the foreground activity.
     *
     * @param hasFocus Whether the window of this activity has focus.
     * 
     * @see #hasWindowFocus()
     * @see #onResume
     * @see View#onWindowFocusChanged(boolean)
     */
    public void onWindowFocusChanged(boolean hasFocus) {
    }
    
    /**
     * Called when the main window associated with the activity has been
     * attached to the window manager.
     * See {@link View#onAttachedToWindow() View.onAttachedToWindow()}
     * for more information.
     * @see View#onAttachedToWindow
     */
    public void onAttachedToWindow() {
    }
    
    /**
     * Called when the main window associated with the activity has been
     * detached from the window manager.
     * See {@link View#onDetachedFromWindow() View.onDetachedFromWindow()}
     * for more information.
     * @see View#onDetachedFromWindow
     */
    public void onDetachedFromWindow() {
    }
    
    /**
     * Returns true if this activity's <em>main</em> window currently has window focus.
     * Note that this is not the same as the view itself having focus.
     * 
     * @return True if this activity's main window currently has window focus.
     * 
     * @see #onWindowAttributesChanged(android.view.WindowManager.LayoutParams)
     */
    public boolean hasWindowFocus() {
        Window w = getWindow();
        if (w != null) {
            View d = w.getDecorView();
            if (d != null) {
                return d.hasWindowFocus();
            }
        }
        return false;
    }
    
    /**
     * Called to process key events.  You can override this to intercept all 
     * key events before they are dispatched to the window.  Be sure to call 
     * this implementation for key events that should be handled normally.
     * 
     * @param event The key event.
     * 
     * @return boolean Return true if this event was consumed.
     */
    public boolean dispatchKeyEvent(KeyEvent event) {
        onUserInteraction();
        Window win = getWindow();
        if (win.superDispatchKeyEvent(event)) {
            return true;
        }
        View decor = mDecor;
        if (decor == null) decor = win.getDecorView();
        return event.dispatch(this, decor != null
                ? decor.getKeyDispatcherState() : null, this);
    }

    /**
     * Called to process a key shortcut event.
     * You can override this to intercept all key shortcut events before they are
     * dispatched to the window.  Be sure to call this implementation for key shortcut
     * events that should be handled normally.
     *
     * @param event The key shortcut event.
     * @return True if this event was consumed.
     */
    public boolean dispatchKeyShortcutEvent(KeyEvent event) {
        onUserInteraction();
        if (getWindow().superDispatchKeyShortcutEvent(event)) {
            return true;
        }
        return onKeyShortcut(event.getKeyCode(), event);
    }

    /**
     * Called to process touch screen events.  You can override this to
     * intercept all touch screen events before they are dispatched to the
     * window.  Be sure to call this implementation for touch screen events
     * that should be handled normally.
     * 
     * @param ev The touch screen event.
     * 
     * @return boolean Return true if this event was consumed.
     */
    public boolean dispatchTouchEvent(MotionEvent ev) {
        if (ev.getAction() == MotionEvent.ACTION_DOWN) {
            onUserInteraction();
        }
        if (getWindow().superDispatchTouchEvent(ev)) {
            return true;
        }
        return onTouchEvent(ev);
    }
    
    /**
     * Called to process trackball events.  You can override this to
     * intercept all trackball events before they are dispatched to the
     * window.  Be sure to call this implementation for trackball events
     * that should be handled normally.
     * 
     * @param ev The trackball event.
     * 
     * @return boolean Return true if this event was consumed.
     */
    public boolean dispatchTrackballEvent(MotionEvent ev) {
        onUserInteraction();
        if (getWindow().superDispatchTrackballEvent(ev)) {
            return true;
        }
        return onTrackballEvent(ev);
    }

    public boolean dispatchPopulateAccessibilityEvent(AccessibilityEvent event) {
        event.setClassName(getClass().getName());
        event.setPackageName(getPackageName());

        LayoutParams params = getWindow().getAttributes();
        boolean isFullScreen = (params.width == LayoutParams.MATCH_PARENT) &&
            (params.height == LayoutParams.MATCH_PARENT);
        event.setFullScreen(isFullScreen);

        CharSequence title = getTitle();
        if (!TextUtils.isEmpty(title)) {
           event.getText().add(title);
        }

        return true;
    }

    /**
     * Default implementation of
     * {@link android.view.Window.Callback#onCreatePanelView}
     * for activities. This
     * simply returns null so that all panel sub-windows will have the default
     * menu behavior.
     */
    public View onCreatePanelView(int featureId) {
        return null;
    }

    /**
     * Default implementation of
     * {@link android.view.Window.Callback#onCreatePanelMenu}
     * for activities.  This calls through to the new
     * {@link #onCreateOptionsMenu} method for the
     * {@link android.view.Window#FEATURE_OPTIONS_PANEL} panel,
     * so that subclasses of Activity don't need to deal with feature codes.
     */
    public boolean onCreatePanelMenu(int featureId, Menu menu) {
        if (featureId == Window.FEATURE_OPTIONS_PANEL) {
            boolean show = onCreateOptionsMenu(menu);
            show |= mFragments.dispatchCreateOptionsMenu(menu, getMenuInflater());
            return show;
        }
        return false;
    }

    /**
     * Default implementation of
     * {@link android.view.Window.Callback#onPreparePanel}
     * for activities.  This
     * calls through to the new {@link #onPrepareOptionsMenu} method for the
     * {@link android.view.Window#FEATURE_OPTIONS_PANEL}
     * panel, so that subclasses of
     * Activity don't need to deal with feature codes.
     */
    public boolean onPreparePanel(int featureId, View view, Menu menu) {
        if (featureId == Window.FEATURE_OPTIONS_PANEL && menu != null) {
            boolean goforit = onPrepareOptionsMenu(menu);
            goforit |= mFragments.dispatchPrepareOptionsMenu(menu);
            return goforit && menu.hasVisibleItems();
        }
        return true;
    }

    /**
     * {@inheritDoc}
     * 
     * @return The default implementation returns true.
     */
    public boolean onMenuOpened(int featureId, Menu menu) {
        if (featureId == Window.FEATURE_ACTION_BAR) {
            if (mActionBar != null) {
                mActionBar.dispatchMenuVisibilityChanged(true);
            } else {
                Log.e(TAG, "Tried to open action bar menu with no action bar");
            }
        }
        return true;
    }

    /**
     * Default implementation of
     * {@link android.view.Window.Callback#onMenuItemSelected}
     * for activities.  This calls through to the new
     * {@link #onOptionsItemSelected} method for the
     * {@link android.view.Window#FEATURE_OPTIONS_PANEL}
     * panel, so that subclasses of
     * Activity don't need to deal with feature codes.
     */
    public boolean onMenuItemSelected(int featureId, MenuItem item) {
        switch (featureId) {
            case Window.FEATURE_OPTIONS_PANEL:
                // Put event logging here so it gets called even if subclass
                // doesn't call through to superclass's implmeentation of each
                // of these methods below
                EventLog.writeEvent(50000, 0, item.getTitleCondensed());
                if (onOptionsItemSelected(item)) {
                    return true;
                }
                return mFragments.dispatchOptionsItemSelected(item);
                
            case Window.FEATURE_CONTEXT_MENU:
                EventLog.writeEvent(50000, 1, item.getTitleCondensed());
                if (onContextItemSelected(item)) {
                    return true;
                }
                return mFragments.dispatchContextItemSelected(item);

            default:
                return false;
        }
    }
    
    /**
     * Default implementation of
     * {@link android.view.Window.Callback#onPanelClosed(int, Menu)} for
     * activities. This calls through to {@link #onOptionsMenuClosed(Menu)}
     * method for the {@link android.view.Window#FEATURE_OPTIONS_PANEL} panel,
     * so that subclasses of Activity don't need to deal with feature codes.
     * For context menus ({@link Window#FEATURE_CONTEXT_MENU}), the
     * {@link #onContextMenuClosed(Menu)} will be called.
     */
    public void onPanelClosed(int featureId, Menu menu) {
        switch (featureId) {
            case Window.FEATURE_OPTIONS_PANEL:
                mFragments.dispatchOptionsMenuClosed(menu);
                onOptionsMenuClosed(menu);
                break;
                
            case Window.FEATURE_CONTEXT_MENU:
                onContextMenuClosed(menu);
                break;

            case Window.FEATURE_ACTION_BAR:
                mActionBar.dispatchMenuVisibilityChanged(false);
                break;
        }
    }

    /**
     * Declare that the options menu has changed, so should be recreated.
     * The {@link #onCreateOptionsMenu(Menu)} method will be called the next
     * time it needs to be displayed.
     */
    public void invalidateOptionsMenu() {
        mWindow.invalidatePanelMenu(Window.FEATURE_OPTIONS_PANEL);
    }
    
    /**
     * Initialize the contents of the Activity's standard options menu.  You
     * should place your menu items in to <var>menu</var>.
     * 
     * <p>This is only called once, the first time the options menu is
     * displayed.  To update the menu every time it is displayed, see
     * {@link #onPrepareOptionsMenu}.
     * 
     * <p>The default implementation populates the menu with standard system
     * menu items.  These are placed in the {@link Menu#CATEGORY_SYSTEM} group so that 
     * they will be correctly ordered with application-defined menu items. 
     * Deriving classes should always call through to the base implementation. 
     * 
     * <p>You can safely hold on to <var>menu</var> (and any items created
     * from it), making modifications to it as desired, until the next
     * time onCreateOptionsMenu() is called.
     * 
     * <p>When you add items to the menu, you can implement the Activity's
     * {@link #onOptionsItemSelected} method to handle them there.
     * 
     * @param menu The options menu in which you place your items.
     * 
     * @return You must return true for the menu to be displayed;
     *         if you return false it will not be shown.
     * 
     * @see #onPrepareOptionsMenu
     * @see #onOptionsItemSelected
     */
    public boolean onCreateOptionsMenu(Menu menu) {
        if (mParent != null) {
            return mParent.onCreateOptionsMenu(menu);
        }
        return true;
    }

    /**
     * Prepare the Screen's standard options menu to be displayed.  This is
     * called right before the menu is shown, every time it is shown.  You can
     * use this method to efficiently enable/disable items or otherwise
     * dynamically modify the contents.
     * 
     * <p>The default implementation updates the system menu items based on the
     * activity's state.  Deriving classes should always call through to the
     * base class implementation.
     * 
     * @param menu The options menu as last shown or first initialized by
     *             onCreateOptionsMenu().
     * 
     * @return You must return true for the menu to be displayed;
     *         if you return false it will not be shown.
     * 
     * @see #onCreateOptionsMenu
     */
    public boolean onPrepareOptionsMenu(Menu menu) {
        if (mParent != null) {
            return mParent.onPrepareOptionsMenu(menu);
        }
        return true;
    }

    /**
     * This hook is called whenever an item in your options menu is selected.
     * The default implementation simply returns false to have the normal
     * processing happen (calling the item's Runnable or sending a message to
     * its Handler as appropriate).  You can use this method for any items
     * for which you would like to do processing without those other
     * facilities.
     * 
     * <p>Derived classes should call through to the base class for it to
     * perform the default menu handling.
     * 
     * @param item The menu item that was selected.
     * 
     * @return boolean Return false to allow normal menu processing to
     *         proceed, true to consume it here.
     * 
     * @see #onCreateOptionsMenu
     */
    public boolean onOptionsItemSelected(MenuItem item) {
        if (mParent != null) {
            return mParent.onOptionsItemSelected(item);
        }
        return false;
    }

    /**
     * This hook is called whenever the options menu is being closed (either by the user canceling
     * the menu with the back/menu button, or when an item is selected).
     *  
     * @param menu The options menu as last shown or first initialized by
     *             onCreateOptionsMenu().
     */
    public void onOptionsMenuClosed(Menu menu) {
        if (mParent != null) {
            mParent.onOptionsMenuClosed(menu);
        }
    }
    
    /**
     * Programmatically opens the options menu. If the options menu is already
     * open, this method does nothing.
     */
    public void openOptionsMenu() {
        mWindow.openPanel(Window.FEATURE_OPTIONS_PANEL, null);
    }
    
    /**
     * Progammatically closes the options menu. If the options menu is already
     * closed, this method does nothing.
     */
    public void closeOptionsMenu() {
        mWindow.closePanel(Window.FEATURE_OPTIONS_PANEL);
    }

    /**
     * Called when a context menu for the {@code view} is about to be shown.
     * Unlike {@link #onCreateOptionsMenu(Menu)}, this will be called every
     * time the context menu is about to be shown and should be populated for
     * the view (or item inside the view for {@link AdapterView} subclasses,
     * this can be found in the {@code menuInfo})).
     * <p>
     * Use {@link #onContextItemSelected(android.view.MenuItem)} to know when an
     * item has been selected.
     * <p>
     * It is not safe to hold onto the context menu after this method returns.
     * {@inheritDoc}
     */
    public void onCreateContextMenu(ContextMenu menu, View v, ContextMenuInfo menuInfo) {
    }

    /**
     * Registers a context menu to be shown for the given view (multiple views
     * can show the context menu). This method will set the
     * {@link OnCreateContextMenuListener} on the view to this activity, so
     * {@link #onCreateContextMenu(ContextMenu, View, ContextMenuInfo)} will be
     * called when it is time to show the context menu.
     * 
     * @see #unregisterForContextMenu(View)
     * @param view The view that should show a context menu.
     */
    public void registerForContextMenu(View view) {
        view.setOnCreateContextMenuListener(this);
    }
    
    /**
     * Prevents a context menu to be shown for the given view. This method will remove the
     * {@link OnCreateContextMenuListener} on the view.
     * 
     * @see #registerForContextMenu(View)
     * @param view The view that should stop showing a context menu.
     */
    public void unregisterForContextMenu(View view) {
        view.setOnCreateContextMenuListener(null);
    }
    
    /**
     * Programmatically opens the context menu for a particular {@code view}.
     * The {@code view} should have been added via
     * {@link #registerForContextMenu(View)}.
     * 
     * @param view The view to show the context menu for.
     */
    public void openContextMenu(View view) {
        view.showContextMenu();
    }
    
    /**
     * Programmatically closes the most recently opened context menu, if showing.
     */
    public void closeContextMenu() {
        mWindow.closePanel(Window.FEATURE_CONTEXT_MENU);
    }
    
    /**
     * This hook is called whenever an item in a context menu is selected. The
     * default implementation simply returns false to have the normal processing
     * happen (calling the item's Runnable or sending a message to its Handler
     * as appropriate). You can use this method for any items for which you
     * would like to do processing without those other facilities.
     * <p>
     * Use {@link MenuItem#getMenuInfo()} to get extra information set by the
     * View that added this menu item.
     * <p>
     * Derived classes should call through to the base class for it to perform
     * the default menu handling.
     * 
     * @param item The context menu item that was selected.
     * @return boolean Return false to allow normal context menu processing to
     *         proceed, true to consume it here.
     */
    public boolean onContextItemSelected(MenuItem item) {
        if (mParent != null) {
            return mParent.onContextItemSelected(item);
        }
        return false;
    }

    /**
     * This hook is called whenever the context menu is being closed (either by
     * the user canceling the menu with the back/menu button, or when an item is
     * selected).
     * 
     * @param menu The context menu that is being closed.
     */
    public void onContextMenuClosed(Menu menu) {
        if (mParent != null) {
            mParent.onContextMenuClosed(menu);
        }
    }

    /**
     * @deprecated Old no-arguments version of {@link #onCreateDialog(int, Bundle)}.
     */
    @Deprecated
    protected Dialog onCreateDialog(int id) {
        return null;
    }

    /**
     * Callback for creating dialogs that are managed (saved and restored) for you
     * by the activity.  The default implementation calls through to
     * {@link #onCreateDialog(int)} for compatibility.
     *
     * <em>If you are targeting {@link android.os.Build.VERSION_CODES#HONEYCOMB}
     * or later, consider instead using a {@link DialogFragment} instead.</em>
     *
     * <p>If you use {@link #showDialog(int)}, the activity will call through to
     * this method the first time, and hang onto it thereafter.  Any dialog
     * that is created by this method will automatically be saved and restored
     * for you, including whether it is showing.
     *
     * <p>If you would like the activity to manage saving and restoring dialogs
     * for you, you should override this method and handle any ids that are
     * passed to {@link #showDialog}.
     *
     * <p>If you would like an opportunity to prepare your dialog before it is shown,
     * override {@link #onPrepareDialog(int, Dialog, Bundle)}.
     *
     * @param id The id of the dialog.
     * @param args The dialog arguments provided to {@link #showDialog(int, Bundle)}.
     * @return The dialog.  If you return null, the dialog will not be created.
     *
     * @see #onPrepareDialog(int, Dialog, Bundle)
     * @see #showDialog(int, Bundle)
     * @see #dismissDialog(int)
     * @see #removeDialog(int)
     */
    protected Dialog onCreateDialog(int id, Bundle args) {
        return onCreateDialog(id);
    }

    /**
     * @deprecated Old no-arguments version of
     * {@link #onPrepareDialog(int, Dialog, Bundle)}.
     */
    @Deprecated
    protected void onPrepareDialog(int id, Dialog dialog) {
        dialog.setOwnerActivity(this);
    }

    /**
     * Provides an opportunity to prepare a managed dialog before it is being
     * shown.  The default implementation calls through to
     * {@link #onPrepareDialog(int, Dialog)} for compatibility.
     * 
     * <p>
     * Override this if you need to update a managed dialog based on the state
     * of the application each time it is shown. For example, a time picker
     * dialog might want to be updated with the current time. You should call
     * through to the superclass's implementation. The default implementation
     * will set this Activity as the owner activity on the Dialog.
     * 
     * @param id The id of the managed dialog.
     * @param dialog The dialog.
     * @param args The dialog arguments provided to {@link #showDialog(int, Bundle)}.
     * @see #onCreateDialog(int, Bundle)
     * @see #showDialog(int)
     * @see #dismissDialog(int)
     * @see #removeDialog(int)
     */
    protected void onPrepareDialog(int id, Dialog dialog, Bundle args) {
        onPrepareDialog(id, dialog);
    }

    /**
     * Simple version of {@link #showDialog(int, Bundle)} that does not
     * take any arguments.  Simply calls {@link #showDialog(int, Bundle)}
     * with null arguments.
     */
    public final void showDialog(int id) {
        showDialog(id, null);
    }

    /**
     * Show a dialog managed by this activity.  A call to {@link #onCreateDialog(int, Bundle)}
     * will be made with the same id the first time this is called for a given
     * id.  From thereafter, the dialog will be automatically saved and restored.
     *
     * <em>If you are targeting {@link android.os.Build.VERSION_CODES#HONEYCOMB}
     * or later, consider instead using a {@link DialogFragment} instead.</em>
     *
     * <p>Each time a dialog is shown, {@link #onPrepareDialog(int, Dialog, Bundle)} will
     * be made to provide an opportunity to do any timely preparation.
     *
     * @param id The id of the managed dialog.
     * @param args Arguments to pass through to the dialog.  These will be saved
     * and restored for you.  Note that if the dialog is already created,
     * {@link #onCreateDialog(int, Bundle)} will not be called with the new
     * arguments but {@link #onPrepareDialog(int, Dialog, Bundle)} will be.
     * If you need to rebuild the dialog, call {@link #removeDialog(int)} first.
     * @return Returns true if the Dialog was created; false is returned if
     * it is not created because {@link #onCreateDialog(int, Bundle)} returns false.
     * 
     * @see Dialog
     * @see #onCreateDialog(int, Bundle)
     * @see #onPrepareDialog(int, Dialog, Bundle)
     * @see #dismissDialog(int)
     * @see #removeDialog(int)
     */
    public final boolean showDialog(int id, Bundle args) {
        if (mManagedDialogs == null) {
            mManagedDialogs = new SparseArray<ManagedDialog>();
        }
        ManagedDialog md = mManagedDialogs.get(id);
        if (md == null) {
            md = new ManagedDialog();
            md.mDialog = createDialog(id, null, args);
            if (md.mDialog == null) {
                return false;
            }
            mManagedDialogs.put(id, md);
        }
        
        md.mArgs = args;
        onPrepareDialog(id, md.mDialog, args);
        md.mDialog.show();
        return true;
    }

    /**
     * Dismiss a dialog that was previously shown via {@link #showDialog(int)}.
     *
     * @param id The id of the managed dialog.
     *
     * @throws IllegalArgumentException if the id was not previously shown via
     *   {@link #showDialog(int)}.
     *
     * @see #onCreateDialog(int, Bundle)
     * @see #onPrepareDialog(int, Dialog, Bundle)
     * @see #showDialog(int)
     * @see #removeDialog(int)
     */
    public final void dismissDialog(int id) {
        if (mManagedDialogs == null) {
            throw missingDialog(id);
        }
        
        final ManagedDialog md = mManagedDialogs.get(id);
        if (md == null) {
            throw missingDialog(id);
        }
        md.mDialog.dismiss();
    }

    /**
     * Creates an exception to throw if a user passed in a dialog id that is
     * unexpected.
     */
    private IllegalArgumentException missingDialog(int id) {
        return new IllegalArgumentException("no dialog with id " + id + " was ever "
                + "shown via Activity#showDialog");
    }

    /**
     * Removes any internal references to a dialog managed by this Activity.
     * If the dialog is showing, it will dismiss it as part of the clean up.
     *
     * <p>This can be useful if you know that you will never show a dialog again and
     * want to avoid the overhead of saving and restoring it in the future.
     *
     * <p>As of {@link android.os.Build.VERSION_CODES#GINGERBREAD}, this function
     * will not throw an exception if you try to remove an ID that does not
     * currently have an associated dialog.</p>
     * 
     * @param id The id of the managed dialog.
     *
     * @see #onCreateDialog(int, Bundle)
     * @see #onPrepareDialog(int, Dialog, Bundle)
     * @see #showDialog(int)
     * @see #dismissDialog(int)
     */
    public final void removeDialog(int id) {
        if (mManagedDialogs != null) {
            final ManagedDialog md = mManagedDialogs.get(id);
            if (md != null) {
                md.mDialog.dismiss();
                mManagedDialogs.remove(id);
            }
        }
    }

    /**
     * This hook is called when the user signals the desire to start a search.
     * 
     * <p>You can use this function as a simple way to launch the search UI, in response to a
     * menu item, search button, or other widgets within your activity. Unless overidden, 
     * calling this function is the same as calling
     * {@link #startSearch startSearch(null, false, null, false)}, which launches
     * search for the current activity as specified in its manifest, see {@link SearchManager}.
     * 
     * <p>You can override this function to force global search, e.g. in response to a dedicated
     * search key, or to block search entirely (by simply returning false).
     * 
     * @return Returns {@code true} if search launched, and {@code false} if activity blocks it.
     *         The default implementation always returns {@code true}.
     * 
     * @see android.app.SearchManager
     */
    public boolean onSearchRequested() {
        startSearch(null, false, null, false); 
        return true;
    }
    
    /**
     * This hook is called to launch the search UI.
     * 
     * <p>It is typically called from onSearchRequested(), either directly from 
     * Activity.onSearchRequested() or from an overridden version in any given 
     * Activity.  If your goal is simply to activate search, it is preferred to call
     * onSearchRequested(), which may have been overriden elsewhere in your Activity.  If your goal
     * is to inject specific data such as context data, it is preferred to <i>override</i>
     * onSearchRequested(), so that any callers to it will benefit from the override.
     * 
     * @param initialQuery Any non-null non-empty string will be inserted as 
     * pre-entered text in the search query box.
     * @param selectInitialQuery If true, the intial query will be preselected, which means that
     * any further typing will replace it.  This is useful for cases where an entire pre-formed
     * query is being inserted.  If false, the selection point will be placed at the end of the
     * inserted query.  This is useful when the inserted query is text that the user entered,
     * and the user would expect to be able to keep typing.  <i>This parameter is only meaningful
     * if initialQuery is a non-empty string.</i>
     * @param appSearchData An application can insert application-specific 
     * context here, in order to improve quality or specificity of its own 
     * searches.  This data will be returned with SEARCH intent(s).  Null if
     * no extra data is required.
     * @param globalSearch If false, this will only launch the search that has been specifically
     * defined by the application (which is usually defined as a local search).  If no default 
     * search is defined in the current application or activity, global search will be launched.
     * If true, this will always launch a platform-global (e.g. web-based) search instead.
     * 
     * @see android.app.SearchManager
     * @see #onSearchRequested
     */
    public void startSearch(String initialQuery, boolean selectInitialQuery, 
            Bundle appSearchData, boolean globalSearch) {
        ensureSearchManager();
        mSearchManager.startSearch(initialQuery, selectInitialQuery, getComponentName(),
                        appSearchData, globalSearch); 
    }

    /**
     * Similar to {@link #startSearch}, but actually fires off the search query after invoking
     * the search dialog.  Made available for testing purposes.
     *
     * @param query The query to trigger.  If empty, the request will be ignored.
     * @param appSearchData An application can insert application-specific
     * context here, in order to improve quality or specificity of its own
     * searches.  This data will be returned with SEARCH intent(s).  Null if
     * no extra data is required.
     */
    public void triggerSearch(String query, Bundle appSearchData) {
        ensureSearchManager();
        mSearchManager.triggerSearch(query, getComponentName(), appSearchData);
    }

    /**
     * Request that key events come to this activity. Use this if your
     * activity has no views with focus, but the activity still wants
     * a chance to process key events.
     * 
     * @see android.view.Window#takeKeyEvents
     */
    public void takeKeyEvents(boolean get) {
        getWindow().takeKeyEvents(get);
    }

    /**
     * Enable extended window features.  This is a convenience for calling
     * {@link android.view.Window#requestFeature getWindow().requestFeature()}.
     * 
     * @param featureId The desired feature as defined in
     *                  {@link android.view.Window}.
     * @return Returns true if the requested feature is supported and now
     *         enabled.
     * 
     * @see android.view.Window#requestFeature
     */
    public final boolean requestWindowFeature(int featureId) {
        return getWindow().requestFeature(featureId);
    }

    /**
     * Convenience for calling
     * {@link android.view.Window#setFeatureDrawableResource}.
     */
    public final void setFeatureDrawableResource(int featureId, int resId) {
        getWindow().setFeatureDrawableResource(featureId, resId);
    }

    /**
     * Convenience for calling
     * {@link android.view.Window#setFeatureDrawableUri}.
     */
    public final void setFeatureDrawableUri(int featureId, Uri uri) {
        getWindow().setFeatureDrawableUri(featureId, uri);
    }

    /**
     * Convenience for calling
     * {@link android.view.Window#setFeatureDrawable(int, Drawable)}.
     */
    public final void setFeatureDrawable(int featureId, Drawable drawable) {
        getWindow().setFeatureDrawable(featureId, drawable);
    }

    /**
     * Convenience for calling
     * {@link android.view.Window#setFeatureDrawableAlpha}.
     */
    public final void setFeatureDrawableAlpha(int featureId, int alpha) {
        getWindow().setFeatureDrawableAlpha(featureId, alpha);
    }

    /**
     * Convenience for calling
     * {@link android.view.Window#getLayoutInflater}.
     */
    public LayoutInflater getLayoutInflater() {
        return getWindow().getLayoutInflater();
    }

    /**
     * Returns a {@link MenuInflater} with this context.
     */
    public MenuInflater getMenuInflater() {
        return new MenuInflater(this);
    }

    @Override
    protected void onApplyThemeResource(Resources.Theme theme, int resid,
            boolean first) {
        if (mParent == null) {
            super.onApplyThemeResource(theme, resid, first);
        } else {
            try {
                theme.setTo(mParent.getTheme());
            } catch (Exception e) {
                // Empty
            }
            theme.applyStyle(resid, false);
        }
    }

    /**
     * Launch an activity for which you would like a result when it finished.
     * When this activity exits, your
     * onActivityResult() method will be called with the given requestCode. 
     * Using a negative requestCode is the same as calling 
     * {@link #startActivity} (the activity is not launched as a sub-activity).
     * 
     * <p>Note that this method should only be used with Intent protocols
     * that are defined to return a result.  In other protocols (such as
     * {@link Intent#ACTION_MAIN} or {@link Intent#ACTION_VIEW}), you may
     * not get the result when you expect.  For example, if the activity you
     * are launching uses the singleTask launch mode, it will not run in your
     * task and thus you will immediately receive a cancel result.
     * 
     * <p>As a special case, if you call startActivityForResult() with a requestCode 
     * >= 0 during the initial onCreate(Bundle savedInstanceState)/onResume() of your
     * activity, then your window will not be displayed until a result is 
     * returned back from the started activity.  This is to avoid visible 
     * flickering when redirecting to another activity. 
     * 
     * <p>This method throws {@link android.content.ActivityNotFoundException}
     * if there was no Activity found to run the given Intent.
     * 
     * @param intent The intent to start.
     * @param requestCode If >= 0, this code will be returned in
     *                    onActivityResult() when the activity exits.
     * 
     * @throws android.content.ActivityNotFoundException
     * 
     * @see #startActivity 
     */
    public void startActivityForResult(Intent intent, int requestCode) {
        if (mParent == null) {
            Instrumentation.ActivityResult ar =
                mInstrumentation.execStartActivity(
                    this, mMainThread.getApplicationThread(), mToken, this,
                    intent, requestCode);
            if (ar != null) {
                mMainThread.sendActivityResult(
                    mToken, mEmbeddedID, requestCode, ar.getResultCode(),
                    ar.getResultData());
            }
            if (requestCode >= 0) {
                // If this start is requesting a result, we can avoid making
                // the activity visible until the result is received.  Setting
                // this code during onCreate(Bundle savedInstanceState) or onResume() will keep the
                // activity hidden during this time, to avoid flickering.
                // This can only be done when a result is requested because
                // that guarantees we will get information back when the
                // activity is finished, no matter what happens to it.
                mStartedActivity = true;
            }
        } else {
            mParent.startActivityFromChild(this, intent, requestCode);
        }
    }

    /**
     * Like {@link #startActivityForResult(Intent, int)}, but allowing you
     * to use a IntentSender to describe the activity to be started.  If
     * the IntentSender is for an activity, that activity will be started
     * as if you had called the regular {@link #startActivityForResult(Intent, int)}
     * here; otherwise, its associated action will be executed (such as
     * sending a broadcast) as if you had called
     * {@link IntentSender#sendIntent IntentSender.sendIntent} on it.
     * 
     * @param intent The IntentSender to launch.
     * @param requestCode If >= 0, this code will be returned in
     *                    onActivityResult() when the activity exits.
     * @param fillInIntent If non-null, this will be provided as the
     * intent parameter to {@link IntentSender#sendIntent}.
     * @param flagsMask Intent flags in the original IntentSender that you
     * would like to change.
     * @param flagsValues Desired values for any bits set in
     * <var>flagsMask</var>
     * @param extraFlags Always set to 0.
     */
    public void startIntentSenderForResult(IntentSender intent, int requestCode,
            Intent fillInIntent, int flagsMask, int flagsValues, int extraFlags)
            throws IntentSender.SendIntentException {
        if (mParent == null) {
            startIntentSenderForResultInner(intent, requestCode, fillInIntent,
                    flagsMask, flagsValues, this);
        } else {
            mParent.startIntentSenderFromChild(this, intent, requestCode,
                    fillInIntent, flagsMask, flagsValues, extraFlags);
        }
    }

    private void startIntentSenderForResultInner(IntentSender intent, int requestCode,
            Intent fillInIntent, int flagsMask, int flagsValues, Activity activity)
            throws IntentSender.SendIntentException {
        try {
            String resolvedType = null;
            if (fillInIntent != null) {
                resolvedType = fillInIntent.resolveTypeIfNeeded(getContentResolver());
            }
            int result = ActivityManagerNative.getDefault()
                .startActivityIntentSender(mMainThread.getApplicationThread(), intent,
                        fillInIntent, resolvedType, mToken, activity.mEmbeddedID,
                        requestCode, flagsMask, flagsValues);
            if (result == IActivityManager.START_CANCELED) {
                throw new IntentSender.SendIntentException();
            }
            Instrumentation.checkStartActivityResult(result, null);
        } catch (RemoteException e) {
        }
        if (requestCode >= 0) {
            // If this start is requesting a result, we can avoid making
            // the activity visible until the result is received.  Setting
            // this code during onCreate(Bundle savedInstanceState) or onResume() will keep the
            // activity hidden during this time, to avoid flickering.
            // This can only be done when a result is requested because
            // that guarantees we will get information back when the
            // activity is finished, no matter what happens to it.
            mStartedActivity = true;
        }
    }

    /**
     * Launch a new activity.  You will not receive any information about when
     * the activity exits.  This implementation overrides the base version,
     * providing information about
     * the activity performing the launch.  Because of this additional
     * information, the {@link Intent#FLAG_ACTIVITY_NEW_TASK} launch flag is not
     * required; if not specified, the new activity will be added to the
     * task of the caller.
     * 
     * <p>This method throws {@link android.content.ActivityNotFoundException}
     * if there was no Activity found to run the given Intent.
     * 
     * @param intent The intent to start. 
     * 
     * @throws android.content.ActivityNotFoundException
     * 
     * @see #startActivityForResult 
     */
    @Override
    public void startActivity(Intent intent) {
        startActivityForResult(intent, -1);
    }

    /**
     * Launch a new activity.  You will not receive any information about when
     * the activity exits.  This implementation overrides the base version,
     * providing information about
     * the activity performing the launch.  Because of this additional
     * information, the {@link Intent#FLAG_ACTIVITY_NEW_TASK} launch flag is not
     * required; if not specified, the new activity will be added to the
     * task of the caller.
     *
     * <p>This method throws {@link android.content.ActivityNotFoundException}
     * if there was no Activity found to run the given Intent.
     *
     * @param intents The intents to start.
     *
     * @throws android.content.ActivityNotFoundException
     *
     * @see #startActivityForResult
     */
    @Override
    public void startActivities(Intent[] intents) {
        mInstrumentation.execStartActivities(this, mMainThread.getApplicationThread(),
                mToken, this, intents);
    }

    /**
     * Like {@link #startActivity(Intent)}, but taking a IntentSender
     * to start; see
     * {@link #startIntentSenderForResult(IntentSender, int, Intent, int, int, int)}
     * for more information.
     * 
     * @param intent The IntentSender to launch.
     * @param fillInIntent If non-null, this will be provided as the
     * intent parameter to {@link IntentSender#sendIntent}.
     * @param flagsMask Intent flags in the original IntentSender that you
     * would like to change.
     * @param flagsValues Desired values for any bits set in
     * <var>flagsMask</var>
     * @param extraFlags Always set to 0.
     */
    public void startIntentSender(IntentSender intent,
            Intent fillInIntent, int flagsMask, int flagsValues, int extraFlags)
            throws IntentSender.SendIntentException {
        startIntentSenderForResult(intent, -1, fillInIntent, flagsMask,
                flagsValues, extraFlags);
    }

    /**
     * A special variation to launch an activity only if a new activity
     * instance is needed to handle the given Intent.  In other words, this is
     * just like {@link #startActivityForResult(Intent, int)} except: if you are 
     * using the {@link Intent#FLAG_ACTIVITY_SINGLE_TOP} flag, or
     * singleTask or singleTop 
     * {@link android.R.styleable#AndroidManifestActivity_launchMode launchMode},
     * and the activity 
     * that handles <var>intent</var> is the same as your currently running 
     * activity, then a new instance is not needed.  In this case, instead of 
     * the normal behavior of calling {@link #onNewIntent} this function will 
     * return and you can handle the Intent yourself. 
     * 
     * <p>This function can only be called from a top-level activity; if it is
     * called from a child activity, a runtime exception will be thrown.
     * 
     * @param intent The intent to start.
     * @param requestCode If >= 0, this code will be returned in
     *         onActivityResult() when the activity exits, as described in
     *         {@link #startActivityForResult}.
     * 
     * @return If a new activity was launched then true is returned; otherwise
     *         false is returned and you must handle the Intent yourself.
     *  
     * @see #startActivity
     * @see #startActivityForResult
     */
    public boolean startActivityIfNeeded(Intent intent, int requestCode) {
        if (mParent == null) {
            int result = IActivityManager.START_RETURN_INTENT_TO_CALLER;
            try {
                result = ActivityManagerNative.getDefault()
                    .startActivity(mMainThread.getApplicationThread(),
                            intent, intent.resolveTypeIfNeeded(
                                    getContentResolver()),
                            null, 0,
                            mToken, mEmbeddedID, requestCode, true, false);
            } catch (RemoteException e) {
                // Empty
            }
            
            Instrumentation.checkStartActivityResult(result, intent);
            
            if (requestCode >= 0) {
                // If this start is requesting a result, we can avoid making
                // the activity visible until the result is received.  Setting
                // this code during onCreate(Bundle savedInstanceState) or onResume() will keep the
                // activity hidden during this time, to avoid flickering.
                // This can only be done when a result is requested because
                // that guarantees we will get information back when the
                // activity is finished, no matter what happens to it.
                mStartedActivity = true;
            }
            return result != IActivityManager.START_RETURN_INTENT_TO_CALLER;
        }

        throw new UnsupportedOperationException(
            "startActivityIfNeeded can only be called from a top-level activity");
    }

    /**
     * Special version of starting an activity, for use when you are replacing
     * other activity components.  You can use this to hand the Intent off
     * to the next Activity that can handle it.  You typically call this in
     * {@link #onCreate} with the Intent returned by {@link #getIntent}.
     * 
     * @param intent The intent to dispatch to the next activity.  For
     * correct behavior, this must be the same as the Intent that started
     * your own activity; the only changes you can make are to the extras
     * inside of it.
     * 
     * @return Returns a boolean indicating whether there was another Activity
     * to start: true if there was a next activity to start, false if there
     * wasn't.  In general, if true is returned you will then want to call
     * finish() on yourself.
     */
    public boolean startNextMatchingActivity(Intent intent) {
        if (mParent == null) {
            try {
                return ActivityManagerNative.getDefault()
                    .startNextMatchingActivity(mToken, intent);
            } catch (RemoteException e) {
                // Empty
            }
            return false;
        }

        throw new UnsupportedOperationException(
            "startNextMatchingActivity can only be called from a top-level activity");
    }
    
    /**
     * This is called when a child activity of this one calls its 
     * {@link #startActivity} or {@link #startActivityForResult} method.
     * 
     * <p>This method throws {@link android.content.ActivityNotFoundException}
     * if there was no Activity found to run the given Intent.
     * 
     * @param child The activity making the call.
     * @param intent The intent to start.
     * @param requestCode Reply request code.  < 0 if reply is not requested. 
     * 
     * @throws android.content.ActivityNotFoundException
     * 
     * @see #startActivity 
     * @see #startActivityForResult 
     */
    public void startActivityFromChild(Activity child, Intent intent, 
            int requestCode) {
        Instrumentation.ActivityResult ar =
            mInstrumentation.execStartActivity(
                this, mMainThread.getApplicationThread(), mToken, child,
                intent, requestCode);
        if (ar != null) {
            mMainThread.sendActivityResult(
                mToken, child.mEmbeddedID, requestCode,
                ar.getResultCode(), ar.getResultData());
        }
    }

    /**
     * This is called when a Fragment in this activity calls its 
     * {@link Fragment#startActivity} or {@link Fragment#startActivityForResult}
     * method.
     * 
     * <p>This method throws {@link android.content.ActivityNotFoundException}
     * if there was no Activity found to run the given Intent.
     * 
     * @param fragment The fragment making the call.
     * @param intent The intent to start.
     * @param requestCode Reply request code.  < 0 if reply is not requested. 
     * 
     * @throws android.content.ActivityNotFoundException
     * 
     * @see Fragment#startActivity 
     * @see Fragment#startActivityForResult 
     */
    public void startActivityFromFragment(Fragment fragment, Intent intent, 
            int requestCode) {
        Instrumentation.ActivityResult ar =
            mInstrumentation.execStartActivity(
                this, mMainThread.getApplicationThread(), mToken, fragment,
                intent, requestCode);
        if (ar != null) {
            mMainThread.sendActivityResult(
                mToken, fragment.mWho, requestCode,
                ar.getResultCode(), ar.getResultData());
        }
    }

    /**
     * Like {@link #startActivityFromChild(Activity, Intent, int)}, but
     * taking a IntentSender; see
     * {@link #startIntentSenderForResult(IntentSender, int, Intent, int, int, int)}
     * for more information.
     */
    public void startIntentSenderFromChild(Activity child, IntentSender intent,
            int requestCode, Intent fillInIntent, int flagsMask, int flagsValues,
            int extraFlags)
            throws IntentSender.SendIntentException {
        startIntentSenderForResultInner(intent, requestCode, fillInIntent,
                flagsMask, flagsValues, child);
    }

    /**
     * Call immediately after one of the flavors of {@link #startActivity(Intent)}
     * or {@link #finish} to specify an explicit transition animation to
     * perform next.
     * @param enterAnim A resource ID of the animation resource to use for
     * the incoming activity.  Use 0 for no animation.
     * @param exitAnim A resource ID of the animation resource to use for
     * the outgoing activity.  Use 0 for no animation.
     */
    public void overridePendingTransition(int enterAnim, int exitAnim) {
        try {
            ActivityManagerNative.getDefault().overridePendingTransition(
                    mToken, getPackageName(), enterAnim, exitAnim);
        } catch (RemoteException e) {
        }
    }
    
    /**
     * Call this to set the result that your activity will return to its
     * caller.
     * 
     * @param resultCode The result code to propagate back to the originating
     *                   activity, often RESULT_CANCELED or RESULT_OK
     * 
     * @see #RESULT_CANCELED
     * @see #RESULT_OK
     * @see #RESULT_FIRST_USER
     * @see #setResult(int, Intent)
     */
    public final void setResult(int resultCode) {
        synchronized (this) {
            mResultCode = resultCode;
            mResultData = null;
        }
    }

    /**
     * Call this to set the result that your activity will return to its
     * caller.
     * 
     * @param resultCode The result code to propagate back to the originating
     *                   activity, often RESULT_CANCELED or RESULT_OK
     * @param data The data to propagate back to the originating activity.
     * 
     * @see #RESULT_CANCELED
     * @see #RESULT_OK
     * @see #RESULT_FIRST_USER
     * @see #setResult(int)
     */
    public final void setResult(int resultCode, Intent data) {
        synchronized (this) {
            mResultCode = resultCode;
            mResultData = data;
        }
    }

    /**
     * Return the name of the package that invoked this activity.  This is who
     * the data in {@link #setResult setResult()} will be sent to.  You can
     * use this information to validate that the recipient is allowed to
     * receive the data.
     * 
     * <p>Note: if the calling activity is not expecting a result (that is it
     * did not use the {@link #startActivityForResult} 
     * form that includes a request code), then the calling package will be 
     * null. 
     * 
     * @return The package of the activity that will receive your
     *         reply, or null if none.
     */
    public String getCallingPackage() {
        try {
            return ActivityManagerNative.getDefault().getCallingPackage(mToken);
        } catch (RemoteException e) {
            return null;
        }
    }

    /**
     * Return the name of the activity that invoked this activity.  This is
     * who the data in {@link #setResult setResult()} will be sent to.  You
     * can use this information to validate that the recipient is allowed to
     * receive the data.
     * 
     * <p>Note: if the calling activity is not expecting a result (that is it
     * did not use the {@link #startActivityForResult} 
     * form that includes a request code), then the calling package will be 
     * null. 
     * 
     * @return String The full name of the activity that will receive your
     *         reply, or null if none.
     */
    public ComponentName getCallingActivity() {
        try {
            return ActivityManagerNative.getDefault().getCallingActivity(mToken);
        } catch (RemoteException e) {
            return null;
        }
    }

    /**
     * Control whether this activity's main window is visible.  This is intended
     * only for the special case of an activity that is not going to show a
     * UI itself, but can't just finish prior to onResume() because it needs
     * to wait for a service binding or such.  Setting this to false allows
     * you to prevent your UI from being shown during that time.
     * 
     * <p>The default value for this is taken from the
     * {@link android.R.attr#windowNoDisplay} attribute of the activity's theme.
     */
    public void setVisible(boolean visible) {
        if (mVisibleFromClient != visible) {
            mVisibleFromClient = visible;
            if (mVisibleFromServer) {
                if (visible) makeVisible();
                else mDecor.setVisibility(View.INVISIBLE);
            }
        }
    }
    
    void makeVisible() {
        if (!mWindowAdded) {
            ViewManager wm = getWindowManager();
            wm.addView(mDecor, getWindow().getAttributes());
            mWindowAdded = true;
        }
        mDecor.setVisibility(View.VISIBLE);
    }
    
    /**
     * Check to see whether this activity is in the process of finishing,
     * either because you called {@link #finish} on it or someone else
     * has requested that it finished.  This is often used in
     * {@link #onPause} to determine whether the activity is simply pausing or
     * completely finishing.
     * 
     * @return If the activity is finishing, returns true; else returns false.
     * 
     * @see #finish
     */
    public boolean isFinishing() {
        return mFinished;
    }

    /**
     * Check to see whether this activity is in the process of being destroyed in order to be
     * recreated with a new configuration. This is often used in
     * {@link #onStop} to determine whether the state needs to be cleaned up or will be passed
     * on to the next instance of the activity via {@link #onRetainNonConfigurationInstance()}.
     * 
     * @return If the activity is being torn down in order to be recreated with a new configuration,
     * returns true; else returns false.
     */
    public boolean isChangingConfigurations() {
        return mChangingConfigurations;
    }

    /**
     * Cause this Activity to be recreated with a new instance.  This results
     * in essentially the same flow as when the Activity is created due to
     * a configuration change -- the current instance will go through its
     * lifecycle to {@link #onDestroy} and a new instance then created after it.
     */
    public void recreate() {
        if (mParent != null) {
            throw new IllegalStateException("Can only be called on top-level activity");
        }
        if (Looper.myLooper() != mMainThread.getLooper()) {
            throw new IllegalStateException("Must be called from main thread");
        }
        mMainThread.requestRelaunchActivity(mToken, null, null, 0, false, null, false);
    }

    /**
     * Call this when your activity is done and should be closed.  The
     * ActivityResult is propagated back to whoever launched you via
     * onActivityResult().
     */
    public void finish() {
        if (mParent == null) {
            int resultCode;
            Intent resultData;
            synchronized (this) {
                resultCode = mResultCode;
                resultData = mResultData;
            }
            if (Config.LOGV) Log.v(TAG, "Finishing self: token=" + mToken);
            try {
                if (ActivityManagerNative.getDefault()
                    .finishActivity(mToken, resultCode, resultData)) {
                    mFinished = true;
                }
            } catch (RemoteException e) {
                // Empty
            }
        } else {
            mParent.finishFromChild(this);
        }
    }

    /**
     * This is called when a child activity of this one calls its 
     * {@link #finish} method.  The default implementation simply calls
     * finish() on this activity (the parent), finishing the entire group.
     * 
     * @param child The activity making the call.
     * 
     * @see #finish
     */
    public void finishFromChild(Activity child) {
        finish();
    }

    /**
     * Force finish another activity that you had previously started with
     * {@link #startActivityForResult}.
     * 
     * @param requestCode The request code of the activity that you had
     *                    given to startActivityForResult().  If there are multiple
     *                    activities started with this request code, they
     *                    will all be finished.
     */
    public void finishActivity(int requestCode) {
        if (mParent == null) {
            try {
                ActivityManagerNative.getDefault()
                    .finishSubActivity(mToken, mEmbeddedID, requestCode);
            } catch (RemoteException e) {
                // Empty
            }
        } else {
            mParent.finishActivityFromChild(this, requestCode);
        }
    }

    /**
     * This is called when a child activity of this one calls its
     * finishActivity().
     * 
     * @param child The activity making the call.
     * @param requestCode Request code that had been used to start the
     *                    activity.
     */
    public void finishActivityFromChild(Activity child, int requestCode) {
        try {
            ActivityManagerNative.getDefault()
                .finishSubActivity(mToken, child.mEmbeddedID, requestCode);
        } catch (RemoteException e) {
            // Empty
        }
    }

    /**
     * Called when an activity you launched exits, giving you the requestCode
     * you started it with, the resultCode it returned, and any additional
     * data from it.  The <var>resultCode</var> will be
     * {@link #RESULT_CANCELED} if the activity explicitly returned that,
     * didn't return any result, or crashed during its operation.
     * 
     * <p>You will receive this call immediately before onResume() when your
     * activity is re-starting.
     * 
     * @param requestCode The integer request code originally supplied to
     *                    startActivityForResult(), allowing you to identify who this
     *                    result came from.
     * @param resultCode The integer result code returned by the child activity
     *                   through its setResult().
     * @param data An Intent, which can return result data to the caller
     *               (various data can be attached to Intent "extras").
     * 
     * @see #startActivityForResult
     * @see #createPendingResult
     * @see #setResult(int)
     */
    protected void onActivityResult(int requestCode, int resultCode, Intent data) {
    }

    /**
     * Create a new PendingIntent object which you can hand to others 
     * for them to use to send result data back to your 
     * {@link #onActivityResult} callback.  The created object will be either 
     * one-shot (becoming invalid after a result is sent back) or multiple 
     * (allowing any number of results to be sent through it). 
     *  
     * @param requestCode Private request code for the sender that will be
     * associated with the result data when it is returned.  The sender can not
     * modify this value, allowing you to identify incoming results.
     * @param data Default data to supply in the result, which may be modified
     * by the sender.
     * @param flags May be {@link PendingIntent#FLAG_ONE_SHOT PendingIntent.FLAG_ONE_SHOT},
     * {@link PendingIntent#FLAG_NO_CREATE PendingIntent.FLAG_NO_CREATE},
     * {@link PendingIntent#FLAG_CANCEL_CURRENT PendingIntent.FLAG_CANCEL_CURRENT},
     * {@link PendingIntent#FLAG_UPDATE_CURRENT PendingIntent.FLAG_UPDATE_CURRENT},
     * or any of the flags as supported by
     * {@link Intent#fillIn Intent.fillIn()} to control which unspecified parts
     * of the intent that can be supplied when the actual send happens.
     * 
     * @return Returns an existing or new PendingIntent matching the given
     * parameters.  May return null only if
     * {@link PendingIntent#FLAG_NO_CREATE PendingIntent.FLAG_NO_CREATE} has been
     * supplied.
     * 
     * @see PendingIntent
     */
    public PendingIntent createPendingResult(int requestCode, Intent data,
            int flags) {
        String packageName = getPackageName();
        try {
            IIntentSender target =
                ActivityManagerNative.getDefault().getIntentSender(
                        IActivityManager.INTENT_SENDER_ACTIVITY_RESULT, packageName,
                        mParent == null ? mToken : mParent.mToken,
                        mEmbeddedID, requestCode, new Intent[] { data }, null, flags);
            return target != null ? new PendingIntent(target) : null;
        } catch (RemoteException e) {
            // Empty
        }
        return null;
    }

    /**
     * Change the desired orientation of this activity.  If the activity
     * is currently in the foreground or otherwise impacting the screen
     * orientation, the screen will immediately be changed (possibly causing
     * the activity to be restarted). Otherwise, this will be used the next
     * time the activity is visible.
     * 
     * @param requestedOrientation An orientation constant as used in
     * {@link ActivityInfo#screenOrientation ActivityInfo.screenOrientation}.
     */
    public void setRequestedOrientation(int requestedOrientation) {
        if (mParent == null) {
            try {
                ActivityManagerNative.getDefault().setRequestedOrientation(
                        mToken, requestedOrientation);
            } catch (RemoteException e) {
                // Empty
            }
        } else {
            mParent.setRequestedOrientation(requestedOrientation);
        }
    }
    
    /**
     * Return the current requested orientation of the activity.  This will
     * either be the orientation requested in its component's manifest, or
     * the last requested orientation given to
     * {@link #setRequestedOrientation(int)}.
     * 
     * @return Returns an orientation constant as used in
     * {@link ActivityInfo#screenOrientation ActivityInfo.screenOrientation}.
     */
    public int getRequestedOrientation() {
        if (mParent == null) {
            try {
                return ActivityManagerNative.getDefault()
                        .getRequestedOrientation(mToken);
            } catch (RemoteException e) {
                // Empty
            }
        } else {
            return mParent.getRequestedOrientation();
        }
        return ActivityInfo.SCREEN_ORIENTATION_UNSPECIFIED;
    }
    
    /**
     * Return the identifier of the task this activity is in.  This identifier
     * will remain the same for the lifetime of the activity.
     * 
     * @return Task identifier, an opaque integer.
     */
    public int getTaskId() {
        try {
            return ActivityManagerNative.getDefault()
                .getTaskForActivity(mToken, false);
        } catch (RemoteException e) {
            return -1;
        }
    }

    /**
     * Return whether this activity is the root of a task.  The root is the
     * first activity in a task.
     * 
     * @return True if this is the root activity, else false.
     */
    public boolean isTaskRoot() {
        try {
            return ActivityManagerNative.getDefault()
                .getTaskForActivity(mToken, true) >= 0;
        } catch (RemoteException e) {
            return false;
        }
    }

    /**
     * Move the task containing this activity to the back of the activity
     * stack.  The activity's order within the task is unchanged.
     * 
     * @param nonRoot If false then this only works if the activity is the root
     *                of a task; if true it will work for any activity in
     *                a task.
     * 
     * @return If the task was moved (or it was already at the
     *         back) true is returned, else false.
     */
    public boolean moveTaskToBack(boolean nonRoot) {
        try {
            return ActivityManagerNative.getDefault().moveActivityTaskToBack(
                    mToken, nonRoot);
        } catch (RemoteException e) {
            // Empty
        }
        return false;
    }

    /**
     * Returns class name for this activity with the package prefix removed.
     * This is the default name used to read and write settings.
     * 
     * @return The local class name.
     */
    public String getLocalClassName() {
        final String pkg = getPackageName();
        final String cls = mComponent.getClassName();
        int packageLen = pkg.length();
        if (!cls.startsWith(pkg) || cls.length() <= packageLen
                || cls.charAt(packageLen) != '.') {
            return cls;
        }
        return cls.substring(packageLen+1);
    }
    
    /**
     * Returns complete component name of this activity.
     * 
     * @return Returns the complete component name for this activity
     */
    public ComponentName getComponentName()
    {
        return mComponent;
    }

    /**
     * Retrieve a {@link SharedPreferences} object for accessing preferences
     * that are private to this activity.  This simply calls the underlying
     * {@link #getSharedPreferences(String, int)} method by passing in this activity's
     * class name as the preferences name.
     * 
     * @param mode Operating mode.  Use {@link #MODE_PRIVATE} for the default 
     *             operation, {@link #MODE_WORLD_READABLE} and 
     *             {@link #MODE_WORLD_WRITEABLE} to control permissions.
     *
     * @return Returns the single SharedPreferences instance that can be used
     *         to retrieve and modify the preference values.
     */
    public SharedPreferences getPreferences(int mode) {
        return getSharedPreferences(getLocalClassName(), mode);
    }
    
    private void ensureSearchManager() {
        if (mSearchManager != null) {
            return;
        }
        
        mSearchManager = new SearchManager(this, null);
    }
    
    @Override
    public Object getSystemService(String name) {
        if (getBaseContext() == null) {
            throw new IllegalStateException(
                    "System services not available to Activities before onCreate()");
        }

        if (WINDOW_SERVICE.equals(name)) {
            return mWindowManager;
        } else if (SEARCH_SERVICE.equals(name)) {
            ensureSearchManager();
            return mSearchManager;
        }
        return super.getSystemService(name);
    }

    /**
     * Change the title associated with this activity.  If this is a
     * top-level activity, the title for its window will change.  If it
     * is an embedded activity, the parent can do whatever it wants
     * with it.
     */
    public void setTitle(CharSequence title) {
        mTitle = title;
        onTitleChanged(title, mTitleColor);

        if (mParent != null) {
            mParent.onChildTitleChanged(this, title);
        }
    }

    /**
     * Change the title associated with this activity.  If this is a
     * top-level activity, the title for its window will change.  If it
     * is an embedded activity, the parent can do whatever it wants
     * with it.
     */
    public void setTitle(int titleId) {
        setTitle(getText(titleId));
    }

    public void setTitleColor(int textColor) {
        mTitleColor = textColor;
        onTitleChanged(mTitle, textColor);
    }

    public final CharSequence getTitle() {
        return mTitle;
    }

    public final int getTitleColor() {
        return mTitleColor;
    }

    protected void onTitleChanged(CharSequence title, int color) {
        if (mTitleReady) {
            final Window win = getWindow();
            if (win != null) {
                win.setTitle(title);
                if (color != 0) {
                    win.setTitleColor(color);
                }
            }
        }
    }

    protected void onChildTitleChanged(Activity childActivity, CharSequence title) {
    }

    /**
     * Sets the visibility of the progress bar in the title.
     * <p>
     * In order for the progress bar to be shown, the feature must be requested
     * via {@link #requestWindowFeature(int)}.
     * 
     * @param visible Whether to show the progress bars in the title.
     */
    public final void setProgressBarVisibility(boolean visible) {
        getWindow().setFeatureInt(Window.FEATURE_PROGRESS, visible ? Window.PROGRESS_VISIBILITY_ON :
            Window.PROGRESS_VISIBILITY_OFF);
    }

    /**
     * Sets the visibility of the indeterminate progress bar in the title.
     * <p>
     * In order for the progress bar to be shown, the feature must be requested
     * via {@link #requestWindowFeature(int)}.
     *
     * @param visible Whether to show the progress bars in the title.
     */
    public final void setProgressBarIndeterminateVisibility(boolean visible) {
        getWindow().setFeatureInt(Window.FEATURE_INDETERMINATE_PROGRESS,
                visible ? Window.PROGRESS_VISIBILITY_ON : Window.PROGRESS_VISIBILITY_OFF);
    }
    
    /**
     * Sets whether the horizontal progress bar in the title should be indeterminate (the circular
     * is always indeterminate).
     * <p>
     * In order for the progress bar to be shown, the feature must be requested
     * via {@link #requestWindowFeature(int)}.
     * 
     * @param indeterminate Whether the horizontal progress bar should be indeterminate.
     */
    public final void setProgressBarIndeterminate(boolean indeterminate) {
        getWindow().setFeatureInt(Window.FEATURE_PROGRESS,
                indeterminate ? Window.PROGRESS_INDETERMINATE_ON : Window.PROGRESS_INDETERMINATE_OFF);
    }
    
    /**
     * Sets the progress for the progress bars in the title.
     * <p>
     * In order for the progress bar to be shown, the feature must be requested
     * via {@link #requestWindowFeature(int)}.
     * 
     * @param progress The progress for the progress bar. Valid ranges are from
     *            0 to 10000 (both inclusive). If 10000 is given, the progress
     *            bar will be completely filled and will fade out.
     */
    public final void setProgress(int progress) {
        getWindow().setFeatureInt(Window.FEATURE_PROGRESS, progress + Window.PROGRESS_START);
    }
    
    /**
     * Sets the secondary progress for the progress bar in the title. This
     * progress is drawn between the primary progress (set via
     * {@link #setProgress(int)} and the background. It can be ideal for media
     * scenarios such as showing the buffering progress while the default
     * progress shows the play progress.
     * <p>
     * In order for the progress bar to be shown, the feature must be requested
     * via {@link #requestWindowFeature(int)}.
     * 
     * @param secondaryProgress The secondary progress for the progress bar. Valid ranges are from
     *            0 to 10000 (both inclusive).
     */
    public final void setSecondaryProgress(int secondaryProgress) {
        getWindow().setFeatureInt(Window.FEATURE_PROGRESS,
                secondaryProgress + Window.PROGRESS_SECONDARY_START);
    }

    /**
     * Suggests an audio stream whose volume should be changed by the hardware
     * volume controls.
     * <p>
     * The suggested audio stream will be tied to the window of this Activity.
     * If the Activity is switched, the stream set here is no longer the
     * suggested stream. The client does not need to save and restore the old
     * suggested stream value in onPause and onResume.
     * 
     * @param streamType The type of the audio stream whose volume should be
     *        changed by the hardware volume controls. It is not guaranteed that
     *        the hardware volume controls will always change this stream's
     *        volume (for example, if a call is in progress, its stream's volume
     *        may be changed instead). To reset back to the default, use
     *        {@link AudioManager#USE_DEFAULT_STREAM_TYPE}.
     */
    public final void setVolumeControlStream(int streamType) {
        getWindow().setVolumeControlStream(streamType);
    }

    /**
     * Gets the suggested audio stream whose volume should be changed by the
     * harwdare volume controls.
     * 
     * @return The suggested audio stream type whose volume should be changed by
     *         the hardware volume controls.
     * @see #setVolumeControlStream(int)
     */
    public final int getVolumeControlStream() {
        return getWindow().getVolumeControlStream();
    }
    
    /**
     * Runs the specified action on the UI thread. If the current thread is the UI
     * thread, then the action is executed immediately. If the current thread is
     * not the UI thread, the action is posted to the event queue of the UI thread.
     *
     * @param action the action to run on the UI thread
     */
    public final void runOnUiThread(Runnable action) {
        if (Thread.currentThread() != mUiThread) {
            mHandler.post(action);
        } else {
            action.run();
        }
    }

    /**
     * Standard implementation of
     * {@link android.view.LayoutInflater.Factory#onCreateView} used when
     * inflating with the LayoutInflater returned by {@link #getSystemService}.
     * This implementation does nothing and is for
     * pre-{@link android.os.Build.VERSION_CODES#HONEYCOMB} apps.  Newer apps
     * should use {@link #onCreateView(View, String, Context, AttributeSet)}.
     *
     * @see android.view.LayoutInflater#createView
     * @see android.view.Window#getLayoutInflater
     */
    public View onCreateView(String name, Context context, AttributeSet attrs) {
        return null;
    }

    /**
     * Standard implementation of
     * {@link android.view.LayoutInflater.Factory2#onCreateView(View, String, Context, AttributeSet)}
     * used when inflating with the LayoutInflater returned by {@link #getSystemService}.
     * This implementation handles <fragment> tags to embed fragments inside
     * of the activity.
     *
     * @see android.view.LayoutInflater#createView
     * @see android.view.Window#getLayoutInflater
     */
    public View onCreateView(View parent, String name, Context context, AttributeSet attrs) {
        if (!"fragment".equals(name)) {
            return onCreateView(name, context, attrs);
        }
        
        String fname = attrs.getAttributeValue(null, "class");
        TypedArray a = 
            context.obtainStyledAttributes(attrs, com.android.internal.R.styleable.Fragment);
        if (fname == null) {
            fname = a.getString(com.android.internal.R.styleable.Fragment_name);
        }
        int id = a.getResourceId(com.android.internal.R.styleable.Fragment_id, View.NO_ID);
        String tag = a.getString(com.android.internal.R.styleable.Fragment_tag);
        a.recycle();
        
        int containerId = parent != null ? parent.getId() : 0;
        if (containerId == View.NO_ID && id == View.NO_ID && tag == null) {
            throw new IllegalArgumentException(attrs.getPositionDescription()
                    + ": Must specify unique android:id, android:tag, or have a parent with an id for " + fname);
        }

        // If we restored from a previous state, we may already have
        // instantiated this fragment from the state and should use
        // that instance instead of making a new one.
        Fragment fragment = id != View.NO_ID ? mFragments.findFragmentById(id) : null;
        if (fragment == null && tag != null) {
            fragment = mFragments.findFragmentByTag(tag);
        }
        if (fragment == null && containerId != View.NO_ID) {
            fragment = mFragments.findFragmentById(containerId);
        }

        if (FragmentManagerImpl.DEBUG) Log.v(TAG, "onCreateView: id=0x"
                + Integer.toHexString(id) + " fname=" + fname
                + " existing=" + fragment);
        if (fragment == null) {
            fragment = Fragment.instantiate(this, fname);
            fragment.mFromLayout = true;
            fragment.mFragmentId = id != 0 ? id : containerId;
            fragment.mContainerId = containerId;
            fragment.mTag = tag;
            fragment.mInLayout = true;
            fragment.mImmediateActivity = this;
            fragment.mFragmentManager = mFragments;
            fragment.onInflate(attrs, fragment.mSavedFragmentState);
            mFragments.addFragment(fragment, true);

        } else if (fragment.mInLayout) {
            // A fragment already exists and it is not one we restored from
            // previous state.
            throw new IllegalArgumentException(attrs.getPositionDescription()
                    + ": Duplicate id 0x" + Integer.toHexString(id)
                    + ", tag " + tag + ", or parent id 0x" + Integer.toHexString(containerId)
                    + " with another fragment for " + fname);
        } else {
            // This fragment was retained from a previous instance; get it
            // going now.
            fragment.mInLayout = true;
            fragment.mImmediateActivity = this;
            // If this fragment is newly instantiated (either right now, or
            // from last saved state), then give it the attributes to
            // initialize itself.
            if (!fragment.mRetaining) {
                fragment.onInflate(attrs, fragment.mSavedFragmentState);
            }
            mFragments.moveToState(fragment);
        }

        if (fragment.mView == null) {
            throw new IllegalStateException("Fragment " + fname
                    + " did not create a view.");
        }
        if (id != 0) {
            fragment.mView.setId(id);
        }
        if (fragment.mView.getTag() == null) {
            fragment.mView.setTag(tag);
        }
        return fragment.mView;
    }

    /**
     * Print the Activity's state into the given stream.  This gets invoked if
     * you run "adb shell dumpsys activity <activity_component_name>".
     *
     * @param prefix Desired prefix to prepend at each line of output.
     * @param fd The raw file descriptor that the dump is being sent to.
     * @param writer The PrintWriter to which you should dump your state.  This will be
     * closed for you after you return.
     * @param args additional arguments to the dump request.
     */
    public void dump(String prefix, FileDescriptor fd, PrintWriter writer, String[] args) {
        writer.print(prefix); writer.print("Local Activity ");
                writer.print(Integer.toHexString(System.identityHashCode(this)));
                writer.println(" State:");
        String innerPrefix = prefix + "  ";
        writer.print(innerPrefix); writer.print("mResumed=");
                writer.print(mResumed); writer.print(" mStopped=");
                writer.print(mStopped); writer.print(" mFinished=");
                writer.println(mFinished);
        writer.print(innerPrefix); writer.print("mLoadersStarted=");
                writer.println(mLoadersStarted);
        writer.print(innerPrefix); writer.print("mChangingConfigurations=");
                writer.println(mChangingConfigurations);
        writer.print(innerPrefix); writer.print("mCurrentConfig=");
                writer.println(mCurrentConfig);
        if (mLoaderManager != null) {
            writer.print(prefix); writer.print("Loader Manager ");
                    writer.print(Integer.toHexString(System.identityHashCode(mLoaderManager)));
                    writer.println(":");
            mLoaderManager.dump(prefix + "  ", fd, writer, args);
        }
        mFragments.dump(prefix, fd, writer, args);
    }

    /**
     * Bit indicating that this activity is "immersive" and should not be
     * interrupted by notifications if possible.
     *
     * This value is initially set by the manifest property
     * <code>android:immersive</code> but may be changed at runtime by
     * {@link #setImmersive}.
     *
     * @see android.content.pm.ActivityInfo#FLAG_IMMERSIVE
     * @hide
     */
    public boolean isImmersive() {
        try {
            return ActivityManagerNative.getDefault().isImmersive(mToken);
        } catch (RemoteException e) {
            return false;
        }
    }

    /**
     * Adjust the current immersive mode setting.
     * 
     * Note that changing this value will have no effect on the activity's
     * {@link android.content.pm.ActivityInfo} structure; that is, if
     * <code>android:immersive</code> is set to <code>true</code>
     * in the application's manifest entry for this activity, the {@link
     * android.content.pm.ActivityInfo#flags ActivityInfo.flags} member will
     * always have its {@link android.content.pm.ActivityInfo#FLAG_IMMERSIVE
     * FLAG_IMMERSIVE} bit set.
     *
     * @see #isImmersive
     * @see android.content.pm.ActivityInfo#FLAG_IMMERSIVE
     * @hide
     */
    public void setImmersive(boolean i) {
        try {
            ActivityManagerNative.getDefault().setImmersive(mToken, i);
        } catch (RemoteException e) {
            // pass
        }
    }

    /**
     * Start an action mode.
     *
     * @param callback Callback that will manage lifecycle events for this context mode
     * @return The ContextMode that was started, or null if it was canceled
     *
     * @see ActionMode
     */
    public ActionMode startActionMode(ActionMode.Callback callback) {
        return mWindow.getDecorView().startActionMode(callback);
    }

    /**
     * Give the Activity a chance to control the UI for an action mode requested
     * by the system.
     *
     * <p>Note: If you are looking for a notification callback that an action mode
     * has been started for this activity, see {@link #onActionModeStarted(ActionMode)}.</p>
     *
     * @param callback The callback that should control the new action mode
     * @return The new action mode, or <code>null</code> if the activity does not want to
     *         provide special handling for this action mode. (It will be handled by the system.)
     */
    public ActionMode onWindowStartingActionMode(ActionMode.Callback callback) {
        initActionBar();
        if (mActionBar != null) {
            return mActionBar.startActionMode(callback);
        }
        return null;
    }

    /**
     * Notifies the Activity that an action mode has been started.
     * Activity subclasses overriding this method should call the superclass implementation.
     *
     * @param mode The new action mode.
     */
    public void onActionModeStarted(ActionMode mode) {
    }

    /**
     * Notifies the activity that an action mode has finished.
     * Activity subclasses overriding this method should call the superclass implementation.
     *
     * @param mode The action mode that just finished.
     */
    public void onActionModeFinished(ActionMode mode) {
    }

    // ------------------ Internal API ------------------
    
    final void setParent(Activity parent) {
        mParent = parent;
    }

    final void attach(Context context, ActivityThread aThread, Instrumentation instr, IBinder token,
            Application application, Intent intent, ActivityInfo info, CharSequence title, 
            Activity parent, String id, NonConfigurationInstances lastNonConfigurationInstances,
            Configuration config) {
        attach(context, aThread, instr, token, 0, application, intent, info, title, parent, id,
            lastNonConfigurationInstances, config);
    }
    
    final void attach(Context context, ActivityThread aThread,
            Instrumentation instr, IBinder token, int ident,
            Application application, Intent intent, ActivityInfo info,
            CharSequence title, Activity parent, String id,
            NonConfigurationInstances lastNonConfigurationInstances,
            Configuration config) {
        attachBaseContext(context);

        mFragments.attachActivity(this);
        
        mWindow = PolicyManager.makeNewWindow(this);
        mWindow.setCallback(this);
        mWindow.getLayoutInflater().setFactory2(this);
        if (info.softInputMode != WindowManager.LayoutParams.SOFT_INPUT_STATE_UNSPECIFIED) {
            mWindow.setSoftInputMode(info.softInputMode);
        }
        mUiThread = Thread.currentThread();
        
        mMainThread = aThread;
        mInstrumentation = instr;
        mToken = token;
        mIdent = ident;
        mApplication = application;
        mIntent = intent;
        mComponent = intent.getComponent();
        mActivityInfo = info;
        mTitle = title;
        mParent = parent;
        mEmbeddedID = id;
        mLastNonConfigurationInstances = lastNonConfigurationInstances;

        mWindow.setWindowManager(null, mToken, mComponent.flattenToString(),
                (info.flags & ActivityInfo.FLAG_HARDWARE_ACCELERATED) != 0);
        if (mParent != null) {
            mWindow.setContainer(mParent.getWindow());
        }
        mWindowManager = mWindow.getWindowManager();
        mCurrentConfig = config;
    }

    final IBinder getActivityToken() {
        return mParent != null ? mParent.getActivityToken() : mToken;
    }

    final void performCreate(Bundle icicle) {
        onCreate(icicle);
        mVisibleFromClient = !mWindow.getWindowStyle().getBoolean(
                com.android.internal.R.styleable.Window_windowNoDisplay, false);
        mFragments.dispatchActivityCreated();
    }
    
    final void performStart() {
        mFragments.noteStateNotSaved();
        mCalled = false;
        mFragments.execPendingActions();
        mInstrumentation.callActivityOnStart(this);
        if (!mCalled) {
            throw new SuperNotCalledException(
                "Activity " + mComponent.toShortString() +
                " did not call through to super.onStart()");
        }
        mFragments.dispatchStart();
        if (mAllLoaderManagers != null) {
            for (int i=mAllLoaderManagers.size()-1; i>=0; i--) {
                mAllLoaderManagers.valueAt(i).finishRetain();
            }
        }
    }
    
    final void performRestart() {
        mFragments.noteStateNotSaved();

        synchronized (mManagedCursors) {
            final int N = mManagedCursors.size();
            for (int i=0; i<N; i++) {
                ManagedCursor mc = mManagedCursors.get(i);
                if (mc.mReleased || mc.mUpdated) {
                    if (!mc.mCursor.requery()) {
                        throw new IllegalStateException(
                                "trying to requery an already closed cursor");
                    }
                    mc.mReleased = false;
                    mc.mUpdated = false;
                }
            }
        }

        if (mStopped) {
            mStopped = false;
            mCalled = false;
            mInstrumentation.callActivityOnRestart(this);
            if (!mCalled) {
                throw new SuperNotCalledException(
                    "Activity " + mComponent.toShortString() +
                    " did not call through to super.onRestart()");
            }
            performStart();
        }
    }
    
    final void performResume() {
        performRestart();
        
        mFragments.execPendingActions();
        
        mLastNonConfigurationInstances = null;
        
        mCalled = false;
        // mResumed is set by the instrumentation
        mInstrumentation.callActivityOnResume(this);
        if (!mCalled) {
            throw new SuperNotCalledException(
                "Activity " + mComponent.toShortString() +
                " did not call through to super.onResume()");
        }

        // Now really resume, and install the current status bar and menu.
        mCalled = false;
        
        mFragments.dispatchResume();
        mFragments.execPendingActions();
        
        onPostResume();
        if (!mCalled) {
            throw new SuperNotCalledException(
                "Activity " + mComponent.toShortString() +
                " did not call through to super.onPostResume()");
        }
    }

    final void performPause() {
        mFragments.dispatchPause();
        mCalled = false;
        onPause();
        if (!mCalled && getApplicationInfo().targetSdkVersion
                >= android.os.Build.VERSION_CODES.GINGERBREAD) {
            throw new SuperNotCalledException(
                    "Activity " + mComponent.toShortString() +
                    " did not call through to super.onPause()");
        }
        mResumed = false;
    }
    
    final void performUserLeaving() {
        onUserInteraction();
        onUserLeaveHint();
    }
    
    final void performStop() {
        if (mLoadersStarted) {
            mLoadersStarted = false;
            if (mLoaderManager != null) {
                if (!mChangingConfigurations) {
                    mLoaderManager.doStop();
                } else {
                    mLoaderManager.doRetain();
                }
            }
        }
        
        if (!mStopped) {
            if (mWindow != null) {
                mWindow.closeAllPanels();
            }

            mFragments.dispatchStop();
            
            mCalled = false;
            mInstrumentation.callActivityOnStop(this);
            if (!mCalled) {
                throw new SuperNotCalledException(
                    "Activity " + mComponent.toShortString() +
                    " did not call through to super.onStop()");
            }
    
            synchronized (mManagedCursors) {
                final int N = mManagedCursors.size();
                for (int i=0; i<N; i++) {
                    ManagedCursor mc = mManagedCursors.get(i);
                    if (!mc.mReleased) {
                        mc.mCursor.deactivate();
                        mc.mReleased = true;
                    }
                }
            }
    
            mStopped = true;
        }
<<<<<<< HEAD
=======
        mResumed = false;

        // Check for Activity leaks, if enabled.
        StrictMode.conditionallyCheckInstanceCounts();
>>>>>>> 9240f16d
    }

    final void performDestroy() {
        mWindow.destroy();
        mFragments.dispatchDestroy();
        onDestroy();
        if (mLoaderManager != null) {
            mLoaderManager.doDestroy();
        }
    }
    
    /**
     * @hide
     */
    public final boolean isResumed() {
        return mResumed;
    }

    void dispatchActivityResult(String who, int requestCode, 
        int resultCode, Intent data) {
        if (Config.LOGV) Log.v(
            TAG, "Dispatching result: who=" + who + ", reqCode=" + requestCode
            + ", resCode=" + resultCode + ", data=" + data);
        mFragments.noteStateNotSaved();
        if (who == null) {
            onActivityResult(requestCode, resultCode, data);
        } else {
            Fragment frag = mFragments.findFragmentByWho(who);
            if (frag != null) {
                frag.onActivityResult(requestCode, resultCode, data);
            }
        }
    }
}<|MERGE_RESOLUTION|>--- conflicted
+++ resolved
@@ -4431,13 +4431,10 @@
     
             mStopped = true;
         }
-<<<<<<< HEAD
-=======
         mResumed = false;
 
         // Check for Activity leaks, if enabled.
         StrictMode.conditionallyCheckInstanceCounts();
->>>>>>> 9240f16d
     }
 
     final void performDestroy() {
