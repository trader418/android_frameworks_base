--- conflicted
+++ resolved
@@ -682,18 +682,6 @@
      * @return true if a permanent menu key is present, false otherwise.
      */
     public boolean hasPermanentMenuKey() {
-<<<<<<< HEAD
-        // The action overflow button within app UI can
-        // be controlled with a system setting
-        int showOverflowButton = Settings.System.getInt(
-                mContext.getContentResolver(),
-                Settings.System.UI_FORCE_OVERFLOW_BUTTON, 0);
-        if (showOverflowButton == 1) {
-            // Force overflow button on by reporting that
-            // the device has no permanent menu key
-            return false;
-        } else {
-=======
         // Report no menu key if only soft buttons are available
         if (!sHasPermanentMenuKey) {
             return false;
@@ -712,7 +700,6 @@
         try {
             return wm.hasMenuKeyEnabled();
         } catch (RemoteException ex) {
->>>>>>> 0f5cbf48
             return sHasPermanentMenuKey;
         }
     }
