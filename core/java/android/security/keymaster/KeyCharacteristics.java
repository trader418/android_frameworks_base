--- conflicted
+++ resolved
@@ -19,13 +19,10 @@
 import android.os.Parcel;
 import android.os.Parcelable;
 
-<<<<<<< HEAD
-=======
 import java.util.ArrayList;
 import java.util.Date;
 import java.util.List;
 
->>>>>>> a978a3d6
 /**
  * @hide
  */
