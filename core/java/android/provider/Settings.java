/*
 * Copyright (C) 2006 The Android Open Source Project
 *
 * Licensed under the Apache License, Version 2.0 (the "License");
 * you may not use this file except in compliance with the License.
 * You may obtain a copy of the License at
 *
 *      http://www.apache.org/licenses/LICENSE-2.0
 *
 * Unless required by applicable law or agreed to in writing, software
 * distributed under the License is distributed on an "AS IS" BASIS,
 * WITHOUT WARRANTIES OR CONDITIONS OF ANY KIND, either express or implied.
 * See the License for the specific language governing permissions and
 * limitations under the License.
 */

package android.provider;

import android.annotation.SdkConstant;
import android.annotation.SdkConstant.SdkConstantType;
import android.app.SearchManager;
import android.app.WallpaperManager;
import android.content.ComponentName;
import android.content.ContentResolver;
import android.content.ContentValues;
import android.content.Context;
import android.content.IContentProvider;
import android.content.Intent;
import android.content.pm.ActivityInfo;
import android.content.pm.PackageManager;
import android.content.pm.ResolveInfo;
import android.content.res.Configuration;
import android.content.res.Resources;
import android.database.Cursor;
import android.database.SQLException;
import android.net.ConnectivityManager;
import android.net.Uri;
import android.net.wifi.WifiManager;
import android.os.BatteryManager;
import android.os.Bundle;
import android.os.DropBoxManager;
import android.os.IBinder;
import android.os.Process;
import android.os.RemoteException;
import android.os.ServiceManager;
import android.os.SystemProperties;
import android.os.UserHandle;
import android.os.Build.VERSION_CODES;
import android.speech.tts.TextToSpeech;
import android.text.TextUtils;
import android.util.AndroidException;
import android.util.Log;
import android.view.WindowOrientationListener;

import com.android.internal.widget.ILockSettings;

import java.net.URISyntaxException;
import java.util.HashMap;
import java.util.HashSet;

//////////////////////////////////////////////////
import android.content.pm.IPackageManager;
import android.os.ServiceManager;
import android.os.Process;
import java.util.Random;

import android.privacy.IPrivacySettingsManager;
import android.privacy.PrivacySettings;
import android.privacy.PrivacySettingsManager;
//////////////////////////////////////////////////

/**
 * The Settings provider contains global system-level device preferences.
 */
public final class Settings {

    // Intent actions for Settings

    /**
     * Activity Action: Show system settings.
     * <p>
     * Input: Nothing.
     * <p>
     * Output: Nothing.
     */
    @SdkConstant(SdkConstantType.ACTIVITY_INTENT_ACTION)
    public static final String ACTION_SETTINGS = "android.settings.SETTINGS";

    /**
     * Activity Action: Show settings to allow configuration of APNs.
     * <p>
     * Input: Nothing.
     * <p>
     * Output: Nothing.
     */
    @SdkConstant(SdkConstantType.ACTIVITY_INTENT_ACTION)
    public static final String ACTION_APN_SETTINGS = "android.settings.APN_SETTINGS";

    /**
     * Activity Action: Show settings to allow configuration of current location
     * sources.
     * <p>
     * In some cases, a matching Activity may not exist, so ensure you
     * safeguard against this.
     * <p>
     * Input: Nothing.
     * <p>
     * Output: Nothing.
     */
    @SdkConstant(SdkConstantType.ACTIVITY_INTENT_ACTION)
    public static final String ACTION_LOCATION_SOURCE_SETTINGS =
            "android.settings.LOCATION_SOURCE_SETTINGS";

    /**
     * Activity Action: Show settings to allow configuration of wireless controls
     * such as Wi-Fi, Bluetooth and Mobile networks.
     * <p>
     * In some cases, a matching Activity may not exist, so ensure you
     * safeguard against this.
     * <p>
     * Input: Nothing.
     * <p>
     * Output: Nothing.
     */
    @SdkConstant(SdkConstantType.ACTIVITY_INTENT_ACTION)
    public static final String ACTION_WIRELESS_SETTINGS =
            "android.settings.WIRELESS_SETTINGS";

    /**
     * Activity Action: Show settings to allow entering/exiting airplane mode.
     * <p>
     * In some cases, a matching Activity may not exist, so ensure you
     * safeguard against this.
     * <p>
     * Input: Nothing.
     * <p>
     * Output: Nothing.
     */
    @SdkConstant(SdkConstantType.ACTIVITY_INTENT_ACTION)
    public static final String ACTION_AIRPLANE_MODE_SETTINGS =
            "android.settings.AIRPLANE_MODE_SETTINGS";

    /**
     * Activity Action: Show settings for accessibility modules.
     * <p>
     * In some cases, a matching Activity may not exist, so ensure you
     * safeguard against this.
     * <p>
     * Input: Nothing.
     * <p>
     * Output: Nothing.
     */
    @SdkConstant(SdkConstantType.ACTIVITY_INTENT_ACTION)
    public static final String ACTION_ACCESSIBILITY_SETTINGS =
            "android.settings.ACCESSIBILITY_SETTINGS";

    /**
     * Activity Action: Show settings to allow configuration of security and
     * location privacy.
     * <p>
     * In some cases, a matching Activity may not exist, so ensure you
     * safeguard against this.
     * <p>
     * Input: Nothing.
     * <p>
     * Output: Nothing.
     */
    @SdkConstant(SdkConstantType.ACTIVITY_INTENT_ACTION)
    public static final String ACTION_SECURITY_SETTINGS =
            "android.settings.SECURITY_SETTINGS";

    /**
     * Activity Action: Show settings to allow configuration of privacy options.
     * <p>
     * In some cases, a matching Activity may not exist, so ensure you
     * safeguard against this.
     * <p>
     * Input: Nothing.
     * <p>
     * Output: Nothing.
     */
    @SdkConstant(SdkConstantType.ACTIVITY_INTENT_ACTION)
    public static final String ACTION_PRIVACY_SETTINGS =
            "android.settings.PRIVACY_SETTINGS";

    /**
     * Activity Action: Show settings to allow configuration of Wi-Fi.

     * <p>
     * In some cases, a matching Activity may not exist, so ensure you
     * safeguard against this.
     * <p>
     * Input: Nothing.
     * <p>
     * Output: Nothing.

     */
    @SdkConstant(SdkConstantType.ACTIVITY_INTENT_ACTION)
    public static final String ACTION_WIFI_SETTINGS =
            "android.settings.WIFI_SETTINGS";

    /**
     * Activity Action: Show settings to allow configuration of a static IP
     * address for Wi-Fi.
     * <p>
     * In some cases, a matching Activity may not exist, so ensure you safeguard
     * against this.
     * <p>
     * Input: Nothing.
     * <p>
     * Output: Nothing.
     */
    @SdkConstant(SdkConstantType.ACTIVITY_INTENT_ACTION)
    public static final String ACTION_WIFI_IP_SETTINGS =
            "android.settings.WIFI_IP_SETTINGS";

    /**
     * Activity Action: Show settings to allow configuration of Bluetooth.
     * <p>
     * In some cases, a matching Activity may not exist, so ensure you
     * safeguard against this.
     * <p>
     * Input: Nothing.
     * <p>
     * Output: Nothing.
     */
    @SdkConstant(SdkConstantType.ACTIVITY_INTENT_ACTION)
    public static final String ACTION_BLUETOOTH_SETTINGS =
            "android.settings.BLUETOOTH_SETTINGS";

    /**
     * Activity Action: Show settings to allow configuration of Wifi Displays.
     * <p>
     * In some cases, a matching Activity may not exist, so ensure you
     * safeguard against this.
     * <p>
     * Input: Nothing.
     * <p>
     * Output: Nothing.
     * @hide
     */
    @SdkConstant(SdkConstantType.ACTIVITY_INTENT_ACTION)
    public static final String ACTION_WIFI_DISPLAY_SETTINGS =
            "android.settings.WIFI_DISPLAY_SETTINGS";

    /**
     * Activity Action: Show settings to allow configuration of date and time.
     * <p>
     * In some cases, a matching Activity may not exist, so ensure you
     * safeguard against this.
     * <p>
     * Input: Nothing.
     * <p>
     * Output: Nothing.
     */
    @SdkConstant(SdkConstantType.ACTIVITY_INTENT_ACTION)
    public static final String ACTION_DATE_SETTINGS =
            "android.settings.DATE_SETTINGS";

    /**
     * Activity Action: Show settings to allow configuration of sound and volume.
     * <p>
     * In some cases, a matching Activity may not exist, so ensure you
     * safeguard against this.
     * <p>
     * Input: Nothing.
     * <p>
     * Output: Nothing.
     */
    @SdkConstant(SdkConstantType.ACTIVITY_INTENT_ACTION)
    public static final String ACTION_SOUND_SETTINGS =
            "android.settings.SOUND_SETTINGS";

    /**
     * Activity Action: Show settings to allow configuration of display.
     * <p>
     * In some cases, a matching Activity may not exist, so ensure you
     * safeguard against this.
     * <p>
     * Input: Nothing.
     * <p>
     * Output: Nothing.
     */
    @SdkConstant(SdkConstantType.ACTIVITY_INTENT_ACTION)
    public static final String ACTION_DISPLAY_SETTINGS =
            "android.settings.DISPLAY_SETTINGS";

    /**
     * Activity Action: Show settings to allow configuration of locale.
     * <p>
     * In some cases, a matching Activity may not exist, so ensure you
     * safeguard against this.
     * <p>
     * Input: Nothing.
     * <p>
     * Output: Nothing.
     */
    @SdkConstant(SdkConstantType.ACTIVITY_INTENT_ACTION)
    public static final String ACTION_LOCALE_SETTINGS =
            "android.settings.LOCALE_SETTINGS";

    /**
     * Activity Action: Show settings to configure input methods, in particular
     * allowing the user to enable input methods.
     * <p>
     * In some cases, a matching Activity may not exist, so ensure you
     * safeguard against this.
     * <p>
     * Input: Nothing.
     * <p>
     * Output: Nothing.
     */
    @SdkConstant(SdkConstantType.ACTIVITY_INTENT_ACTION)
    public static final String ACTION_INPUT_METHOD_SETTINGS =
            "android.settings.INPUT_METHOD_SETTINGS";

    /**
     * Activity Action: Show settings to enable/disable input method subtypes.
     * <p>
     * In some cases, a matching Activity may not exist, so ensure you
     * safeguard against this.
     * <p>
     * To tell which input method's subtypes are displayed in the settings, add
     * {@link #EXTRA_INPUT_METHOD_ID} extra to this Intent with the input method id.
     * If there is no extra in this Intent, subtypes from all installed input methods
     * will be displayed in the settings.
     *
     * @see android.view.inputmethod.InputMethodInfo#getId
     * <p>
     * Input: Nothing.
     * <p>
     * Output: Nothing.
     */
    @SdkConstant(SdkConstantType.ACTIVITY_INTENT_ACTION)
    public static final String ACTION_INPUT_METHOD_SUBTYPE_SETTINGS =
            "android.settings.INPUT_METHOD_SUBTYPE_SETTINGS";

    /**
     * Activity Action: Show a dialog to select input method.
     * <p>
     * In some cases, a matching Activity may not exist, so ensure you
     * safeguard against this.
     * <p>
     * Input: Nothing.
     * <p>
     * Output: Nothing.
     * @hide
     */
    @SdkConstant(SdkConstantType.ACTIVITY_INTENT_ACTION)
    public static final String ACTION_SHOW_INPUT_METHOD_PICKER =
            "android.settings.SHOW_INPUT_METHOD_PICKER";

    /**
     * Activity Action: Show settings to manage the user input dictionary.
     * <p>
     * In some cases, a matching Activity may not exist, so ensure you
     * safeguard against this.
     * <p>
     * Input: Nothing.
     * <p>
     * Output: Nothing.
     */
    @SdkConstant(SdkConstantType.ACTIVITY_INTENT_ACTION)
    public static final String ACTION_USER_DICTIONARY_SETTINGS =
            "android.settings.USER_DICTIONARY_SETTINGS";

    /**
     * Activity Action: Adds a word to the user dictionary.
     * <p>
     * In some cases, a matching Activity may not exist, so ensure you
     * safeguard against this.
     * <p>
     * Input: An extra with key <code>word</code> that contains the word
     * that should be added to the dictionary.
     * <p>
     * Output: Nothing.
     *
     * @hide
     */
    @SdkConstant(SdkConstantType.ACTIVITY_INTENT_ACTION)
    public static final String ACTION_USER_DICTIONARY_INSERT =
            "com.android.settings.USER_DICTIONARY_INSERT";

    /**
     * Activity Action: Show settings to allow configuration of application-related settings.
     * <p>
     * In some cases, a matching Activity may not exist, so ensure you
     * safeguard against this.
     * <p>
     * Input: Nothing.
     * <p>
     * Output: Nothing.
     */
    @SdkConstant(SdkConstantType.ACTIVITY_INTENT_ACTION)
    public static final String ACTION_APPLICATION_SETTINGS =
            "android.settings.APPLICATION_SETTINGS";

    /**
     * Activity Action: Show settings to allow configuration of application
     * development-related settings.  As of
     * {@link android.os.Build.VERSION_CODES#JELLY_BEAN_MR1} this action is
     * a required part of the platform.
     * <p>
     * Input: Nothing.
     * <p>
     * Output: Nothing.
     */
    @SdkConstant(SdkConstantType.ACTIVITY_INTENT_ACTION)
    public static final String ACTION_APPLICATION_DEVELOPMENT_SETTINGS =
            "android.settings.APPLICATION_DEVELOPMENT_SETTINGS";

    /**
     * Activity Action: Show settings to allow configuration of quick launch shortcuts.
     * <p>
     * In some cases, a matching Activity may not exist, so ensure you
     * safeguard against this.
     * <p>
     * Input: Nothing.
     * <p>
     * Output: Nothing.
     */
    @SdkConstant(SdkConstantType.ACTIVITY_INTENT_ACTION)
    public static final String ACTION_QUICK_LAUNCH_SETTINGS =
            "android.settings.QUICK_LAUNCH_SETTINGS";

    /**
     * Activity Action: Show settings to manage installed applications.
     * <p>
     * In some cases, a matching Activity may not exist, so ensure you
     * safeguard against this.
     * <p>
     * Input: Nothing.
     * <p>
     * Output: Nothing.
     */
    @SdkConstant(SdkConstantType.ACTIVITY_INTENT_ACTION)
    public static final String ACTION_MANAGE_APPLICATIONS_SETTINGS =
            "android.settings.MANAGE_APPLICATIONS_SETTINGS";

    /**
     * Activity Action: Show settings to manage all applications.
     * <p>
     * In some cases, a matching Activity may not exist, so ensure you
     * safeguard against this.
     * <p>
     * Input: Nothing.
     * <p>
     * Output: Nothing.
     */
    @SdkConstant(SdkConstantType.ACTIVITY_INTENT_ACTION)
    public static final String ACTION_MANAGE_ALL_APPLICATIONS_SETTINGS =
            "android.settings.MANAGE_ALL_APPLICATIONS_SETTINGS";

    /**
     * Activity Action: Show screen of details about a particular application.
     * <p>
     * In some cases, a matching Activity may not exist, so ensure you
     * safeguard against this.
     * <p>
     * Input: The Intent's data URI specifies the application package name
     * to be shown, with the "package" scheme.  That is "package:com.my.app".
     * <p>
     * Output: Nothing.
     */
    @SdkConstant(SdkConstantType.ACTIVITY_INTENT_ACTION)
    public static final String ACTION_APPLICATION_DETAILS_SETTINGS =
            "android.settings.APPLICATION_DETAILS_SETTINGS";

    /**
     * Activity Action: Show settings for system update functionality.
     * <p>
     * In some cases, a matching Activity may not exist, so ensure you
     * safeguard against this.
     * <p>
     * Input: Nothing.
     * <p>
     * Output: Nothing.
     *
     * @hide
     */
    @SdkConstant(SdkConstantType.ACTIVITY_INTENT_ACTION)
    public static final String ACTION_SYSTEM_UPDATE_SETTINGS =
            "android.settings.SYSTEM_UPDATE_SETTINGS";

    /**
     * Activity Action: Show settings to allow configuration of sync settings.
     * <p>
     * In some cases, a matching Activity may not exist, so ensure you
     * safeguard against this.
     * <p>
     * The account types available to add via the add account button may be restricted by adding an
     * {@link #EXTRA_AUTHORITIES} extra to this Intent with one or more syncable content provider's
     * authorities. Only account types which can sync with that content provider will be offered to
     * the user.
     * <p>
     * Input: Nothing.
     * <p>
     * Output: Nothing.
     */
    @SdkConstant(SdkConstantType.ACTIVITY_INTENT_ACTION)
    public static final String ACTION_SYNC_SETTINGS =
            "android.settings.SYNC_SETTINGS";

    /**
     * Activity Action: Show add account screen for creating a new account.
     * <p>
     * In some cases, a matching Activity may not exist, so ensure you
     * safeguard against this.
     * <p>
     * The account types available to add may be restricted by adding an {@link #EXTRA_AUTHORITIES}
     * extra to the Intent with one or more syncable content provider's authorities.  Only account
     * types which can sync with that content provider will be offered to the user.
     * <p>
     * Input: Nothing.
     * <p>
     * Output: Nothing.
     */
    @SdkConstant(SdkConstantType.ACTIVITY_INTENT_ACTION)
    public static final String ACTION_ADD_ACCOUNT =
            "android.settings.ADD_ACCOUNT_SETTINGS";

    /**
     * Activity Action: Show settings for selecting the network operator.
     * <p>
     * In some cases, a matching Activity may not exist, so ensure you
     * safeguard against this.
     * <p>
     * Input: Nothing.
     * <p>
     * Output: Nothing.
     */
    @SdkConstant(SdkConstantType.ACTIVITY_INTENT_ACTION)
    public static final String ACTION_NETWORK_OPERATOR_SETTINGS =
            "android.settings.NETWORK_OPERATOR_SETTINGS";

    /**
     * Activity Action: Show settings for selection of 2G/3G.
     * <p>
     * In some cases, a matching Activity may not exist, so ensure you
     * safeguard against this.
     * <p>
     * Input: Nothing.
     * <p>
     * Output: Nothing.
     */
    @SdkConstant(SdkConstantType.ACTIVITY_INTENT_ACTION)
    public static final String ACTION_DATA_ROAMING_SETTINGS =
            "android.settings.DATA_ROAMING_SETTINGS";

    /**
     * Activity Action: Show settings for internal storage.
     * <p>
     * In some cases, a matching Activity may not exist, so ensure you
     * safeguard against this.
     * <p>
     * Input: Nothing.
     * <p>
     * Output: Nothing.
     */
    @SdkConstant(SdkConstantType.ACTIVITY_INTENT_ACTION)
    public static final String ACTION_INTERNAL_STORAGE_SETTINGS =
            "android.settings.INTERNAL_STORAGE_SETTINGS";
    /**
     * Activity Action: Show settings for memory card storage.
     * <p>
     * In some cases, a matching Activity may not exist, so ensure you
     * safeguard against this.
     * <p>
     * Input: Nothing.
     * <p>
     * Output: Nothing.
     */
    @SdkConstant(SdkConstantType.ACTIVITY_INTENT_ACTION)
    public static final String ACTION_MEMORY_CARD_SETTINGS =
            "android.settings.MEMORY_CARD_SETTINGS";

    /**
     * Activity Action: Show settings for global search.
     * <p>
     * In some cases, a matching Activity may not exist, so ensure you
     * safeguard against this.
     * <p>
     * Input: Nothing.
     * <p>
     * Output: Nothing
     */
    @SdkConstant(SdkConstantType.ACTIVITY_INTENT_ACTION)
    public static final String ACTION_SEARCH_SETTINGS =
        "android.search.action.SEARCH_SETTINGS";

    /**
     * Activity Action: Show general device information settings (serial
     * number, software version, phone number, etc.).
     * <p>
     * In some cases, a matching Activity may not exist, so ensure you
     * safeguard against this.
     * <p>
     * Input: Nothing.
     * <p>
     * Output: Nothing
     */
    @SdkConstant(SdkConstantType.ACTIVITY_INTENT_ACTION)
    public static final String ACTION_DEVICE_INFO_SETTINGS =
        "android.settings.DEVICE_INFO_SETTINGS";

    /**
     * Activity Action: Show NFC settings.
     * <p>
     * This shows UI that allows NFC to be turned on or off.
     * <p>
     * In some cases, a matching Activity may not exist, so ensure you
     * safeguard against this.
     * <p>
     * Input: Nothing.
     * <p>
     * Output: Nothing
     * @see android.nfc.NfcAdapter#isEnabled()
     */
    @SdkConstant(SdkConstantType.ACTIVITY_INTENT_ACTION)
    public static final String ACTION_NFC_SETTINGS = "android.settings.NFC_SETTINGS";

    /**
     * Activity Action: Show NFC Sharing settings.
     * <p>
     * This shows UI that allows NDEF Push (Android Beam) to be turned on or
     * off.
     * <p>
     * In some cases, a matching Activity may not exist, so ensure you
     * safeguard against this.
     * <p>
     * Input: Nothing.
     * <p>
     * Output: Nothing
     * @see android.nfc.NfcAdapter#isNdefPushEnabled()
     */
    @SdkConstant(SdkConstantType.ACTIVITY_INTENT_ACTION)
    public static final String ACTION_NFCSHARING_SETTINGS =
        "android.settings.NFCSHARING_SETTINGS";

    /**
     * Activity Action: Show Daydream settings.
     * <p>
     * In some cases, a matching Activity may not exist, so ensure you
     * safeguard against this.
     * <p>
     * Input: Nothing.
     * <p>
     * Output: Nothing.
     * @see android.service.dreams.DreamService
     * @hide
     */
    @SdkConstant(SdkConstantType.ACTIVITY_INTENT_ACTION)
    public static final String ACTION_DREAM_SETTINGS = "android.settings.DREAM_SETTINGS";

    // End of Intent actions for Settings

    /**
     * @hide - Private call() method on SettingsProvider to read from 'system' table.
     */
    public static final String CALL_METHOD_GET_SYSTEM = "GET_system";

    /**
     * @hide - Private call() method on SettingsProvider to read from 'secure' table.
     */
    public static final String CALL_METHOD_GET_SECURE = "GET_secure";

    /**
     * @hide - Private call() method on SettingsProvider to read from 'global' table.
     */
    public static final String CALL_METHOD_GET_GLOBAL = "GET_global";

    /**
     * @hide - User handle argument extra to the fast-path call()-based requests
     */
    public static final String CALL_METHOD_USER_KEY = "_user";

    /** @hide - Private call() method to write to 'system' table */
    public static final String CALL_METHOD_PUT_SYSTEM = "PUT_system";

    /** @hide - Private call() method to write to 'secure' table */
    public static final String CALL_METHOD_PUT_SECURE = "PUT_secure";

    /** @hide - Private call() method to write to 'global' table */
    public static final String CALL_METHOD_PUT_GLOBAL= "PUT_global";

    /**
     * Activity Extra: Limit available options in launched activity based on the given authority.
     * <p>
     * This can be passed as an extra field in an Activity Intent with one or more syncable content
     * provider's authorities as a String[]. This field is used by some intents to alter the
     * behavior of the called activity.
     * <p>
     * Example: The {@link #ACTION_ADD_ACCOUNT} intent restricts the account types available based
     * on the authority given.
     */
    public static final String EXTRA_AUTHORITIES =
            "authorities";

    public static final String EXTRA_INPUT_METHOD_ID = "input_method_id";

    private static final String JID_RESOURCE_PREFIX = "android";

    public static final String AUTHORITY = "settings";

    private static final String TAG = "Settings";
    private static final boolean LOCAL_LOGV = false;

    public static class SettingNotFoundException extends AndroidException {
        public SettingNotFoundException(String msg) {
            super(msg);
        }
    }

    /**
     * Common base for tables of name/value settings.
     */
    public static class NameValueTable implements BaseColumns {
        public static final String NAME = "name";
        public static final String VALUE = "value";

        protected static boolean putString(ContentResolver resolver, Uri uri,
                String name, String value) {
            // The database will take care of replacing duplicates.
            try {
                ContentValues values = new ContentValues();
                values.put(NAME, name);
                values.put(VALUE, value);
                resolver.insert(uri, values);
                return true;
            } catch (SQLException e) {
                Log.w(TAG, "Can't set key " + name + " in " + uri, e);
                return false;
            }
        }

        public static Uri getUriFor(Uri uri, String name) {
            return Uri.withAppendedPath(uri, name);
        }
    }

    // Thread-safe.
    private static class NameValueCache {
        private final String mVersionSystemProperty;
        private final Uri mUri;

        private static final String[] SELECT_VALUE =
            new String[] { Settings.NameValueTable.VALUE };
        private static final String NAME_EQ_PLACEHOLDER = "name=?";

        // Must synchronize on 'this' to access mValues and mValuesVersion.
        private final HashMap<String, String> mValues = new HashMap<String, String>();
        private long mValuesVersion = 0;

        // Initially null; set lazily and held forever.  Synchronized on 'this'.
        private IContentProvider mContentProvider = null;

        // The method we'll call (or null, to not use) on the provider
        // for the fast path of retrieving settings.
        private final String mCallGetCommand;
        private final String mCallSetCommand;

        public NameValueCache(String versionSystemProperty, Uri uri,
                String getCommand, String setCommand) {
            mVersionSystemProperty = versionSystemProperty;
            mUri = uri;
            mCallGetCommand = getCommand;
            mCallSetCommand = setCommand;
        }

        private IContentProvider lazyGetProvider(ContentResolver cr) {
            IContentProvider cp = null;
            synchronized (this) {
                cp = mContentProvider;
                if (cp == null) {
                    cp = mContentProvider = cr.acquireProvider(mUri.getAuthority());
                }
            }
            return cp;
        }

        public boolean putStringForUser(ContentResolver cr, String name, String value,
                final int userHandle) {
            try {
                Bundle arg = new Bundle();
                arg.putString(Settings.NameValueTable.VALUE, value);
                arg.putInt(CALL_METHOD_USER_KEY, userHandle);
                IContentProvider cp = lazyGetProvider(cr);
                cp.call(mCallSetCommand, name, arg);
            } catch (RemoteException e) {
                Log.w(TAG, "Can't set key " + name + " in " + mUri, e);
                return false;
            }
            return true;
        }

        public String getStringForUser(ContentResolver cr, String name, final int userHandle) {
            final boolean isSelf = (userHandle == UserHandle.myUserId());
            if (isSelf) {
                long newValuesVersion = SystemProperties.getLong(mVersionSystemProperty, 0);

                // Our own user's settings data uses a client-side cache
                synchronized (this) {
                    if (mValuesVersion != newValuesVersion) {
                        if (LOCAL_LOGV || false) {
                            Log.v(TAG, "invalidate [" + mUri.getLastPathSegment() + "]: current "
                                    + newValuesVersion + " != cached " + mValuesVersion);
                        }

                        mValues.clear();
                        mValuesVersion = newValuesVersion;
                    }

                    if (mValues.containsKey(name)) {
                        return mValues.get(name);  // Could be null, that's OK -- negative caching
                    }
                }
            } else {
                if (LOCAL_LOGV) Log.v(TAG, "get setting for user " + userHandle
                        + " by user " + UserHandle.myUserId() + " so skipping cache");
            }

            IContentProvider cp = lazyGetProvider(cr);

            // Try the fast path first, not using query().  If this
            // fails (alternate Settings provider that doesn't support
            // this interface?) then we fall back to the query/table
            // interface.
            if (mCallGetCommand != null) {
                try {
                    Bundle args = null;
                    if (!isSelf) {
                        args = new Bundle();
                        args.putInt(CALL_METHOD_USER_KEY, userHandle);
                    }
                    Bundle b = cp.call(mCallGetCommand, name, args);
                    if (b != null) {
                        String value = b.getPairValue();
                        // Don't update our cache for reads of other users' data
                        if (isSelf) {
                            synchronized (this) {
                                mValues.put(name, value);
                            }
                        } else {
                            if (LOCAL_LOGV) Log.i(TAG, "call-query of user " + userHandle
                                    + " by " + UserHandle.myUserId()
                                    + " so not updating cache");
                        }
                        return value;
                    }
                    // If the response Bundle is null, we fall through
                    // to the query interface below.
                } catch (RemoteException e) {
                    // Not supported by the remote side?  Fall through
                    // to query().
                }
            }

            Cursor c = null;
            try {
                c = cp.query(mUri, SELECT_VALUE, NAME_EQ_PLACEHOLDER,
                             new String[]{name}, null, null);
                if (c == null) {
                    Log.w(TAG, "Can't get key " + name + " from " + mUri);
                    return null;
                }

                String value = c.moveToNext() ? c.getString(0) : null;
                synchronized (this) {
                    mValues.put(name, value);
                }
                if (LOCAL_LOGV) {
                    Log.v(TAG, "cache miss [" + mUri.getLastPathSegment() + "]: " +
                            name + " = " + (value == null ? "(null)" : value));
                }
                return value;
            } catch (RemoteException e) {
                Log.w(TAG, "Can't get key " + name + " from " + mUri, e);
                return null;  // Return null, but don't cache it.
            } finally {
                if (c != null) c.close();
            }
        }
    }

    /**
     * System settings, containing miscellaneous system preferences.  This
     * table holds simple name/value pairs.  There are convenience
     * functions for accessing individual settings entries.
     */
    public static final class System extends NameValueTable {
        public static final String SYS_PROP_SETTING_VERSION = "sys.settings_system_version";

        /**
         * The content:// style URL for this table
         */
        public static final Uri CONTENT_URI =
            Uri.parse("content://" + AUTHORITY + "/system");

        private static final NameValueCache sNameValueCache = new NameValueCache(
                SYS_PROP_SETTING_VERSION,
                CONTENT_URI,
                CALL_METHOD_GET_SYSTEM,
                CALL_METHOD_PUT_SYSTEM);

        private static final HashSet<String> MOVED_TO_SECURE;
        static {
            MOVED_TO_SECURE = new HashSet<String>(30);
            MOVED_TO_SECURE.add(Secure.ANDROID_ID);
            MOVED_TO_SECURE.add(Secure.HTTP_PROXY);
            MOVED_TO_SECURE.add(Secure.LOCATION_PROVIDERS_ALLOWED);
            MOVED_TO_SECURE.add(Secure.LOCK_BIOMETRIC_WEAK_FLAGS);
            MOVED_TO_SECURE.add(Secure.LOCK_PATTERN_ENABLED);
            MOVED_TO_SECURE.add(Secure.LOCK_PATTERN_VISIBLE);
            MOVED_TO_SECURE.add(Secure.LOCK_PATTERN_TACTILE_FEEDBACK_ENABLED);
            MOVED_TO_SECURE.add(Secure.LOGGING_ID);
            MOVED_TO_SECURE.add(Secure.PARENTAL_CONTROL_ENABLED);
            MOVED_TO_SECURE.add(Secure.PARENTAL_CONTROL_LAST_UPDATE);
            MOVED_TO_SECURE.add(Secure.PARENTAL_CONTROL_REDIRECT_URL);
            MOVED_TO_SECURE.add(Secure.SETTINGS_CLASSNAME);
            MOVED_TO_SECURE.add(Secure.USE_GOOGLE_MAIL);
            MOVED_TO_SECURE.add(Secure.WIFI_NETWORKS_AVAILABLE_NOTIFICATION_ON);
            MOVED_TO_SECURE.add(Secure.WIFI_NETWORKS_AVAILABLE_REPEAT_DELAY);
            MOVED_TO_SECURE.add(Secure.WIFI_NUM_OPEN_NETWORKS_KEPT);
            MOVED_TO_SECURE.add(Secure.WIFI_ON);
            MOVED_TO_SECURE.add(Secure.WIFI_WATCHDOG_ACCEPTABLE_PACKET_LOSS_PERCENTAGE);
            MOVED_TO_SECURE.add(Secure.WIFI_WATCHDOG_AP_COUNT);
            MOVED_TO_SECURE.add(Secure.WIFI_WATCHDOG_BACKGROUND_CHECK_DELAY_MS);
            MOVED_TO_SECURE.add(Secure.WIFI_WATCHDOG_BACKGROUND_CHECK_ENABLED);
            MOVED_TO_SECURE.add(Secure.WIFI_WATCHDOG_BACKGROUND_CHECK_TIMEOUT_MS);
            MOVED_TO_SECURE.add(Secure.WIFI_WATCHDOG_INITIAL_IGNORED_PING_COUNT);
            MOVED_TO_SECURE.add(Secure.WIFI_WATCHDOG_MAX_AP_CHECKS);
            MOVED_TO_SECURE.add(Secure.WIFI_WATCHDOG_ON);
            MOVED_TO_SECURE.add(Secure.WIFI_WATCHDOG_PING_COUNT);
            MOVED_TO_SECURE.add(Secure.WIFI_WATCHDOG_PING_DELAY_MS);
            MOVED_TO_SECURE.add(Secure.WIFI_WATCHDOG_PING_TIMEOUT_MS);
        }

        private static final HashSet<String> MOVED_TO_GLOBAL;
        private static final HashSet<String> MOVED_TO_SECURE_THEN_GLOBAL;
        static {
            MOVED_TO_GLOBAL = new HashSet<String>();
            MOVED_TO_SECURE_THEN_GLOBAL = new HashSet<String>();

            // these were originally in system but migrated to secure in the past,
            // so are duplicated in the Secure.* namespace
            MOVED_TO_SECURE_THEN_GLOBAL.add(Global.ADB_ENABLED);
            MOVED_TO_SECURE_THEN_GLOBAL.add(Global.BLUETOOTH_ON);
            MOVED_TO_SECURE_THEN_GLOBAL.add(Global.DATA_ROAMING);
            MOVED_TO_SECURE_THEN_GLOBAL.add(Global.DEVICE_PROVISIONED);
            MOVED_TO_SECURE_THEN_GLOBAL.add(Global.INSTALL_NON_MARKET_APPS);
            MOVED_TO_SECURE_THEN_GLOBAL.add(Global.USB_MASS_STORAGE_ENABLED);
            MOVED_TO_SECURE_THEN_GLOBAL.add(Global.HTTP_PROXY);

            // these are moving directly from system to global
            MOVED_TO_GLOBAL.add(Settings.Global.AIRPLANE_MODE_ON);
            MOVED_TO_GLOBAL.add(Settings.Global.AIRPLANE_MODE_RADIOS);
            MOVED_TO_GLOBAL.add(Settings.Global.AIRPLANE_MODE_TOGGLEABLE_RADIOS);
            MOVED_TO_GLOBAL.add(Settings.Global.AUTO_TIME);
            MOVED_TO_GLOBAL.add(Settings.Global.AUTO_TIME_ZONE);
            MOVED_TO_GLOBAL.add(Settings.Global.CAR_DOCK_SOUND);
            MOVED_TO_GLOBAL.add(Settings.Global.CAR_UNDOCK_SOUND);
            MOVED_TO_GLOBAL.add(Settings.Global.DESK_DOCK_SOUND);
            MOVED_TO_GLOBAL.add(Settings.Global.DESK_UNDOCK_SOUND);
            MOVED_TO_GLOBAL.add(Settings.Global.DOCK_SOUNDS_ENABLED);
            MOVED_TO_GLOBAL.add(Settings.Global.LOCK_SOUND);
            MOVED_TO_GLOBAL.add(Settings.Global.UNLOCK_SOUND);
            MOVED_TO_GLOBAL.add(Settings.Global.LOW_BATTERY_SOUND);
            MOVED_TO_GLOBAL.add(Settings.Global.POWER_SOUNDS_ENABLED);
            MOVED_TO_GLOBAL.add(Settings.Global.STAY_ON_WHILE_PLUGGED_IN);
            MOVED_TO_GLOBAL.add(Settings.Global.WIFI_SLEEP_POLICY);
            MOVED_TO_GLOBAL.add(Settings.Global.MODE_RINGER);
            MOVED_TO_GLOBAL.add(Settings.Global.WINDOW_ANIMATION_SCALE);
            MOVED_TO_GLOBAL.add(Settings.Global.TRANSITION_ANIMATION_SCALE);
            MOVED_TO_GLOBAL.add(Settings.Global.ANIMATOR_DURATION_SCALE);
            MOVED_TO_GLOBAL.add(Settings.Global.FANCY_IME_ANIMATIONS);
            MOVED_TO_GLOBAL.add(Settings.Global.COMPATIBILITY_MODE);
            MOVED_TO_GLOBAL.add(Settings.Global.EMERGENCY_TONE);
            MOVED_TO_GLOBAL.add(Settings.Global.CALL_AUTO_RETRY);
            MOVED_TO_GLOBAL.add(Settings.Global.DEBUG_APP);
            MOVED_TO_GLOBAL.add(Settings.Global.WAIT_FOR_DEBUGGER);
            MOVED_TO_GLOBAL.add(Settings.Global.SHOW_PROCESSES);
            MOVED_TO_GLOBAL.add(Settings.Global.ALWAYS_FINISH_ACTIVITIES);
        }

        /** @hide */
        public static void getMovedKeys(HashSet<String> outKeySet) {
            outKeySet.addAll(MOVED_TO_GLOBAL);
            outKeySet.addAll(MOVED_TO_SECURE_THEN_GLOBAL);
        }

        /** @hide */
        public static void getNonLegacyMovedKeys(HashSet<String> outKeySet) {
            outKeySet.addAll(MOVED_TO_GLOBAL);
        }

        /**
         * Look up a name in the database.
         * @param resolver to access the database with
         * @param name to look up in the table
         * @return the corresponding value, or null if not present
         */
        public static String getString(ContentResolver resolver, String name) {
            return getStringForUser(resolver, name, UserHandle.myUserId());
        }

        /** @hide */
        public static String getStringForUser(ContentResolver resolver, String name,
                int userHandle) {
            if (MOVED_TO_SECURE.contains(name)) {
                Log.w(TAG, "Setting " + name + " has moved from android.provider.Settings.System"
                        + " to android.provider.Settings.Secure, returning read-only value.");
                return Secure.getStringForUser(resolver, name, userHandle);
            }
            if (MOVED_TO_GLOBAL.contains(name) || MOVED_TO_SECURE_THEN_GLOBAL.contains(name)) {
                Log.w(TAG, "Setting " + name + " has moved from android.provider.Settings.System"
                        + " to android.provider.Settings.Global, returning read-only value.");
                return Global.getStringForUser(resolver, name, userHandle);
            }
            return sNameValueCache.getStringForUser(resolver, name, userHandle);
        }

        /**
         * Store a name/value pair into the database.
         * @param resolver to access the database with
         * @param name to store
         * @param value to associate with the name
         * @return true if the value was set, false on database errors
         */
        public static boolean putString(ContentResolver resolver, String name, String value) {
            return putStringForUser(resolver, name, value, UserHandle.myUserId());
        }

        /** @hide */
        public static boolean putStringForUser(ContentResolver resolver, String name, String value,
                int userHandle) {
            if (MOVED_TO_SECURE.contains(name)) {
                Log.w(TAG, "Setting " + name + " has moved from android.provider.Settings.System"
                        + " to android.provider.Settings.Secure, value is unchanged.");
                return false;
            }
            if (MOVED_TO_GLOBAL.contains(name) || MOVED_TO_SECURE_THEN_GLOBAL.contains(name)) {
                Log.w(TAG, "Setting " + name + " has moved from android.provider.Settings.System"
                        + " to android.provider.Settings.Global, value is unchanged.");
                return false;
            }
            return sNameValueCache.putStringForUser(resolver, name, value, userHandle);
        }

        /**
         * Construct the content URI for a particular name/value pair,
         * useful for monitoring changes with a ContentObserver.
         * @param name to look up in the table
         * @return the corresponding content URI, or null if not present
         */
        public static Uri getUriFor(String name) {
            if (MOVED_TO_SECURE.contains(name)) {
                Log.w(TAG, "Setting " + name + " has moved from android.provider.Settings.System"
                    + " to android.provider.Settings.Secure, returning Secure URI.");
                return Secure.getUriFor(Secure.CONTENT_URI, name);
            }
            if (MOVED_TO_GLOBAL.contains(name) || MOVED_TO_SECURE_THEN_GLOBAL.contains(name)) {
                Log.w(TAG, "Setting " + name + " has moved from android.provider.Settings.System"
                        + " to android.provider.Settings.Global, returning read-only global URI.");
                return Global.getUriFor(Global.CONTENT_URI, name);
            }
            return getUriFor(CONTENT_URI, name);
        }

        /**
         * Convenience function for retrieving a single system settings value
         * as an integer.  Note that internally setting values are always
         * stored as strings; this function converts the string to an integer
         * for you.  The default value will be returned if the setting is
         * not defined or not an integer.
         *
         * @param cr The ContentResolver to access.
         * @param name The name of the setting to retrieve.
         * @param def Value to return if the setting is not defined.
         *
         * @return The setting's current value, or 'def' if it is not defined
         * or not a valid integer.
         */
        public static int getInt(ContentResolver cr, String name, int def) {
            return getIntForUser(cr, name, def, UserHandle.myUserId());
        }

        /** @hide */
        public static int getIntForUser(ContentResolver cr, String name, int def, int userHandle) {
            String v = getStringForUser(cr, name, userHandle);
            try {
                return v != null ? Integer.parseInt(v) : def;
            } catch (NumberFormatException e) {
                return def;
            }
        }

        /**
         * Convenience function for retrieving a single system settings value
         * as an integer.  Note that internally setting values are always
         * stored as strings; this function converts the string to an integer
         * for you.
         * <p>
         * This version does not take a default value.  If the setting has not
         * been set, or the string value is not a number,
         * it throws {@link SettingNotFoundException}.
         *
         * @param cr The ContentResolver to access.
         * @param name The name of the setting to retrieve.
         *
         * @throws SettingNotFoundException Thrown if a setting by the given
         * name can't be found or the setting value is not an integer.
         *
         * @return The setting's current value.
         */
        public static int getInt(ContentResolver cr, String name)
                throws SettingNotFoundException {
            return getIntForUser(cr, name, UserHandle.myUserId());
        }

        /** @hide */
        public static int getIntForUser(ContentResolver cr, String name, int userHandle)
                throws SettingNotFoundException {
            String v = getStringForUser(cr, name, userHandle);
            try {
                return Integer.parseInt(v);
            } catch (NumberFormatException e) {
                throw new SettingNotFoundException(name);
            }
        }

        /**
         * Convenience function for updating a single settings value as an
         * integer. This will either create a new entry in the table if the
         * given name does not exist, or modify the value of the existing row
         * with that name.  Note that internally setting values are always
         * stored as strings, so this function converts the given value to a
         * string before storing it.
         *
         * @param cr The ContentResolver to access.
         * @param name The name of the setting to modify.
         * @param value The new value for the setting.
         * @return true if the value was set, false on database errors
         */
        public static boolean putInt(ContentResolver cr, String name, int value) {
            return putIntForUser(cr, name, value, UserHandle.myUserId());
        }

        /** @hide */
        public static boolean putIntForUser(ContentResolver cr, String name, int value,
                int userHandle) {
            return putStringForUser(cr, name, Integer.toString(value), userHandle);
        }

        /**
         * Convenience function for retrieving a single system settings value
         * as a {@code long}.  Note that internally setting values are always
         * stored as strings; this function converts the string to a {@code long}
         * for you.  The default value will be returned if the setting is
         * not defined or not a {@code long}.
         *
         * @param cr The ContentResolver to access.
         * @param name The name of the setting to retrieve.
         * @param def Value to return if the setting is not defined.
         *
         * @return The setting's current value, or 'def' if it is not defined
         * or not a valid {@code long}.
         */
        public static long getLong(ContentResolver cr, String name, long def) {
            return getLongForUser(cr, name, def, UserHandle.myUserId());
        }

        /** @hide */
        public static long getLongForUser(ContentResolver cr, String name, long def,
                int userHandle) {
            String valString = getStringForUser(cr, name, userHandle);
            long value;
            try {
                value = valString != null ? Long.parseLong(valString) : def;
            } catch (NumberFormatException e) {
                value = def;
            }
            return value;
        }

        /**
         * Convenience function for retrieving a single system settings value
         * as a {@code long}.  Note that internally setting values are always
         * stored as strings; this function converts the string to a {@code long}
         * for you.
         * <p>
         * This version does not take a default value.  If the setting has not
         * been set, or the string value is not a number,
         * it throws {@link SettingNotFoundException}.
         *
         * @param cr The ContentResolver to access.
         * @param name The name of the setting to retrieve.
         *
         * @return The setting's current value.
         * @throws SettingNotFoundException Thrown if a setting by the given
         * name can't be found or the setting value is not an integer.
         */
        public static long getLong(ContentResolver cr, String name)
                throws SettingNotFoundException {
            return getLongForUser(cr, name, UserHandle.myUserId());
        }

        /** @hide */
        public static long getLongForUser(ContentResolver cr, String name, int userHandle)
                throws SettingNotFoundException {
            String valString = getStringForUser(cr, name, userHandle);
            try {
                return Long.parseLong(valString);
            } catch (NumberFormatException e) {
                throw new SettingNotFoundException(name);
            }
        }

        /**
         * Convenience function for updating a single settings value as a long
         * integer. This will either create a new entry in the table if the
         * given name does not exist, or modify the value of the existing row
         * with that name.  Note that internally setting values are always
         * stored as strings, so this function converts the given value to a
         * string before storing it.
         *
         * @param cr The ContentResolver to access.
         * @param name The name of the setting to modify.
         * @param value The new value for the setting.
         * @return true if the value was set, false on database errors
         */
        public static boolean putLong(ContentResolver cr, String name, long value) {
            return putLongForUser(cr, name, value, UserHandle.myUserId());
        }

        /** @hide */
        public static boolean putLongForUser(ContentResolver cr, String name, long value,
                int userHandle) {
            return putStringForUser(cr, name, Long.toString(value), userHandle);
        }

        /**
         * Convenience function for retrieving a single system settings value
         * as a floating point number.  Note that internally setting values are
         * always stored as strings; this function converts the string to an
         * float for you. The default value will be returned if the setting
         * is not defined or not a valid float.
         *
         * @param cr The ContentResolver to access.
         * @param name The name of the setting to retrieve.
         * @param def Value to return if the setting is not defined.
         *
         * @return The setting's current value, or 'def' if it is not defined
         * or not a valid float.
         */
        public static float getFloat(ContentResolver cr, String name, float def) {
            return getFloatForUser(cr, name, def, UserHandle.myUserId());
        }

        /** @hide */
        public static float getFloatForUser(ContentResolver cr, String name, float def,
                int userHandle) {
            String v = getStringForUser(cr, name, userHandle);
            try {
                return v != null ? Float.parseFloat(v) : def;
            } catch (NumberFormatException e) {
                return def;
            }
        }

        /**
         * Convenience function for retrieving a single system settings value
         * as a float.  Note that internally setting values are always
         * stored as strings; this function converts the string to a float
         * for you.
         * <p>
         * This version does not take a default value.  If the setting has not
         * been set, or the string value is not a number,
         * it throws {@link SettingNotFoundException}.
         *
         * @param cr The ContentResolver to access.
         * @param name The name of the setting to retrieve.
         *
         * @throws SettingNotFoundException Thrown if a setting by the given
         * name can't be found or the setting value is not a float.
         *
         * @return The setting's current value.
         */
        public static float getFloat(ContentResolver cr, String name)
                throws SettingNotFoundException {
            return getFloatForUser(cr, name, UserHandle.myUserId());
        }

        /** @hide */
        public static float getFloatForUser(ContentResolver cr, String name, int userHandle)
                throws SettingNotFoundException {
            String v = getStringForUser(cr, name, userHandle);
            if (v == null) {
                throw new SettingNotFoundException(name);
            }
            try {
                return Float.parseFloat(v);
            } catch (NumberFormatException e) {
                throw new SettingNotFoundException(name);
            }
        }

        /**
         * Convenience function for updating a single settings value as a
         * floating point number. This will either create a new entry in the
         * table if the given name does not exist, or modify the value of the
         * existing row with that name.  Note that internally setting values
         * are always stored as strings, so this function converts the given
         * value to a string before storing it.
         *
         * @param cr The ContentResolver to access.
         * @param name The name of the setting to modify.
         * @param value The new value for the setting.
         * @return true if the value was set, false on database errors
         */
        public static boolean putFloat(ContentResolver cr, String name, float value) {
            return putFloatForUser(cr, name, value, UserHandle.myUserId());
        }

        /** @hide */
        public static boolean putFloatForUser(ContentResolver cr, String name, float value,
                int userHandle) {
            return putStringForUser(cr, name, Float.toString(value), userHandle);
        }

        /**
         * Convenience function to read all of the current
         * configuration-related settings into a
         * {@link Configuration} object.
         *
         * @param cr The ContentResolver to access.
         * @param outConfig Where to place the configuration settings.
         */
        public static void getConfiguration(ContentResolver cr, Configuration outConfig) {
            getConfigurationForUser(cr, outConfig, UserHandle.myUserId());
        }

        /** @hide */
        public static void getConfigurationForUser(ContentResolver cr, Configuration outConfig,
                int userHandle) {
            outConfig.fontScale = Settings.System.getFloatForUser(
                cr, FONT_SCALE, outConfig.fontScale, userHandle);
            if (outConfig.fontScale < 0) {
                outConfig.fontScale = 1;
            }
        }

        /**
         * @hide Erase the fields in the Configuration that should be applied
         * by the settings.
         */
        public static void clearConfiguration(Configuration inoutConfig) {
            inoutConfig.fontScale = 0;
        }

        /**
         * Convenience function to write a batch of configuration-related
         * settings from a {@link Configuration} object.
         *
         * @param cr The ContentResolver to access.
         * @param config The settings to write.
         * @return true if the values were set, false on database errors
         */
        public static boolean putConfiguration(ContentResolver cr, Configuration config) {
            return putConfigurationForUser(cr, config, UserHandle.myUserId());
        }

        /** @hide */
        public static boolean putConfigurationForUser(ContentResolver cr, Configuration config,
                int userHandle) {
            return Settings.System.putFloatForUser(cr, FONT_SCALE, config.fontScale, userHandle);
        }

        /** @hide */
        public static boolean hasInterestingConfigurationChanges(int changes) {
            return (changes&ActivityInfo.CONFIG_FONT_SCALE) != 0;
        }

        /** @deprecated - Do not use */
        @Deprecated
        public static boolean getShowGTalkServiceStatus(ContentResolver cr) {
            return getShowGTalkServiceStatusForUser(cr, UserHandle.myUserId());
        }

        /**
         * @hide
         * @deprecated - Do not use
         */
        public static boolean getShowGTalkServiceStatusForUser(ContentResolver cr,
                int userHandle) {
            return getIntForUser(cr, SHOW_GTALK_SERVICE_STATUS, 0, userHandle) != 0;
        }

        /** @deprecated - Do not use */
        @Deprecated
        public static void setShowGTalkServiceStatus(ContentResolver cr, boolean flag) {
            setShowGTalkServiceStatusForUser(cr, flag, UserHandle.myUserId());
        }

        /**
         * @hide
         * @deprecated - Do not use
         */
        @Deprecated
        public static void setShowGTalkServiceStatusForUser(ContentResolver cr, boolean flag,
                int userHandle) {
            putIntForUser(cr, SHOW_GTALK_SERVICE_STATUS, flag ? 1 : 0, userHandle);
        }

        /**
         * @deprecated Use {@link android.provider.Settings.Global#STAY_ON_WHILE_PLUGGED_IN} instead
         */
        @Deprecated
        public static final String STAY_ON_WHILE_PLUGGED_IN = Global.STAY_ON_WHILE_PLUGGED_IN;

        /**
         * What happens when the user presses the end call button if they're not
         * on a call.<br/>
         * <b>Values:</b><br/>
         * 0 - The end button does nothing.<br/>
         * 1 - The end button goes to the home screen.<br/>
         * 2 - The end button puts the device to sleep and locks the keyguard.<br/>
         * 3 - The end button goes to the home screen.  If the user is already on the
         * home screen, it puts the device to sleep.
         */
        public static final String END_BUTTON_BEHAVIOR = "end_button_behavior";

        /**
         * END_BUTTON_BEHAVIOR value for "go home".
         * @hide
         */
        public static final int END_BUTTON_BEHAVIOR_HOME = 0x1;

        /**
         * END_BUTTON_BEHAVIOR value for "go to sleep".
         * @hide
         */
        public static final int END_BUTTON_BEHAVIOR_SLEEP = 0x2;

        /**
         * END_BUTTON_BEHAVIOR default value.
         * @hide
         */
        public static final int END_BUTTON_BEHAVIOR_DEFAULT = END_BUTTON_BEHAVIOR_SLEEP;

        /**
         * Is advanced settings mode turned on. 0 == no, 1 == yes
         * @hide
         */
        public static final String ADVANCED_SETTINGS = "advanced_settings";

        /**
         * ADVANCED_SETTINGS default value.
         * @hide
         */
        public static final int ADVANCED_SETTINGS_DEFAULT = 0;

        /**
         * @deprecated Use {@link android.provider.Settings.Global#AIRPLANE_MODE_ON} instead
         */
        @Deprecated
        public static final String AIRPLANE_MODE_ON = Global.AIRPLANE_MODE_ON;

        /**
         * @deprecated Use {@link android.provider.Settings.Global#RADIO_BLUETOOTH} instead
         */
        @Deprecated
        public static final String RADIO_BLUETOOTH = Global.RADIO_BLUETOOTH;

        /**
         * @deprecated Use {@link android.provider.Settings.Global#RADIO_WIFI} instead
         */
        @Deprecated
        public static final String RADIO_WIFI = Global.RADIO_WIFI;

        /**
         * @deprecated Use {@link android.provider.Settings.Global#RADIO_WIMAX} instead
         * {@hide}
         */
        @Deprecated
        public static final String RADIO_WIMAX = Global.RADIO_WIMAX;

        /**
         * @deprecated Use {@link android.provider.Settings.Global#RADIO_CELL} instead
         */
        @Deprecated
        public static final String RADIO_CELL = Global.RADIO_CELL;

        /**
         * @deprecated Use {@link android.provider.Settings.Global#RADIO_NFC} instead
         */
        @Deprecated
        public static final String RADIO_NFC = Global.RADIO_NFC;

        /**
         * @deprecated Use {@link android.provider.Settings.Global#AIRPLANE_MODE_RADIOS} instead
         */
        @Deprecated
        public static final String AIRPLANE_MODE_RADIOS = Global.AIRPLANE_MODE_RADIOS;

        /**
         * @deprecated Use {@link android.provider.Settings.Global#AIRPLANE_MODE_TOGGLEABLE_RADIOS} instead
         *
         * {@hide}
         */
        @Deprecated
        public static final String AIRPLANE_MODE_TOGGLEABLE_RADIOS =
                Global.AIRPLANE_MODE_TOGGLEABLE_RADIOS;

        /**
         * @deprecated Use {@link android.provider.Settings.Global#WIFI_SLEEP_POLICY} instead
         */
        @Deprecated
        public static final String WIFI_SLEEP_POLICY = Global.WIFI_SLEEP_POLICY;

        /**
         * @deprecated Use {@link android.provider.Settings.Global#WIFI_SLEEP_POLICY_DEFAULT} instead
         */
        @Deprecated
        public static final int WIFI_SLEEP_POLICY_DEFAULT = Global.WIFI_SLEEP_POLICY_DEFAULT;

        /**
         * @deprecated Use {@link android.provider.Settings.Global#WIFI_SLEEP_POLICY_NEVER_WHILE_PLUGGED} instead
         */
        @Deprecated
        public static final int WIFI_SLEEP_POLICY_NEVER_WHILE_PLUGGED =
                Global.WIFI_SLEEP_POLICY_NEVER_WHILE_PLUGGED;

        /**
         * @deprecated Use {@link android.provider.Settings.Global#WIFI_SLEEP_POLICY_NEVER} instead
         */
        @Deprecated
        public static final int WIFI_SLEEP_POLICY_NEVER = Global.WIFI_SLEEP_POLICY_NEVER;

        /**
         * @deprecated Use {@link android.provider.Settings.Global#MODE_RINGER} instead
         */
        @Deprecated
        public static final String MODE_RINGER = Global.MODE_RINGER;

        /**
         * Whether to use static IP and other static network attributes.
         * <p>
         * Set to 1 for true and 0 for false.
         *
         * @deprecated Use {@link WifiManager} instead
         */
        @Deprecated
        public static final String WIFI_USE_STATIC_IP = "wifi_use_static_ip";

        /**
         * The static IP address.
         * <p>
         * Example: "192.168.1.51"
         *
         * @deprecated Use {@link WifiManager} instead
         */
        @Deprecated
        public static final String WIFI_STATIC_IP = "wifi_static_ip";

        /**
         * If using static IP, the gateway's IP address.
         * <p>
         * Example: "192.168.1.1"
         *
         * @deprecated Use {@link WifiManager} instead
         */
        @Deprecated
        public static final String WIFI_STATIC_GATEWAY = "wifi_static_gateway";

        /**
         * If using static IP, the net mask.
         * <p>
         * Example: "255.255.255.0"
         *
         * @deprecated Use {@link WifiManager} instead
         */
        @Deprecated
        public static final String WIFI_STATIC_NETMASK = "wifi_static_netmask";

        /**
         * If using static IP, the primary DNS's IP address.
         * <p>
         * Example: "192.168.1.1"
         *
         * @deprecated Use {@link WifiManager} instead
         */
        @Deprecated
        public static final String WIFI_STATIC_DNS1 = "wifi_static_dns1";

        /**
         * If using static IP, the secondary DNS's IP address.
         * <p>
         * Example: "192.168.1.2"
         *
         * @deprecated Use {@link WifiManager} instead
         */
        @Deprecated
        public static final String WIFI_STATIC_DNS2 = "wifi_static_dns2";

        /**
         * Allows automatic retrieval of mms contents
         * <p>Type: INT</p>
         * 0 -- false
         * 1 -- true
         * @hide
         */
        public static final String MMS_AUTO_RETRIEVAL = "mms_auto_retrieval";

        /**
         * Allows automatic retrieval of mms contents during roaming
         * <p>Type: INT</p>
         * 0 -- false
         * 1 -- true
         * @hide
         */
        public static final String MMS_AUTO_RETRIEVAL_ON_ROAMING = "mms_auto_on_roaming";

        /**
         * Determines whether remote devices may discover and/or connect to
         * this device.
         * <P>Type: INT</P>
         * 2 -- discoverable and connectable
         * 1 -- connectable but not discoverable
         * 0 -- neither connectable nor discoverable
         */
        public static final String BLUETOOTH_DISCOVERABILITY =
            "bluetooth_discoverability";

        /**
         * Bluetooth discoverability timeout.  If this value is nonzero, then
         * Bluetooth becomes discoverable for a certain number of seconds,
         * after which is becomes simply connectable.  The value is in seconds.
         */
        public static final String BLUETOOTH_DISCOVERABILITY_TIMEOUT =
            "bluetooth_discoverability_timeout";

        /**
         * @deprecated Use {@link android.provider.Settings.Secure#LOCK_PATTERN_ENABLED}
         * instead
         */
        @Deprecated
        public static final String LOCK_PATTERN_ENABLED = Secure.LOCK_PATTERN_ENABLED;

        /**
         * @deprecated Use {@link android.provider.Settings.Secure#LOCK_PATTERN_VISIBLE}
         * instead
         */
        @Deprecated
        public static final String LOCK_PATTERN_VISIBLE = "lock_pattern_visible_pattern";

        /**
         * @deprecated Use
         * {@link android.provider.Settings.Secure#LOCK_PATTERN_TACTILE_FEEDBACK_ENABLED}
         * instead
         */
        @Deprecated
        public static final String LOCK_PATTERN_TACTILE_FEEDBACK_ENABLED =
            "lock_pattern_tactile_feedback_enabled";


        /**
         * A formatted string of the next alarm that is set, or the empty string
         * if there is no alarm set.
         */
        public static final String NEXT_ALARM_FORMATTED = "next_alarm_formatted";

        /**
         * Scaling factor for fonts, float.
         */
        public static final String FONT_SCALE = "font_scale";

        /**
         * Name of an application package to be debugged.
         *
         * @deprecated Use {@link Global#DEBUG_APP} instead
         */
        @Deprecated
        public static final String DEBUG_APP = Global.DEBUG_APP;

        /**
         * If 1, when launching DEBUG_APP it will wait for the debugger before
         * starting user code.  If 0, it will run normally.
         *
         * @deprecated Use {@link Global#WAIT_FOR_DEBUGGER} instead
         */
        @Deprecated
        public static final String WAIT_FOR_DEBUGGER = Global.WAIT_FOR_DEBUGGER;

        /**
         * Whether or not to dim the screen. 0=no  1=yes
         * @deprecated This setting is no longer used.
         */
        @Deprecated
        public static final String DIM_SCREEN = "dim_screen";

        /**
         * The timeout before the screen turns off.
         */
        public static final String SCREEN_OFF_TIMEOUT = "screen_off_timeout";

        /**
         * The screen backlight brightness between 0 and 255.
         */
        public static final String SCREEN_BRIGHTNESS = "screen_brightness";

        /**
         * Control whether to enable automatic brightness mode.
         */
        public static final String SCREEN_BRIGHTNESS_MODE = "screen_brightness_mode";

        /**
         * Adjustment to auto-brightness to make it generally more (>0.0 <1.0)
         * or less (<0.0 >-1.0) bright.
         * @hide
         */
        public static final String SCREEN_AUTO_BRIGHTNESS_ADJ = "screen_auto_brightness_adj";

        /**
         * SCREEN_BRIGHTNESS_MODE value for manual mode.
         */
        public static final int SCREEN_BRIGHTNESS_MODE_MANUAL = 0;

        /**
         * SCREEN_BRIGHTNESS_MODE value for automatic mode.
         */
        public static final int SCREEN_BRIGHTNESS_MODE_AUTOMATIC = 1;

        /**
         * Custom automatic brightness light sensor levels.
         * The value is a comma separated int array with length N.
         * Example: "100,300,3000".
         *
         * @hide
         */
        public static final String AUTO_BRIGHTNESS_LUX = "auto_brightness_lux";

        /**
         * Custom automatic brightness display backlight brightness values.
         * The value is a comma separated int array with length N+1.
         * Example: "10,50,100,255".
         *
         * @hide
         */
        public static final String AUTO_BRIGHTNESS_BACKLIGHT = "auto_brightness_backlight";

        /**
         * Whether to enable the electron beam animation when turning screen on
         *
         * @hide */
        public static final String ELECTRON_BEAM_ANIMATION_ON = "electron_beam_animation_on";

        /**
         * Whether to enable the electron beam animation when turning screen off
         *
         * @hide */
        public static final String ELECTRON_BEAM_ANIMATION_OFF = "electron_beam_animation_off";

        /**
         * Control whether the process CPU usage meter should be shown.
         *
         * @deprecated Use {@link Global#SHOW_PROCESSES} instead
         */
        @Deprecated
        public static final String SHOW_PROCESSES = Global.SHOW_PROCESSES;

        /**
         * If 1, the activity manager will aggressively finish activities and
         * processes as soon as they are no longer needed.  If 0, the normal
         * extended lifetime is used.
         *
         * @deprecated Use {@link Global#ALWAYS_FINISH_ACTIVITIES} instead
         */
        @Deprecated
        public static final String ALWAYS_FINISH_ACTIVITIES = Global.ALWAYS_FINISH_ACTIVITIES;

        /**
         * Volume Overlay Mode, This is behaviour of the volume overlay panel
         * Defaults to 0 - which is simple
         * @hide
         */
        public static final String MODE_VOLUME_OVERLAY = "mode_volume_overlay";

        /** @hide */
        public static final int VOLUME_OVERLAY_SINGLE = 0;
        /** @hide */
        public static final int VOLUME_OVERLAY_EXPANDABLE = 1;
        /** @hide */
        public static final int VOLUME_OVERLAY_EXPANDED = 2;
        /** @hide */
        public static final int VOLUME_OVERLAY_NONE = 3;

        /**
         * Determines which streams are affected by ringer mode changes. The
         * stream type's bit should be set to 1 if it should be muted when going
         * into an inaudible ringer mode.
         */
        public static final String MODE_RINGER_STREAMS_AFFECTED = "mode_ringer_streams_affected";

         /**
          * Determines which streams are affected by mute. The
          * stream type's bit should be set to 1 if it should be muted when a mute request
          * is received.
          */
         public static final String MUTE_STREAMS_AFFECTED = "mute_streams_affected";

        /**
         * Whether vibrate is on for different events. This is used internally,
         * changing this value will not change the vibrate. See AudioManager.
         */
        public static final String VIBRATE_ON = "vibrate_on";

        /**
         * If 1, redirects the system vibrator to all currently attached input devices
         * that support vibration.  If there are no such input devices, then the system
         * vibrator is used instead.
         * If 0, does not register the system vibrator.
         *
         * This setting is mainly intended to provide a compatibility mechanism for
         * applications that only know about the system vibrator and do not use the
         * input device vibrator API.
         *
         * @hide
         */
        public static final String VIBRATE_INPUT_DEVICES = "vibrate_input_devices";

        /**
         * Ringer volume. This is used internally, changing this value will not
         * change the volume. See AudioManager.
         */
        public static final String VOLUME_RING = "volume_ring";

        /**
         * System/notifications volume. This is used internally, changing this
         * value will not change the volume. See AudioManager.
         */
        public static final String VOLUME_SYSTEM = "volume_system";

        /**
         * Voice call volume. This is used internally, changing this value will
         * not change the volume. See AudioManager.
         */
        public static final String VOLUME_VOICE = "volume_voice";

        /**
         * Music/media/gaming volume. This is used internally, changing this
         * value will not change the volume. See AudioManager.
         */
        public static final String VOLUME_MUSIC = "volume_music";

        /**
         * Alarm volume. This is used internally, changing this
         * value will not change the volume. See AudioManager.
         */
        public static final String VOLUME_ALARM = "volume_alarm";

        /**
         * Notification volume. This is used internally, changing this
         * value will not change the volume. See AudioManager.
         */
        public static final String VOLUME_NOTIFICATION = "volume_notification";

        /**
         * Bluetooth Headset volume. This is used internally, changing this value will
         * not change the volume. See AudioManager.
         */
        public static final String VOLUME_BLUETOOTH_SCO = "volume_bluetooth_sco";

        /**
         * Whether to prevent loud volume levels when headset is first plugged in.
         * @hide
         */
        public static final String SAFE_HEADSET_VOLUME = "safe_headset_volume";

        /**
         * Master volume (float in the range 0.0f to 1.0f).
         * @hide
         */
        public static final String VOLUME_MASTER = "volume_master";

        /**
         * Master volume mute (int 1 = mute, 0 = not muted).
         *
         * @hide
         */
        public static final String VOLUME_MASTER_MUTE = "volume_master_mute";

        /**
         * Whether the notifications should use the ring volume (value of 1) or
         * a separate notification volume (value of 0). In most cases, users
         * will have this enabled so the notification and ringer volumes will be
         * the same. However, power users can disable this and use the separate
         * notification volume control.
         * <p>
         * Note: This is a one-off setting that will be removed in the future
         * when there is profile support. For this reason, it is kept hidden
         * from the public APIs.
         *
         * @hide
         * @deprecated
         */
        @Deprecated
        public static final String NOTIFICATIONS_USE_RING_VOLUME =
            "notifications_use_ring_volume";

        /**
         * Whether the phone ringtone should be played in an increasing manner
         * @hide
         */
        public static final String INCREASING_RING = "increasing_ring";

        /**
         * Minimum volume index for increasing ring volume
         * @hide
         */
        public static final String INCREASING_RING_MIN_VOLUME = "increasing_ring_min_vol";

        /**
         * Time (in ms) between ringtone volume increases
         * @hide
         */
        public static final String INCREASING_RING_INTERVAL = "increasing_ring_interval";

        /**
         * Whether silent mode should allow vibration feedback. This is used
         * internally in AudioService and the Sound settings activity to
         * coordinate decoupling of vibrate and silent modes. This setting
         * will likely be removed in a future release with support for
         * audio/vibe feedback profiles.
         *
         * Not used anymore. On devices with vibrator, the user explicitly selects
         * silent or vibrate mode.
         * Kept for use by legacy database upgrade code in DatabaseHelper.
         * @hide
         */
        public static final String VIBRATE_IN_SILENT = "vibrate_in_silent";

        /**
         * The mapping of stream type (integer) to its setting.
         */
        public static final String[] VOLUME_SETTINGS = {
            VOLUME_VOICE, VOLUME_SYSTEM, VOLUME_RING, VOLUME_MUSIC,
            VOLUME_ALARM, VOLUME_NOTIFICATION, VOLUME_BLUETOOTH_SCO
        };

        /**
         * Appended to various volume related settings to record the previous
         * values before they the settings were affected by a silent/vibrate
         * ringer mode change.
         */
        public static final String APPEND_FOR_LAST_AUDIBLE = "_last_audible";

        /**
         * Persistent store for the system-wide default ringtone URI.
         * <p>
         * If you need to play the default ringtone at any given time, it is recommended
         * you give {@link #DEFAULT_RINGTONE_URI} to the media player.  It will resolve
         * to the set default ringtone at the time of playing.
         *
         * @see #DEFAULT_RINGTONE_URI
         */
        public static final String RINGTONE = "ringtone";

        /**
         * A {@link Uri} that will point to the current default ringtone at any
         * given time.
         * <p>
         * If the current default ringtone is in the DRM provider and the caller
         * does not have permission, the exception will be a
         * FileNotFoundException.
         */
        public static final Uri DEFAULT_RINGTONE_URI = getUriFor(RINGTONE);

        /**
         * Persistent store for the system-wide default notification sound.
         *
         * @see #RINGTONE
         * @see #DEFAULT_NOTIFICATION_URI
         */
        public static final String NOTIFICATION_SOUND = "notification_sound";

        /**
         * A {@link Uri} that will point to the current default notification
         * sound at any given time.
         *
         * @see #DEFAULT_RINGTONE_URI
         */
        public static final Uri DEFAULT_NOTIFICATION_URI = getUriFor(NOTIFICATION_SOUND);

        /**
         * Persistent store for the system-wide default alarm alert.
         *
         * @see #RINGTONE
         * @see #DEFAULT_ALARM_ALERT_URI
         */
        public static final String ALARM_ALERT = "alarm_alert";

        /**
         * A {@link Uri} that will point to the current default alarm alert at
         * any given time.
         *
         * @see #DEFAULT_ALARM_ALERT_URI
         */
        public static final Uri DEFAULT_ALARM_ALERT_URI = getUriFor(ALARM_ALERT);

        /**
         * Persistent store for the system default media button event receiver.
         *
         * @hide
         */
        public static final String MEDIA_BUTTON_RECEIVER = "media_button_receiver";

        /**
         * Setting to enable Auto Replace (AutoText) in text editors. 1 = On, 0 = Off
         */
        public static final String TEXT_AUTO_REPLACE = "auto_replace";

        /**
         * Setting to enable Auto Caps in text editors. 1 = On, 0 = Off
         */
        public static final String TEXT_AUTO_CAPS = "auto_caps";

        /**
         * Setting to enable Auto Punctuate in text editors. 1 = On, 0 = Off. This
         * feature converts two spaces to a "." and space.
         */
        public static final String TEXT_AUTO_PUNCTUATE = "auto_punctuate";

        /**
         * Setting to showing password characters in text editors. 1 = On, 0 = Off
         */
        public static final String TEXT_SHOW_PASSWORD = "show_password";

        public static final String SHOW_GTALK_SERVICE_STATUS =
                "SHOW_GTALK_SERVICE_STATUS";

        /**
         * Name of activity to use for wallpaper on the home screen.
         *
         * @deprecated Use {@link WallpaperManager} instead.
         */
        @Deprecated
        public static final String WALLPAPER_ACTIVITY = "wallpaper_activity";

        /**
         * @deprecated Use {@link android.provider.Settings.Global#AUTO_TIME}
         * instead
         */
        @Deprecated
        public static final String AUTO_TIME = Global.AUTO_TIME;

        /**
         * @deprecated Use {@link android.provider.Settings.Global#AUTO_TIME_ZONE}
         * instead
         */
        @Deprecated
        public static final String AUTO_TIME_ZONE = Global.AUTO_TIME_ZONE;

        /**
         * Display times as 12 or 24 hours
         *   12
         *   24
         */
        public static final String TIME_12_24 = "time_12_24";

        /**
         * Date format string
         *   mm/dd/yyyy
         *   dd/mm/yyyy
         *   yyyy/mm/dd
         */
        public static final String DATE_FORMAT = "date_format";

        /**
         * Whether the setup wizard has been run before (on first boot), or if
         * it still needs to be run.
         *
         * nonzero = it has been run in the past
         * 0 = it has not been run in the past
         */
        public static final String SETUP_WIZARD_HAS_RUN = "setup_wizard_has_run";

        /**
         * Scaling factor for normal window animations. Setting to 0 will disable window
         * animations.
         *
         * @deprecated Use {@link Global#WINDOW_ANIMATION_SCALE} instead
         */
        @Deprecated
        public static final String WINDOW_ANIMATION_SCALE = Global.WINDOW_ANIMATION_SCALE;

        /**
         * Scaling factor for activity transition animations. Setting to 0 will disable window
         * animations.
         *
         * @deprecated Use {@link Global#TRANSITION_ANIMATION_SCALE} instead
         */
        @Deprecated
        public static final String TRANSITION_ANIMATION_SCALE = Global.TRANSITION_ANIMATION_SCALE;

        /**
         * Scaling factor for Animator-based animations. This affects both the start delay and
         * duration of all such animations. Setting to 0 will cause animations to end immediately.
         * The default value is 1.
         *
         * @deprecated Use {@link Global#ANIMATOR_DURATION_SCALE} instead
         */
        @Deprecated
        public static final String ANIMATOR_DURATION_SCALE = Global.ANIMATOR_DURATION_SCALE;

        /**
         * Control whether the accelerometer will be used to change screen
         * orientation.  If 0, it will not be used unless explicitly requested
         * by the application; if 1, it will be used by default unless explicitly
         * disabled by the application.
         */
        public static final String ACCELEROMETER_ROTATION = "accelerometer_rotation";

        /**
         * Control the type of rotation which can be performed using the accelerometer
         * if ACCELEROMETER_ROTATION is enabled.
         * Value is a bitwise combination of
         * 1 = 0 degrees (portrait)
         * 2 = 90 degrees (left)
         * 4 = 180 degrees (inverted portrait)
         * 8 = 270 degrees (right)
         * Setting to 0 is effectively orientation lock
         * @hide
         */
        public static final String ACCELEROMETER_ROTATION_ANGLES = "accelerometer_rotation_angles";

        /**
         * Default screen rotation when no other policy applies.
         * When {@link #ACCELEROMETER_ROTATION} is zero and no on-screen Activity expresses a
         * preference, this rotation value will be used. Must be one of the
         * {@link android.view.Surface#ROTATION_0 Surface rotation constants}.
         *
         * @see Display#getRotation
         */
        public static final String USER_ROTATION = "user_rotation";

        /**
         * Control whether the rotation lock toggle in the System UI should be hidden.
         * Typically this is done for accessibility purposes to make it harder for
         * the user to accidentally toggle the rotation lock while the display rotation
         * has been locked for accessibility.
         *
         * If 0, then rotation lock toggle is not hidden for accessibility (although it may be
         * unavailable for other reasons).  If 1, then the rotation lock toggle is hidden.
         *
         * @hide
         */
        public static final String HIDE_ROTATION_LOCK_TOGGLE_FOR_ACCESSIBILITY =
                "hide_rotation_lock_toggle_for_accessibility";

        /**
         * Whether the phone vibrates when it is ringing due to an incoming call. This will
         * be used by Phone and Setting apps; it shouldn't affect other apps.
         * The value is boolean (1 or 0).
         *
         * Note: this is not same as "vibrate on ring", which had been available until ICS.
         * It was about AudioManager's setting and thus affected all the applications which
         * relied on the setting, while this is purely about the vibration setting for incoming
         * calls.
         *
         * @hide
         */
        public static final String VIBRATE_WHEN_RINGING = "vibrate_when_ringing";

        /**
         * Whether the audible DTMF tones are played by the dialer when dialing. The value is
         * boolean (1 or 0).
         */
        public static final String DTMF_TONE_WHEN_DIALING = "dtmf_tone";

        /**
         * CDMA only settings
         * DTMF tone type played by the dialer when dialing.
         *                 0 = Normal
         *                 1 = Long
         * @hide
         */
        public static final String DTMF_TONE_TYPE_WHEN_DIALING = "dtmf_tone_type";

        /**
         * Whether the hearing aid is enabled. The value is
         * boolean (1 or 0).
         * @hide
         */
        public static final String HEARING_AID = "hearing_aid";

        /**
         * CDMA only settings
         * TTY Mode
         * 0 = OFF
         * 1 = FULL
         * 2 = VCO
         * 3 = HCO
         * @hide
         */
        public static final String TTY_MODE = "tty_mode";

        /**
         * Whether noise suppression is enabled. The value is
         * boolean (1 or 0).
         * @hide
         */
        public static final String NOISE_SUPPRESSION = "noise_suppression";

        /**
         * Whether the sounds effects (key clicks, lid open ...) are enabled. The value is
         * boolean (1 or 0).
         */
        public static final String SOUND_EFFECTS_ENABLED = "sound_effects_enabled";

        /**
         * Whether the haptic feedback (long presses, ...) are enabled. The value is
         * boolean (1 or 0).
         */
        public static final String HAPTIC_FEEDBACK_ENABLED = "haptic_feedback_enabled";

        /**
         * @deprecated Each application that shows web suggestions should have its own
         * setting for this.
         */
        @Deprecated
        public static final String SHOW_WEB_SUGGESTIONS = "show_web_suggestions";

        /**
         * Whether the notification LED should repeatedly flash when a notification is
         * pending. The value is boolean (1 or 0).
         * @hide
         */
        public static final String NOTIFICATION_LIGHT_PULSE = "notification_light_pulse";

        /**
         * What color to use for the notification LED by default
         * @hide
         */
        public static final String NOTIFICATION_LIGHT_PULSE_DEFAULT_COLOR = "notification_light_pulse_default_color";

        /**
         * How long to flash the notification LED by default
         * @hide
         */
        public static final String NOTIFICATION_LIGHT_PULSE_DEFAULT_LED_ON = "notification_light_pulse_default_led_on";

        /**
         * How long to wait between flashes for the notification LED by default
         * @hide
         */
        public static final String NOTIFICATION_LIGHT_PULSE_DEFAULT_LED_OFF = "notification_light_pulse_default_led_off";

        /**
         * What color to use for the missed call notification LED
         * @hide
         */
        public static final String NOTIFICATION_LIGHT_PULSE_CALL_COLOR = "notification_light_pulse_call_color";

        /**
         * How long to flash the missed call notification LED
         * @hide
         */
        public static final String NOTIFICATION_LIGHT_PULSE_CALL_LED_ON = "notification_light_pulse_call_led_on";

        /**
         * How long to wait between flashes for the missed call notification LED
         * @hide
         */
        public static final String NOTIFICATION_LIGHT_PULSE_CALL_LED_OFF = "notification_light_pulse_call_led_off";

        /**
         * What color to use for the voicemail notification LED
         * @hide
         */
        public static final String NOTIFICATION_LIGHT_PULSE_VMAIL_COLOR = "notification_light_pulse_vmail_color";

        /**
         * How long to flash the voicemail notification LED
         * @hide
         */
        public static final String NOTIFICATION_LIGHT_PULSE_VMAIL_LED_ON = "notification_light_pulse_vmail_led_on";

        /**
         * How long to wait between flashes for the voicemail notification LED
         * @hide
         */
        public static final String NOTIFICATION_LIGHT_PULSE_VMAIL_LED_OFF = "notification_light_pulse_vmail_led_off";

        /**
         * Whether to use the custom LED values for the notification pulse LED.
         * @hide
         */
        public static final String NOTIFICATION_LIGHT_PULSE_CUSTOM_ENABLE = "notification_light_pulse_custom_enable";

        /**
         * Which custom LED values to use for the notification pulse LED.
         * @hide
         */
        public static final String NOTIFICATION_LIGHT_PULSE_CUSTOM_VALUES = "notification_light_pulse_custom_values";

        /**
         * Whether the battery light should be enabled (if hardware supports it)
         * The value is boolean (1 or 0).
         * @hide
         */
        public static final String BATTERY_LIGHT_ENABLED = "battery_light_enabled";

        /**
         * Whether the battery LED should repeatedly flash when the battery is low
         * on charge. The value is boolean (1 or 0).
         * @hide
         */
        public static final String BATTERY_LIGHT_PULSE = "battery_light_pulse";

        /**
         * What color to use for the battery LED while charging - low
         * @hide
         */
        public static final String BATTERY_LIGHT_LOW_COLOR = "battery_light_low_color";

        /**
         * What color to use for the battery LED while charging - medium
         * @hide
         */
        public static final String BATTERY_LIGHT_MEDIUM_COLOR = "battery_light_medium_color";

        /**
         * What color to use for the battery LED while charging - full
         * @hide
         */
        public static final String BATTERY_LIGHT_FULL_COLOR = "battery_light_full_color";

        /** Sprint MWI Quirk: Show message wait indicator notifications
         * @hide
         */
        public static final String ENABLE_MWI_NOTIFICATION = "enable_mwi_notification";

        /**
         * Show pointer location on screen?
         * 0 = no
         * 1 = yes
         * @hide
         */
        public static final String POINTER_LOCATION = "pointer_location";

        /**
         * Show icon when stylus is used?
         * 0 = no
         * 1 = yes
         * @hide
         */
        public static final String STYLUS_ICON_ENABLED = "stylus_icon_enabled";

        /**
         * Show touch positions on screen?
         * 0 = no
         * 1 = yes
         * @hide
         */
        public static final String SHOW_TOUCHES = "show_touches";

        /**
         * Log raw orientation data from {@link WindowOrientationListener} for use with the
         * orientationplot.py tool.
         * 0 = no
         * 1 = yes
         * @hide
         */
        public static final String WINDOW_ORIENTATION_LISTENER_LOG =
                "window_orientation_listener_log";

        /**
         * @deprecated Use {@link android.provider.Settings.Global#POWER_SOUNDS_ENABLED}
         * instead
         * @hide
         */
        @Deprecated
        public static final String POWER_SOUNDS_ENABLED = Global.POWER_SOUNDS_ENABLED;

        /**
         * @deprecated Use {@link android.provider.Settings.Global#DOCK_SOUNDS_ENABLED}
         * instead
         * @hide
         */
        @Deprecated
        public static final String DOCK_SOUNDS_ENABLED = Global.DOCK_SOUNDS_ENABLED;

        /**
         * Whether to play sounds when the keyguard is shown and dismissed.
         * @hide
         */
        public static final String LOCKSCREEN_SOUNDS_ENABLED = "lockscreen_sounds_enabled";

        /**
         * Whether the lockscreen should be completely disabled.
         * @hide
         */
        public static final String LOCKSCREEN_DISABLED = "lockscreen.disabled";

        /**
         * Stores values for custom lockscreen targets
         * @hide
         */
        public static final String LOCKSCREEN_TARGETS = "lockscreen_targets";

        /**
         * @deprecated Use {@link android.provider.Settings.Global#LOW_BATTERY_SOUND}
         * instead
         * @hide
         */
        @Deprecated
        public static final String LOW_BATTERY_SOUND = Global.LOW_BATTERY_SOUND;

        /**
         * @deprecated Use {@link android.provider.Settings.Global#DESK_DOCK_SOUND}
         * instead
         * @hide
         */
        @Deprecated
        public static final String DESK_DOCK_SOUND = Global.DESK_DOCK_SOUND;

        /**
         * @deprecated Use {@link android.provider.Settings.Global#DESK_UNDOCK_SOUND}
         * instead
         * @hide
         */
        @Deprecated
        public static final String DESK_UNDOCK_SOUND = Global.DESK_UNDOCK_SOUND;

        /**
         * @deprecated Use {@link android.provider.Settings.Global#CAR_DOCK_SOUND}
         * instead
         * @hide
         */
        @Deprecated
        public static final String CAR_DOCK_SOUND = Global.CAR_DOCK_SOUND;

        /**
         * @deprecated Use {@link android.provider.Settings.Global#CAR_UNDOCK_SOUND}
         * instead
         * @hide
         */
        @Deprecated
        public static final String CAR_UNDOCK_SOUND = Global.CAR_UNDOCK_SOUND;

        /**
         * @deprecated Use {@link android.provider.Settings.Global#LOCK_SOUND}
         * instead
         * @hide
         */
        @Deprecated
        public static final String LOCK_SOUND = Global.LOCK_SOUND;

        /**
         * @deprecated Use {@link android.provider.Settings.Global#UNLOCK_SOUND}
         * instead
         * @hide
         */
        @Deprecated
        public static final String UNLOCK_SOUND = Global.UNLOCK_SOUND;

        /**
         * Receive incoming SIP calls?
         * 0 = no
         * 1 = yes
         * @hide
         */
        public static final String SIP_RECEIVE_CALLS = "sip_receive_calls";

        /**
         * Call Preference String.
         * "SIP_ALWAYS" : Always use SIP with network access
         * "SIP_ADDRESS_ONLY" : Only if destination is a SIP address
         * "SIP_ASK_ME_EACH_TIME" : Always ask me each time
         * @hide
         */
        public static final String SIP_CALL_OPTIONS = "sip_call_options";

        /**
         * One of the sip call options: Always use SIP with network access.
         * @hide
         */
        public static final String SIP_ALWAYS = "SIP_ALWAYS";

        /**
         * One of the sip call options: Only if destination is a SIP address.
         * @hide
         */
        public static final String SIP_ADDRESS_ONLY = "SIP_ADDRESS_ONLY";

        /**
         * One of the sip call options: Always ask me each time.
         * @hide
         */
        public static final String SIP_ASK_ME_EACH_TIME = "SIP_ASK_ME_EACH_TIME";

        /**
         * Torch state (flashlight)
         * @hide
         */
        public static final String TORCH_STATE = "torch_state";
        /**
         * Pointer speed setting.
         * This is an integer value in a range between -7 and +7, so there are 15 possible values.
         *   -7 = slowest
         *    0 = default speed
         *   +7 = fastest
         * @hide
         */
        public static final String POINTER_SPEED = "pointer_speed";

        /**
         * Quick Settings Panel Tiles to Use
         *
         * @hide
         */
        public static final String QUICK_SETTINGS_TILES = "quick_settings_tiles";

        /**
         * Quick Settings Panel Dynamic Tiles
         *
         * @hide
         */
        public static final String QS_DYNAMIC_ALARM = "qs_dyanmic_alarm";

        /**
         * Quick Settings Panel Dynamic Tiles
         *
         * @hide
         */
        public static final String QS_DYNAMIC_BUGREPORT = "qs_dyanmic_bugreport";

        /**
         * Quick Settings Panel Dynamic Tiles
         *
         * @hide
         */
        public static final String QS_DYNAMIC_IME = "qs_dyanmic_ime";

        /**
         * Quick Settings Panel Dynamic Tiles
         *
         * @hide
         */
        public static final String QS_DYNAMIC_USBTETHER = "qs_dyanmic_usbtether";

        /**
         * Quick Settings Panel Dynamic Tiles
         *
         * @hide
         */
        public static final String QS_DYNAMIC_WIFI = "qs_dyanmic_wifi";

        /**
         * Quick Settings Quick Pulldown
         *
         * @hide
         */
        public static final String QS_QUICK_PULLDOWN = "qs_quick_pulldown";

        /**
         * Quick Settings Collapse Pane
         *
         * @hide
         */
        public static final String QS_COLLAPSE_PANEL = "qs_collapse_panel";

        /**
         * Use the Notification Power Widget? (Who wouldn't!)
         *
         * @hide
         */
        public static final String EXPANDED_VIEW_WIDGET = "expanded_view_widget";

        /**
         * Whether to hide the notification screen after clicking on a widget
         * button
         *
         * @hide
         */
        public static final String EXPANDED_HIDE_ONCHANGE = "expanded_hide_onchange";

        /**
         * Hide scroll bar in power widget
         *
         * @hide
         */
        public static final String EXPANDED_HIDE_SCROLLBAR = "expanded_hide_scrollbar";

        /**
         * Haptic feedback in power widget
         *
         * @hide
         */
        public static final String EXPANDED_HAPTIC_FEEDBACK = "expanded_haptic_feedback";

        /**
         * Widget Buttons to Use
         *
         * @hide
         */
        public static final String WIDGET_BUTTONS = "expanded_widget_buttons";

        /**
         * Widget Buttons to Use - Tablet
         *
         * @hide
         */
        public static final String WIDGET_BUTTONS_TABLET = "expanded_widget_buttons_tablet";

        /**
         * Navigation controls to Use
         *
         * @hide
         */
        public static final String NAV_BUTTONS = "nav_buttons";

        /**
         * Navigation Bar show switch
         *
         * @hide
         */
        public static final String NAVIGATION_BAR_SHOW = "navigation_bar_show";

        /**
         * Enable Menu key
         *
         * @hide
         */
        public static final String KEY_MENU_ENABLED = "key_menu_enabled";

        /**
         * Enable Back key
         *
         * @hide
         */
        public static final String KEY_BACK_ENABLED = "key_back_enabled";

        /**
         * Enable Home key
         *
         * @hide
         */
        public static final String KEY_HOME_ENABLED = "key_home_enabled";

        /**
        * Notification Power Widget - Custom Brightness Mode
        * @hide
        */
        public static final String EXPANDED_BRIGHTNESS_MODE = "expanded_brightness_mode";

        /**
        * Notification Power Widget - Custom Network Mode
        * @hide
        */
        public static final String EXPANDED_NETWORK_MODE = "expanded_network_mode";

        /**
        * Notification Power Widget - Custom Screen Timeout
        * @hide
        */
        public static final String EXPANDED_SCREENTIMEOUT_MODE = "expanded_screentimeout_mode";

        /**
        * Notification Power Widget - Custom Ring Mode
        * @hide
        */
        public static final String EXPANDED_RING_MODE = "expanded_ring_mode";

        /**
        * Notification Power Widget - Custom Torch Mode
        * @hide
        */
        public static final String EXPANDED_FLASH_MODE = "expanded_flash_mode";

        /**
        * AutoHide CombinedBar on tablets.
        * @hide
        */
        public static final String COMBINED_BAR_AUTO_HIDE = "combined_bar_auto_hide";

        /**
         * Display style of AM/PM next to clock in status bar
         * 0: Normal display (Eclair stock)
         * 1: Small display (Froyo stock)
         * 2: No display (Gingerbread/ICS stock)
         * default: 2
         * @hide
         */
        public static final String STATUS_BAR_AM_PM = "status_bar_am_pm";

        /**
         * Display style of the status bar battery information
         * 0: Display the stock battery information
         * 1: Display cm battery percentage implementation / dont show stock icon
         * 2: Display cm circle battery implementation without percentage
         * 3: Display cm circle battery implementation with percentage
         * 4: Hide the battery information
         * default: 0
         * @hide
         */
        public static final String STATUS_BAR_BATTERY = "status_bar_battery";

        /**
         * Whether to show the clock in status bar
         * of the stock battery icon
         * 0: don't show the clock
         * 1: Right clock
         * 2: Center clock
         * default: 1
         * @hide
         */
        public static final String STATUS_BAR_CLOCK_STYLE = "status_bar_clock_style";

        /**
         * Whether to show the signal text or signal bars.
         * default: 0
         * 0: show signal bars
         * 1: show signal text numbers
         * 2: show signal text numbers w/small dBm appended
         * @hide
         */
        public static final String STATUS_BAR_SIGNAL_TEXT = "status_bar_signal";

         /**
         * Whether to control brightness from status bar
         *
         * @hide
         */
        public static final String STATUS_BAR_BRIGHTNESS_CONTROL = "status_bar_brightness_control";

        /**
         * Whether to show the IME switcher in the status bar
         * @hide
         */
        public static final String STATUS_BAR_IME_SWITCHER = "status_bar_ime_switcher";

         /**
         * Expanded desktop on/off state
         * @hide
         */
        public static final String EXPANDED_DESKTOP_STATE = "expanded_desktop_state";

        /**
         * Expanded desktop style (with status bar or without status bar)
         * @hide
         */
        public static final String EXPANDED_DESKTOP_STYLE = "expanded_desktop_style";

        /**
         * Whether to use a separate delay for "slide to unlock" and security
         * lock
         * @hide
         */
        public static final String SCREEN_LOCK_SLIDE_DELAY_TOGGLE = "screen_lock_slide_delay_toggle";

        /**
         * How many ms to delay before enabling the "slide to unlock" screen
         * lock when the screen goes off due to timeout
         * @hide
         */
        public static final String SCREEN_LOCK_SLIDE_TIMEOUT_DELAY = "screen_lock_slide_timeout_delay";

        /**
         * How many ms to delay before enabling the "slide to unlock" screen
         * lock when the screen is turned off by the user
         * @hide
         */
        public static final String SCREEN_LOCK_SLIDE_SCREENOFF_DELAY = "screen_lock_slide_screenoff_delay";

        /**
         * Whether to use the custom quick unlock screen control
         * @hide
         */
        public static final String LOCKSCREEN_QUICK_UNLOCK_CONTROL = "lockscreen_quick_unlock_control";

        /**
         * Boolean value whether to link ringtone and notification volumes
         *
         * @hide
         */
        public static final String VOLUME_LINK_NOTIFICATION = "volume_link_notification";

        /**
         * Whether to unlock the menu key.  The value is boolean (1 or 0).
         * @hide
         */
        public static final String MENU_UNLOCK_SCREEN = "menu_unlock_screen";

        /**
         * Whether to wake the screen with the volume keys, the value is boolean.
         * @hide
         */
        public static final String VOLUME_WAKE_SCREEN = "volume_wake_screen";

        /**
         * Whether to change height of On screen Buttons.
         * @hide
         */
        public static final String ON_SCREEN_BUTTONS_HEIGHT = "on_screen_buttons_height";

        /**
         * Whether to change width of On screen Buttons.
         * @hide
         */
        public static final String ON_SCREEN_BUTTONS_WIDTH = "on_screen_buttons_width";


        /**
         * Whether or not volume button music controls should be enabled to seek media tracks
         * @hide
         */
        public static final String VOLBTN_MUSIC_CONTROLS = "volbtn_music_controls";

        /**
         * Whether or not to launch default music player when headset is connected
         * @hide
         */
        public static final String HEADSET_CONNECT_PLAYER = "headset_connect_player";

        /**
         * Whether national data roaming should be used.
         * @hide
         */
        public static final String MVNO_ROAMING = "mvno_roaming";

        /**
         * Whether to enable quiet hours.
         * @hide
         */
        public static final String QUIET_HOURS_ENABLED = "quiet_hours_enabled";

        /**
         * Sets when quiet hours starts. This is stored in minutes from the start of the day.
         * @hide
         */
        public static final String QUIET_HOURS_START = "quiet_hours_start";

        /**
         * Sets when quiet hours end. This is stored in minutes from the start of the day.
         * @hide
         */
        public static final String QUIET_HOURS_END = "quiet_hours_end";

        /**
         * Whether to remove the sound from outgoing notifications during quiet hours.
         * @hide
         */
        public static final String QUIET_HOURS_MUTE = "quiet_hours_mute";

        /**
         * Whether to disable haptic feedback during quiet hours.
         * @hide
         */
        public static final String QUIET_HOURS_HAPTIC = "quiet_hours_haptic";

        /**
         * Whether to remove the vibration from outgoing notifications during quiet hours.
         * @hide
         */
        public static final String QUIET_HOURS_STILL = "quiet_hours_still";

        /**
         * Whether to attempt to dim the LED color during quiet hours.
         * @hide
         */
        public static final String QUIET_HOURS_DIM = "quiet_hours_dim";

        /**
         * Sets the lockscreen background style
         * @hide
         */
        public static final String LOCKSCREEN_BACKGROUND = "lockscreen_background";

         /**
         * Action for long-pressing back button on lock screen
         * @hide
         */
        public static final String LOCKSCREEN_LONG_BACK_ACTION = "lockscreen_long_back_action";

        /**
         * Action for long-pressing home button on lock screen
         * @hide
         */
        public static final String LOCKSCREEN_LONG_HOME_ACTION = "lockscreen_long_home_action";

        /**
         * Action for long-pressing menu button on lock screen
         * @hide
         */
        public static final String LOCKSCREEN_LONG_MENU_ACTION = "lockscreen_long_menu_action";

         /**
          * Always show the battery status on the lockscreen
          * @hide
          */
        public static final String LOCKSCREEN_ALWAYS_SHOW_BATTERY = "lockscreen_always_show_battery";

        /**
         * Show the pending notification counts as overlays on the status bar
         * @hide
         */
        public static final String STATUS_BAR_NOTIF_COUNT = "status_bar_notif_count";

        /**
<<<<<<< HEAD
         * Whether to dim the notification shade when pulling down the status bar
         * @hide
         */
        public static final String NOTIFICATION_SHADE_DIM = "notification_shade_dim";
=======
         * Whether to show the battery bar
         * @hide
         */
        public static final String STATUSBAR_BATTERY_BAR = "statusbar_battery_bar";

        /**
         * @hide
         */
        public static final String STATUSBAR_BATTERY_BAR_COLOR = "statusbar_battery_bar_color";

        /**
         * @hide
         */
        public static final String STATUSBAR_BATTERY_BAR_THICKNESS = "statusbar_battery_bar_thickness";

        /**
         * @hide
         */
        public static final String STATUSBAR_BATTERY_BAR_STYLE = "statusbar_battery_bar_style";

        /**
         * @hide
         */
        public static final String STATUSBAR_BATTERY_BAR_ANIMATE = "statusbar_battery_bar_animate";
>>>>>>> 283dad37

        /**
         * Show the pending notification counts as overlays on the status bar
         * @hide
         */
        public static final String SYSTEM_PROFILES_ENABLED = "system_profiles_enabled";

        /**
         * Whether the power menu reboot menu is enabled
         * @hide
         */
        public static final String POWER_MENU_REBOOT_ENABLED = "power_menu_reboot_enabled";

        /**
         * Whether power menu screenshot is enabled
         * @hide
         */
        public static final String POWER_MENU_SCREENSHOT_ENABLED = "power_menu_screenshot_enabled";

        /**
         * Whether power menu expanded desktop is enabled
         * @hide
         */
        public static final String POWER_MENU_EXPANDED_DESKTOP_ENABLED = "power_menu_expanded_desktop_enabled";

        /**
         * Whether power menu profiles switcher is enabled
         * @hide
         */
        public static final String POWER_MENU_PROFILES_ENABLED = "power_menu_profiles_enabled";

        /**
         * Whether power menu airplane toggle is enabled
         * @hide
         */
        public static final String POWER_MENU_AIRPLANE_ENABLED = "power_menu_airplane_enabled";

        /**
         * Whether power menu user switcher is enabled
         * @hide
         */
        public static final String POWER_MENU_USER_ENABLED = "power_menu_user_enabled";

        /**
         * Whether power menu silent mode is enabled
         * @hide
         */
        public static final String POWER_MENU_SOUND_ENABLED = "power_menu_silent_enabled";

        /**
         * Whether to unlock the screen with the home key.  The value is boolean (1 or 0).
         * @hide
         */
        public static final String HOME_UNLOCK_SCREEN = "home_unlock_screen";

        /**
         * Whether the lockscreen vibrate should be enabled.
         * @hide
         */
        public static final String LOCKSCREEN_VIBRATE_ENABLED = "lockscreen.vibrate_enabled";

        /**
         * Show the pending notification counts as overlays on the status bar
         * Whether to enable custom rebindings of the actions performed on
         * certain key press events.
         * @hide
         */
        public static final String HARDWARE_KEY_REBINDING = "hardware_key_rebinding";

         /**
          * Action to perform when the home key is long-pressed. (Default is 2)
          * 0 - Nothing
          * 1 - Menu
          * 2 - App-switch
          * 3 - Search
          * 4 - Voice search
          * 5 - In-app search
          * @hide
          */
         public static final String KEY_HOME_LONG_PRESS_ACTION = "key_home_long_press_action";

         /**
          * Action to perform when the menu key is pressed. (Default is 1)
          * (See KEY_HOME_LONG_PRESS_ACTION for valid values)
          * @hide
          */
         public static final String KEY_MENU_ACTION = "key_menu_action";

         /**
          * Action to perform when the menu key is long-pressed.
          * (Default is 0 on devices with a search key, 3 on devices without)
          * (See KEY_HOME_LONG_PRESS_ACTION for valid values)
          * @hide
          */
         public static final String KEY_MENU_LONG_PRESS_ACTION = "key_menu_long_press_action";

         /**
          * Action to perform when the assistant (search) key is pressed. (Default is 3)
          * (See KEY_HOME_LONG_PRESS_ACTION for valid values)
          * @hide
          */
         public static final String KEY_ASSIST_ACTION = "key_assist_action";

        /**
         * Weather to minimize lockscreen challenge on screen turned on
         * @hide
         */
        public static final String LOCKSCREEN_MAXIMIZE_WIDGETS = "lockscreen_maximize_widgets";

         /**
          * Action to perform when the assistant (search) key is long-pressed. (Default is 4)
          * (See KEY_HOME_LONG_PRESS_ACTION for valid values)
          * @hide
          */
         public static final String KEY_ASSIST_LONG_PRESS_ACTION = "key_assist_long_press_action";

         /**
          * Action to perform when the app switch key is pressed. (Default is 2)
          * (See KEY_HOME_LONG_PRESS_ACTION for valid values)
          * @hide
          */
         public static final String KEY_APP_SWITCH_ACTION = "key_app_switch_action";

         /**
          * Action to perform when the app switch key is long-pressed. (Default is 0)
          * (See KEY_HOME_LONG_PRESS_ACTION for valid values)
          * @hide
          */
         public static final String KEY_APP_SWITCH_LONG_PRESS_ACTION = "key_app_switch_long_press_action";

        /**
         * Control the display of the action overflow button within app UI.
         * 0 = use system default
         * 1 = force on
         * @hide
         */
        public static final String UI_FORCE_OVERFLOW_BUTTON = "ui_force_overflow_button";

         /**
          * Volume keys control cursor in text fields (default is 0)
          * 0 - Disabled
          * 1 - Volume up/down moves cursor left/right
          * 2 - Volume up/down moves cursor right/left
          * @hide
          */
         public static final String VOLUME_KEY_CURSOR_CONTROL = "volume_key_cursor_control";

        /**
         * toggle to "fix" the following: (found in NotificationManagerService)
         *  new in 4.2: if there was supposed to be a sound and we're in vibrate mode,
         *  we always vibrate, even if no vibration was specified
         * @hide
         */
        public static final String NOTIFICATION_CONVERT_SOUND_TO_VIBRATION = "convert_sound_to_vibration";

        /**
         * Settings to backup. This is here so that it's in the same place as the settings
         * keys and easy to update.
         *
         * NOTE: Settings are backed up and restored in the order they appear
         *       in this array. If you have one setting depending on another,
         *       make sure that they are ordered appropriately.
         *
         * @hide
         */
        public static final String[] SETTINGS_TO_BACKUP = {
            STAY_ON_WHILE_PLUGGED_IN,   // moved to global
            WIFI_USE_STATIC_IP,
            WIFI_STATIC_IP,
            WIFI_STATIC_GATEWAY,
            WIFI_STATIC_NETMASK,
            WIFI_STATIC_DNS1,
            WIFI_STATIC_DNS2,
            MMS_AUTO_RETRIEVAL,
            MMS_AUTO_RETRIEVAL_ON_ROAMING,
            BLUETOOTH_DISCOVERABILITY,
            BLUETOOTH_DISCOVERABILITY_TIMEOUT,
            DIM_SCREEN,
            SCREEN_OFF_TIMEOUT,
            SCREEN_BRIGHTNESS,
            SCREEN_BRIGHTNESS_MODE,
            SCREEN_AUTO_BRIGHTNESS_ADJ,
            VIBRATE_INPUT_DEVICES,
            MODE_RINGER,                // moved to global
            MODE_RINGER_STREAMS_AFFECTED,
            MUTE_STREAMS_AFFECTED,
            VOLUME_VOICE,
            VOLUME_SYSTEM,
            VOLUME_RING,
            VOLUME_MUSIC,
            VOLUME_ALARM,
            VOLUME_NOTIFICATION,
            VOLUME_BLUETOOTH_SCO,
            VOLUME_VOICE + APPEND_FOR_LAST_AUDIBLE,
            VOLUME_SYSTEM + APPEND_FOR_LAST_AUDIBLE,
            VOLUME_RING + APPEND_FOR_LAST_AUDIBLE,
            VOLUME_MUSIC + APPEND_FOR_LAST_AUDIBLE,
            VOLUME_ALARM + APPEND_FOR_LAST_AUDIBLE,
            VOLUME_NOTIFICATION + APPEND_FOR_LAST_AUDIBLE,
            VOLUME_BLUETOOTH_SCO + APPEND_FOR_LAST_AUDIBLE,
            TEXT_AUTO_REPLACE,
            TEXT_AUTO_CAPS,
            TEXT_AUTO_PUNCTUATE,
            TEXT_SHOW_PASSWORD,
            AUTO_TIME,                  // moved to global
            AUTO_TIME_ZONE,             // moved to global
            TIME_12_24,
            DATE_FORMAT,
            ACCELEROMETER_ROTATION,
            USER_ROTATION,
            DTMF_TONE_WHEN_DIALING,
            DTMF_TONE_TYPE_WHEN_DIALING,
            HEARING_AID,
            TTY_MODE,
            NOISE_SUPPRESSION,
            SOUND_EFFECTS_ENABLED,
            HAPTIC_FEEDBACK_ENABLED,
            POWER_SOUNDS_ENABLED,       // moved to global
            DOCK_SOUNDS_ENABLED,        // moved to global
            LOCKSCREEN_SOUNDS_ENABLED,
            SHOW_WEB_SUGGESTIONS,
            NOTIFICATION_LIGHT_PULSE,
            NOTIFICATION_LIGHT_PULSE_DEFAULT_COLOR,
            NOTIFICATION_LIGHT_PULSE_DEFAULT_LED_ON,
            NOTIFICATION_LIGHT_PULSE_DEFAULT_LED_OFF,
            SIP_CALL_OPTIONS,
            SIP_RECEIVE_CALLS,
            POINTER_SPEED,
            QUIET_HOURS_ENABLED,
            QUIET_HOURS_START,
            QUIET_HOURS_END,
            QUIET_HOURS_MUTE,
            QUIET_HOURS_STILL,
            QUIET_HOURS_DIM,
            SYSTEM_PROFILES_ENABLED,
            POWER_MENU_SCREENSHOT_ENABLED,
            POWER_MENU_REBOOT_ENABLED,
            POWER_MENU_PROFILES_ENABLED,
            POWER_MENU_AIRPLANE_ENABLED,
            POWER_MENU_SOUND_ENABLED,
            POWER_MENU_USER_ENABLED,
            LOCKSCREEN_VIBRATE_ENABLED,
            LOCKSCREEN_ALWAYS_SHOW_BATTERY,
        };

        // Settings moved to Settings.Secure

        /**
         * @deprecated Use {@link android.provider.Settings.Global#ADB_ENABLED}
         * instead
         */
        @Deprecated
        public static final String ADB_ENABLED = Global.ADB_ENABLED;

        /**
         * @deprecated Use {@link android.provider.Settings.Secure#ANDROID_ID} instead
         */
        @Deprecated
        public static final String ANDROID_ID = Secure.ANDROID_ID;

        /**
         * @deprecated Use {@link android.provider.Settings.Global#BLUETOOTH_ON} instead
         */
        @Deprecated
        public static final String BLUETOOTH_ON = Global.BLUETOOTH_ON;

        /**
         * @deprecated Use {@link android.provider.Settings.Global#DATA_ROAMING} instead
         */
        @Deprecated
        public static final String DATA_ROAMING = Global.DATA_ROAMING;

        /**
         * @deprecated Use {@link android.provider.Settings.Global#DEVICE_PROVISIONED} instead
         */
        @Deprecated
        public static final String DEVICE_PROVISIONED = Global.DEVICE_PROVISIONED;

        /**
         * @deprecated Use {@link android.provider.Settings.Global#HTTP_PROXY} instead
         */
        @Deprecated
        public static final String HTTP_PROXY = Global.HTTP_PROXY;

        /**
         * @deprecated Use {@link android.provider.Settings.Global#INSTALL_NON_MARKET_APPS} instead
         */
        @Deprecated
        public static final String INSTALL_NON_MARKET_APPS = Global.INSTALL_NON_MARKET_APPS;

        /**
         * @deprecated Use {@link android.provider.Settings.Secure#LOCATION_PROVIDERS_ALLOWED}
         * instead
         */
        @Deprecated
        public static final String LOCATION_PROVIDERS_ALLOWED = Secure.LOCATION_PROVIDERS_ALLOWED;

        /**
         * @deprecated Use {@link android.provider.Settings.Secure#LOGGING_ID} instead
         */
        @Deprecated
        public static final String LOGGING_ID = Secure.LOGGING_ID;

        /**
         * @deprecated Use {@link android.provider.Settings.Global#NETWORK_PREFERENCE} instead
         */
        @Deprecated
        public static final String NETWORK_PREFERENCE = Global.NETWORK_PREFERENCE;

        /**
         * @deprecated Use {@link android.provider.Settings.Secure#PARENTAL_CONTROL_ENABLED}
         * instead
         */
        @Deprecated
        public static final String PARENTAL_CONTROL_ENABLED = Secure.PARENTAL_CONTROL_ENABLED;

        /**
         * @deprecated Use {@link android.provider.Settings.Secure#PARENTAL_CONTROL_LAST_UPDATE}
         * instead
         */
        @Deprecated
        public static final String PARENTAL_CONTROL_LAST_UPDATE = Secure.PARENTAL_CONTROL_LAST_UPDATE;

        /**
         * @deprecated Use {@link android.provider.Settings.Secure#PARENTAL_CONTROL_REDIRECT_URL}
         * instead
         */
        @Deprecated
        public static final String PARENTAL_CONTROL_REDIRECT_URL =
            Secure.PARENTAL_CONTROL_REDIRECT_URL;

        /**
         * @deprecated Use {@link android.provider.Settings.Secure#SETTINGS_CLASSNAME} instead
         */
        @Deprecated
        public static final String SETTINGS_CLASSNAME = Secure.SETTINGS_CLASSNAME;

        /**
         * @deprecated Use {@link android.provider.Settings.Global#USB_MASS_STORAGE_ENABLED} instead
         */
        @Deprecated
        public static final String USB_MASS_STORAGE_ENABLED = Global.USB_MASS_STORAGE_ENABLED;

        /**
         * @deprecated Use {@link android.provider.Settings.Global#USE_GOOGLE_MAIL} instead
         */
        @Deprecated
        public static final String USE_GOOGLE_MAIL = Global.USE_GOOGLE_MAIL;

       /**
         * @deprecated Use
         * {@link android.provider.Settings.Global#WIFI_MAX_DHCP_RETRY_COUNT} instead
         */
        @Deprecated
        public static final String WIFI_MAX_DHCP_RETRY_COUNT = Global.WIFI_MAX_DHCP_RETRY_COUNT;

        /**
         * @deprecated Use
         * {@link android.provider.Settings.Global#WIFI_MOBILE_DATA_TRANSITION_WAKELOCK_TIMEOUT_MS} instead
         */
        @Deprecated
        public static final String WIFI_MOBILE_DATA_TRANSITION_WAKELOCK_TIMEOUT_MS =
                Global.WIFI_MOBILE_DATA_TRANSITION_WAKELOCK_TIMEOUT_MS;

        /**
         * @deprecated Use
         * {@link android.provider.Settings.Global#WIFI_NETWORKS_AVAILABLE_NOTIFICATION_ON} instead
         */
        @Deprecated
        public static final String WIFI_NETWORKS_AVAILABLE_NOTIFICATION_ON =
                Global.WIFI_NETWORKS_AVAILABLE_NOTIFICATION_ON;

        /**
         * @deprecated Use
         * {@link android.provider.Settings.Global#WIFI_NETWORKS_AVAILABLE_REPEAT_DELAY} instead
         */
        @Deprecated
        public static final String WIFI_NETWORKS_AVAILABLE_REPEAT_DELAY =
                Global.WIFI_NETWORKS_AVAILABLE_REPEAT_DELAY;

        /**
         * @deprecated Use {@link android.provider.Settings.Global#WIFI_NUM_OPEN_NETWORKS_KEPT}
         * instead
         */
        @Deprecated
        public static final String WIFI_NUM_OPEN_NETWORKS_KEPT = Global.WIFI_NUM_OPEN_NETWORKS_KEPT;

        /**
         * @deprecated Use {@link android.provider.Settings.Global#WIFI_ON} instead
         */
        @Deprecated
        public static final String WIFI_ON = Global.WIFI_ON;

        /**
         * @deprecated Use
         * {@link android.provider.Settings.Secure#WIFI_WATCHDOG_ACCEPTABLE_PACKET_LOSS_PERCENTAGE}
         * instead
         */
        @Deprecated
        public static final String WIFI_WATCHDOG_ACCEPTABLE_PACKET_LOSS_PERCENTAGE =
                Secure.WIFI_WATCHDOG_ACCEPTABLE_PACKET_LOSS_PERCENTAGE;

        /**
         * @deprecated Use {@link android.provider.Settings.Secure#WIFI_WATCHDOG_AP_COUNT} instead
         */
        @Deprecated
        public static final String WIFI_WATCHDOG_AP_COUNT = Secure.WIFI_WATCHDOG_AP_COUNT;

        /**
         * @deprecated Use
         * {@link android.provider.Settings.Secure#WIFI_WATCHDOG_BACKGROUND_CHECK_DELAY_MS} instead
         */
        @Deprecated
        public static final String WIFI_WATCHDOG_BACKGROUND_CHECK_DELAY_MS =
                Secure.WIFI_WATCHDOG_BACKGROUND_CHECK_DELAY_MS;

        /**
         * @deprecated Use
         * {@link android.provider.Settings.Secure#WIFI_WATCHDOG_BACKGROUND_CHECK_ENABLED} instead
         */
        @Deprecated
        public static final String WIFI_WATCHDOG_BACKGROUND_CHECK_ENABLED =
                Secure.WIFI_WATCHDOG_BACKGROUND_CHECK_ENABLED;

        /**
         * @deprecated Use
         * {@link android.provider.Settings.Secure#WIFI_WATCHDOG_BACKGROUND_CHECK_TIMEOUT_MS}
         * instead
         */
        @Deprecated
        public static final String WIFI_WATCHDOG_BACKGROUND_CHECK_TIMEOUT_MS =
                Secure.WIFI_WATCHDOG_BACKGROUND_CHECK_TIMEOUT_MS;

        /**
         * @deprecated Use
         * {@link android.provider.Settings.Secure#WIFI_WATCHDOG_INITIAL_IGNORED_PING_COUNT} instead
         */
        @Deprecated
        public static final String WIFI_WATCHDOG_INITIAL_IGNORED_PING_COUNT =
            Secure.WIFI_WATCHDOG_INITIAL_IGNORED_PING_COUNT;

        /**
         * @deprecated Use {@link android.provider.Settings.Secure#WIFI_WATCHDOG_MAX_AP_CHECKS}
         * instead
         */
        @Deprecated
        public static final String WIFI_WATCHDOG_MAX_AP_CHECKS = Secure.WIFI_WATCHDOG_MAX_AP_CHECKS;

        /**
         * @deprecated Use {@link android.provider.Settings.Global#WIFI_WATCHDOG_ON} instead
         */
        @Deprecated
        public static final String WIFI_WATCHDOG_ON = Global.WIFI_WATCHDOG_ON;

        /**
         * @deprecated Use {@link android.provider.Settings.Secure#WIFI_WATCHDOG_PING_COUNT} instead
         */
        @Deprecated
        public static final String WIFI_WATCHDOG_PING_COUNT = Secure.WIFI_WATCHDOG_PING_COUNT;

        /**
         * @deprecated Use {@link android.provider.Settings.Secure#WIFI_WATCHDOG_PING_DELAY_MS}
         * instead
         */
        @Deprecated
        public static final String WIFI_WATCHDOG_PING_DELAY_MS = Secure.WIFI_WATCHDOG_PING_DELAY_MS;

        /**
         * @deprecated Use {@link android.provider.Settings.Secure#WIFI_WATCHDOG_PING_TIMEOUT_MS}
         * instead
         */
        @Deprecated
        public static final String WIFI_WATCHDOG_PING_TIMEOUT_MS =
            Secure.WIFI_WATCHDOG_PING_TIMEOUT_MS;
    }

    /**
     * Secure system settings, containing system preferences that applications
     * can read but are not allowed to write.  These are for preferences that
     * the user must explicitly modify through the system UI or specialized
     * APIs for those values, not modified directly by applications.
     */
    public static final class Secure extends NameValueTable {
        public static final String SYS_PROP_SETTING_VERSION = "sys.settings_secure_version";

        /**
         * The content:// style URL for this table
         */
        public static final Uri CONTENT_URI =
            Uri.parse("content://" + AUTHORITY + "/secure");

        // Populated lazily, guarded by class object:
        private static final NameValueCache sNameValueCache = new NameValueCache(
                SYS_PROP_SETTING_VERSION,
                CONTENT_URI,
                CALL_METHOD_GET_SECURE,
                CALL_METHOD_PUT_SECURE);

        private static ILockSettings sLockSettings = null;

        private static boolean sIsSystemProcess;
        private static final HashSet<String> MOVED_TO_LOCK_SETTINGS;
        private static final HashSet<String> MOVED_TO_GLOBAL;
        static {
            MOVED_TO_LOCK_SETTINGS = new HashSet<String>(3);
            MOVED_TO_LOCK_SETTINGS.add(Secure.LOCK_PATTERN_ENABLED);
            MOVED_TO_LOCK_SETTINGS.add(Secure.LOCK_PATTERN_VISIBLE);
            MOVED_TO_LOCK_SETTINGS.add(Secure.LOCK_PATTERN_TACTILE_FEEDBACK_ENABLED);

            MOVED_TO_GLOBAL = new HashSet<String>();
            MOVED_TO_GLOBAL.add(Settings.Global.ADB_ENABLED);
            MOVED_TO_GLOBAL.add(Settings.Global.ASSISTED_GPS_ENABLED);
            MOVED_TO_GLOBAL.add(Settings.Global.BLUETOOTH_ON);
            MOVED_TO_GLOBAL.add(Settings.Global.CDMA_CELL_BROADCAST_SMS);
            MOVED_TO_GLOBAL.add(Settings.Global.CDMA_ROAMING_MODE);
            MOVED_TO_GLOBAL.add(Settings.Global.CDMA_SUBSCRIPTION_MODE);
            MOVED_TO_GLOBAL.add(Settings.Global.DATA_ACTIVITY_TIMEOUT_MOBILE);
            MOVED_TO_GLOBAL.add(Settings.Global.DATA_ACTIVITY_TIMEOUT_WIFI);
            MOVED_TO_GLOBAL.add(Settings.Global.DATA_ROAMING);
            MOVED_TO_GLOBAL.add(Settings.Global.DEVELOPMENT_SETTINGS_ENABLED);
            MOVED_TO_GLOBAL.add(Settings.Global.DEVICE_PROVISIONED);
            MOVED_TO_GLOBAL.add(Settings.Global.DISPLAY_DENSITY_FORCED);
            MOVED_TO_GLOBAL.add(Settings.Global.DISPLAY_SIZE_FORCED);
            MOVED_TO_GLOBAL.add(Settings.Global.DOWNLOAD_MAX_BYTES_OVER_MOBILE);
            MOVED_TO_GLOBAL.add(Settings.Global.DOWNLOAD_RECOMMENDED_MAX_BYTES_OVER_MOBILE);
            MOVED_TO_GLOBAL.add(Settings.Global.INSTALL_NON_MARKET_APPS);
            MOVED_TO_GLOBAL.add(Settings.Global.MOBILE_DATA);
            MOVED_TO_GLOBAL.add(Settings.Global.NETSTATS_DEV_BUCKET_DURATION);
            MOVED_TO_GLOBAL.add(Settings.Global.NETSTATS_DEV_DELETE_AGE);
            MOVED_TO_GLOBAL.add(Settings.Global.NETSTATS_DEV_PERSIST_BYTES);
            MOVED_TO_GLOBAL.add(Settings.Global.NETSTATS_DEV_ROTATE_AGE);
            MOVED_TO_GLOBAL.add(Settings.Global.NETSTATS_ENABLED);
            MOVED_TO_GLOBAL.add(Settings.Global.NETSTATS_GLOBAL_ALERT_BYTES);
            MOVED_TO_GLOBAL.add(Settings.Global.NETSTATS_POLL_INTERVAL);
            MOVED_TO_GLOBAL.add(Settings.Global.NETSTATS_REPORT_XT_OVER_DEV);
            MOVED_TO_GLOBAL.add(Settings.Global.NETSTATS_SAMPLE_ENABLED);
            MOVED_TO_GLOBAL.add(Settings.Global.NETSTATS_TIME_CACHE_MAX_AGE);
            MOVED_TO_GLOBAL.add(Settings.Global.NETSTATS_UID_BUCKET_DURATION);
            MOVED_TO_GLOBAL.add(Settings.Global.NETSTATS_UID_DELETE_AGE);
            MOVED_TO_GLOBAL.add(Settings.Global.NETSTATS_UID_PERSIST_BYTES);
            MOVED_TO_GLOBAL.add(Settings.Global.NETSTATS_UID_ROTATE_AGE);
            MOVED_TO_GLOBAL.add(Settings.Global.NETSTATS_UID_TAG_BUCKET_DURATION);
            MOVED_TO_GLOBAL.add(Settings.Global.NETSTATS_UID_TAG_DELETE_AGE);
            MOVED_TO_GLOBAL.add(Settings.Global.NETSTATS_UID_TAG_PERSIST_BYTES);
            MOVED_TO_GLOBAL.add(Settings.Global.NETSTATS_UID_TAG_ROTATE_AGE);
            MOVED_TO_GLOBAL.add(Settings.Global.NETWORK_PREFERENCE);
            MOVED_TO_GLOBAL.add(Settings.Global.NITZ_UPDATE_DIFF);
            MOVED_TO_GLOBAL.add(Settings.Global.NITZ_UPDATE_SPACING);
            MOVED_TO_GLOBAL.add(Settings.Global.NTP_SERVER);
            MOVED_TO_GLOBAL.add(Settings.Global.NTP_TIMEOUT);
            MOVED_TO_GLOBAL.add(Settings.Global.PDP_WATCHDOG_ERROR_POLL_COUNT);
            MOVED_TO_GLOBAL.add(Settings.Global.PDP_WATCHDOG_LONG_POLL_INTERVAL_MS);
            MOVED_TO_GLOBAL.add(Settings.Global.PDP_WATCHDOG_MAX_PDP_RESET_FAIL_COUNT);
            MOVED_TO_GLOBAL.add(Settings.Global.PDP_WATCHDOG_POLL_INTERVAL_MS);
            MOVED_TO_GLOBAL.add(Settings.Global.PDP_WATCHDOG_TRIGGER_PACKET_COUNT);
            MOVED_TO_GLOBAL.add(Settings.Global.SAMPLING_PROFILER_MS);
            MOVED_TO_GLOBAL.add(Settings.Global.SETUP_PREPAID_DATA_SERVICE_URL);
            MOVED_TO_GLOBAL.add(Settings.Global.SETUP_PREPAID_DETECTION_REDIR_HOST);
            MOVED_TO_GLOBAL.add(Settings.Global.SETUP_PREPAID_DETECTION_TARGET_URL);
            MOVED_TO_GLOBAL.add(Settings.Global.TETHER_DUN_APN);
            MOVED_TO_GLOBAL.add(Settings.Global.TETHER_DUN_REQUIRED);
            MOVED_TO_GLOBAL.add(Settings.Global.TETHER_SUPPORTED);
            MOVED_TO_GLOBAL.add(Settings.Global.THROTTLE_HELP_URI);
            MOVED_TO_GLOBAL.add(Settings.Global.THROTTLE_MAX_NTP_CACHE_AGE_SEC);
            MOVED_TO_GLOBAL.add(Settings.Global.THROTTLE_NOTIFICATION_TYPE);
            MOVED_TO_GLOBAL.add(Settings.Global.THROTTLE_POLLING_SEC);
            MOVED_TO_GLOBAL.add(Settings.Global.THROTTLE_RESET_DAY);
            MOVED_TO_GLOBAL.add(Settings.Global.THROTTLE_THRESHOLD_BYTES);
            MOVED_TO_GLOBAL.add(Settings.Global.THROTTLE_VALUE_KBITSPS);
            MOVED_TO_GLOBAL.add(Settings.Global.USB_MASS_STORAGE_ENABLED);
            MOVED_TO_GLOBAL.add(Settings.Global.USE_GOOGLE_MAIL);
            MOVED_TO_GLOBAL.add(Settings.Global.WEB_AUTOFILL_QUERY_URL);
            MOVED_TO_GLOBAL.add(Settings.Global.WIFI_COUNTRY_CODE);
            MOVED_TO_GLOBAL.add(Settings.Global.WIFI_FRAMEWORK_SCAN_INTERVAL_MS);
            MOVED_TO_GLOBAL.add(Settings.Global.WIFI_FREQUENCY_BAND);
            MOVED_TO_GLOBAL.add(Settings.Global.WIFI_IDLE_MS);
            MOVED_TO_GLOBAL.add(Settings.Global.WIFI_MAX_DHCP_RETRY_COUNT);
            MOVED_TO_GLOBAL.add(Settings.Global.WIFI_MOBILE_DATA_TRANSITION_WAKELOCK_TIMEOUT_MS);
            MOVED_TO_GLOBAL.add(Settings.Global.WIFI_NETWORKS_AVAILABLE_NOTIFICATION_ON);
            MOVED_TO_GLOBAL.add(Settings.Global.WIFI_NETWORKS_AVAILABLE_REPEAT_DELAY);
            MOVED_TO_GLOBAL.add(Settings.Global.WIFI_NUM_OPEN_NETWORKS_KEPT);
            MOVED_TO_GLOBAL.add(Settings.Global.WIFI_ON);
            MOVED_TO_GLOBAL.add(Settings.Global.WIFI_P2P_DEVICE_NAME);
            MOVED_TO_GLOBAL.add(Settings.Global.WIFI_SAVED_STATE);
            MOVED_TO_GLOBAL.add(Settings.Global.WIFI_SUPPLICANT_SCAN_INTERVAL_MS);
            MOVED_TO_GLOBAL.add(Settings.Global.WIFI_SUSPEND_OPTIMIZATIONS_ENABLED);
            MOVED_TO_GLOBAL.add(Settings.Global.WIFI_WATCHDOG_ON);
            MOVED_TO_GLOBAL.add(Settings.Global.WIFI_WATCHDOG_POOR_NETWORK_TEST_ENABLED);
            MOVED_TO_GLOBAL.add(Settings.Global.WIMAX_NETWORKS_AVAILABLE_NOTIFICATION_ON);
            MOVED_TO_GLOBAL.add(Settings.Global.PACKAGE_VERIFIER_ENABLE);
            MOVED_TO_GLOBAL.add(Settings.Global.PACKAGE_VERIFIER_TIMEOUT);
            MOVED_TO_GLOBAL.add(Settings.Global.PACKAGE_VERIFIER_DEFAULT_RESPONSE);
            MOVED_TO_GLOBAL.add(Settings.Global.DATA_STALL_ALARM_NON_AGGRESSIVE_DELAY_IN_MS);
            MOVED_TO_GLOBAL.add(Settings.Global.DATA_STALL_ALARM_AGGRESSIVE_DELAY_IN_MS);
            MOVED_TO_GLOBAL.add(Settings.Global.GPRS_REGISTER_CHECK_PERIOD_MS);
            MOVED_TO_GLOBAL.add(Settings.Global.WTF_IS_FATAL);
            MOVED_TO_GLOBAL.add(Settings.Global.BATTERY_DISCHARGE_DURATION_THRESHOLD);
            MOVED_TO_GLOBAL.add(Settings.Global.BATTERY_DISCHARGE_THRESHOLD);
            MOVED_TO_GLOBAL.add(Settings.Global.SEND_ACTION_APP_ERROR);
            MOVED_TO_GLOBAL.add(Settings.Global.DROPBOX_AGE_SECONDS);
            MOVED_TO_GLOBAL.add(Settings.Global.DROPBOX_MAX_FILES);
            MOVED_TO_GLOBAL.add(Settings.Global.DROPBOX_QUOTA_KB);
            MOVED_TO_GLOBAL.add(Settings.Global.DROPBOX_QUOTA_PERCENT);
            MOVED_TO_GLOBAL.add(Settings.Global.DROPBOX_RESERVE_PERCENT);
            MOVED_TO_GLOBAL.add(Settings.Global.DROPBOX_TAG_PREFIX);
            MOVED_TO_GLOBAL.add(Settings.Global.ERROR_LOGCAT_PREFIX);
            MOVED_TO_GLOBAL.add(Settings.Global.SYS_FREE_STORAGE_LOG_INTERVAL);
            MOVED_TO_GLOBAL.add(Settings.Global.DISK_FREE_CHANGE_REPORTING_THRESHOLD);
            MOVED_TO_GLOBAL.add(Settings.Global.SYS_STORAGE_THRESHOLD_PERCENTAGE);
            MOVED_TO_GLOBAL.add(Settings.Global.SYS_STORAGE_THRESHOLD_MAX_BYTES);
            MOVED_TO_GLOBAL.add(Settings.Global.SYS_STORAGE_FULL_THRESHOLD_BYTES);
            MOVED_TO_GLOBAL.add(Settings.Global.SYNC_MAX_RETRY_DELAY_IN_SECONDS);
            MOVED_TO_GLOBAL.add(Settings.Global.CONNECTIVITY_CHANGE_DELAY);
            MOVED_TO_GLOBAL.add(Settings.Global.CAPTIVE_PORTAL_DETECTION_ENABLED);
            MOVED_TO_GLOBAL.add(Settings.Global.CAPTIVE_PORTAL_SERVER);
            MOVED_TO_GLOBAL.add(Settings.Global.NSD_ON);
            MOVED_TO_GLOBAL.add(Settings.Global.SET_INSTALL_LOCATION);
            MOVED_TO_GLOBAL.add(Settings.Global.DEFAULT_INSTALL_LOCATION);
            MOVED_TO_GLOBAL.add(Settings.Global.INET_CONDITION_DEBOUNCE_UP_DELAY);
            MOVED_TO_GLOBAL.add(Settings.Global.INET_CONDITION_DEBOUNCE_DOWN_DELAY);
            MOVED_TO_GLOBAL.add(Settings.Global.READ_EXTERNAL_STORAGE_ENFORCED_DEFAULT);
            MOVED_TO_GLOBAL.add(Settings.Global.HTTP_PROXY);
            MOVED_TO_GLOBAL.add(Settings.Global.GLOBAL_HTTP_PROXY_HOST);
            MOVED_TO_GLOBAL.add(Settings.Global.GLOBAL_HTTP_PROXY_PORT);
            MOVED_TO_GLOBAL.add(Settings.Global.GLOBAL_HTTP_PROXY_EXCLUSION_LIST);
            MOVED_TO_GLOBAL.add(Settings.Global.SET_GLOBAL_HTTP_PROXY);
            MOVED_TO_GLOBAL.add(Settings.Global.DEFAULT_DNS_SERVER);
            MOVED_TO_GLOBAL.add(Settings.Global.PREFERRED_NETWORK_MODE);
            MOVED_TO_GLOBAL.add(Settings.Global.PREFERRED_CDMA_SUBSCRIPTION);
        }

        /** @hide */
        public static void getMovedKeys(HashSet<String> outKeySet) {
            outKeySet.addAll(MOVED_TO_GLOBAL);
        }

        /**
         * Look up a name in the database.
         * @param resolver to access the database with
         * @param name to look up in the table
         * @return the corresponding value, or null if not present
         */
        public static String getString(ContentResolver resolver, String name) {
            return getStringForUser(resolver, name, UserHandle.myUserId());
        }

        /** @hide */
        public static String getStringForUser(ContentResolver resolver, String name,
                int userHandle) {
            if (MOVED_TO_GLOBAL.contains(name)) {
                Log.w(TAG, "Setting " + name + " has moved from android.provider.Settings.Secure"
                        + " to android.provider.Settings.Global.");
                return Global.getStringForUser(resolver, name, userHandle);
            }

            if (MOVED_TO_LOCK_SETTINGS.contains(name)) {
                synchronized (Secure.class) {
                    if (sLockSettings == null) {
                        sLockSettings = ILockSettings.Stub.asInterface(
                                (IBinder) ServiceManager.getService("lock_settings"));
                        sIsSystemProcess = Process.myUid() == Process.SYSTEM_UID;
                    }
                }
                if (sLockSettings != null && !sIsSystemProcess) {
                    try {
                        return sLockSettings.getString(name, "0", userHandle);
                    } catch (RemoteException re) {
                        // Fall through
                    }
                }
            }

            
         //////////////////////////////////////////////////////////////////////////////////////////////////////////////////////////////////////////////////////////////////////////
         //BEGIN PRIVACY
         if(name.equals(ANDROID_ID)){ //normally it should work with sNameValueCache.getString instead of sLockSettings
  	       initiate();
  	       try{
  		       if(pSetMan == null) pSetMan = new PrivacySettingsManager(context, IPrivacySettingsManager.Stub.asInterface(ServiceManager.getService("privacy")));
  		       if(mPm == null) mPm = IPackageManager.Stub.asInterface(ServiceManager.getService("package"));
  		       PrivacySettings settings = null;
  		       final String[] packages = getPackageName();
  		       if(packages != null && packages.length > 0){
  			       for(int i = 0; i < packages.length; i++){
  				       settings = pSetMan.getSettings(packages[i]);
  				       if(settings != null && settings.getAndroidIdSetting() != PrivacySettings.REAL){
  					       String output = settings.getAndroidID();
  					       if(output != null){
  						       pSetMan.notification(packages[i], 0, settings.getAndroidIdSetting(), PrivacySettings.DATA_ANDROID_ID, output, null);
  						       return output;
  					       } else{
  						       pSetMan.notification(packages[i], 0, settings.getAndroidIdSetting(), PrivacySettings.DATA_ANDROID_ID, "q4a5w896ay21dr46", null);
  						       return "q4a5w896ay21dr46"; //we can not pull out empty android id, because we get bootlops then
  					       }
  				       }
  				       if(i == packages.length - 1) //package is allowed to get android id
  					       pSetMan.notification(packages[packages.length - 1], 0, PrivacySettings.REAL, PrivacySettings.DATA_ANDROID_ID, null, null);
  				       settings = null;
  			       }
  		       } else{
  			       pSetMan.notification(packages[packages.length - 1], 0, PrivacySettings.REAL, PrivacySettings.DATA_ANDROID_ID, null, null);
  		       }
  	       }
  	       catch (Exception e){
  		       e.printStackTrace();
  		       Log.e(PRIVACY_TAG,"Got exception in  getString()");
               }
         }
         //END PRIVACY
         //////////////////////////////////////////////////////////////////////////////////////////////////////////////////////////////////////////////////////////////////////////


            return sNameValueCache.getStringForUser(resolver, name, userHandle);
        }

        /**
         * Store a name/value pair into the database.
         * @param resolver to access the database with
         * @param name to store
         * @param value to associate with the name
         * @return true if the value was set, false on database errors
         */
        public static boolean putString(ContentResolver resolver, String name, String value) {
            return putStringForUser(resolver, name, value, UserHandle.myUserId());
        }

        /** @hide */
        public static boolean putStringForUser(ContentResolver resolver, String name, String value,
                int userHandle) {
            if (MOVED_TO_GLOBAL.contains(name)) {
                Log.w(TAG, "Setting " + name + " has moved from android.provider.Settings.System"
                        + " to android.provider.Settings.Global");
                return Global.putStringForUser(resolver, name, value, userHandle);
            }
            return sNameValueCache.putStringForUser(resolver, name, value, userHandle);
        }

        /**
         * Construct the content URI for a particular name/value pair,
         * useful for monitoring changes with a ContentObserver.
         * @param name to look up in the table
         * @return the corresponding content URI, or null if not present
         */
        public static Uri getUriFor(String name) {
            if (MOVED_TO_GLOBAL.contains(name)) {
                Log.w(TAG, "Setting " + name + " has moved from android.provider.Settings.Secure"
                        + " to android.provider.Settings.Global, returning global URI.");
                return Global.getUriFor(Global.CONTENT_URI, name);
            }
            return getUriFor(CONTENT_URI, name);
        }

        /**
         * Convenience function for retrieving a single secure settings value
         * as an integer.  Note that internally setting values are always
         * stored as strings; this function converts the string to an integer
         * for you.  The default value will be returned if the setting is
         * not defined or not an integer.
         *
         * @param cr The ContentResolver to access.
         * @param name The name of the setting to retrieve.
         * @param def Value to return if the setting is not defined.
         *
         * @return The setting's current value, or 'def' if it is not defined
         * or not a valid integer.
         */
        public static int getInt(ContentResolver cr, String name, int def) {
            return getIntForUser(cr, name, def, UserHandle.myUserId());
        }

        /** @hide */
        public static int getIntForUser(ContentResolver cr, String name, int def, int userHandle) {
            String v = getStringForUser(cr, name, userHandle);
            try {
                return v != null ? Integer.parseInt(v) : def;
            } catch (NumberFormatException e) {
                return def;
            }
        }

        /**
         * Convenience function for retrieving a single secure settings value
         * as an integer.  Note that internally setting values are always
         * stored as strings; this function converts the string to an integer
         * for you.
         * <p>
         * This version does not take a default value.  If the setting has not
         * been set, or the string value is not a number,
         * it throws {@link SettingNotFoundException}.
         *
         * @param cr The ContentResolver to access.
         * @param name The name of the setting to retrieve.
         *
         * @throws SettingNotFoundException Thrown if a setting by the given
         * name can't be found or the setting value is not an integer.
         *
         * @return The setting's current value.
         */
        public static int getInt(ContentResolver cr, String name)
                throws SettingNotFoundException {
            return getIntForUser(cr, name, UserHandle.myUserId());
        }

        /** @hide */
        public static int getIntForUser(ContentResolver cr, String name, int userHandle)
                throws SettingNotFoundException {
            String v = getStringForUser(cr, name, userHandle);
            try {
                return Integer.parseInt(v);
            } catch (NumberFormatException e) {
                throw new SettingNotFoundException(name);
            }
        }

        /**
         * Convenience function for updating a single settings value as an
         * integer. This will either create a new entry in the table if the
         * given name does not exist, or modify the value of the existing row
         * with that name.  Note that internally setting values are always
         * stored as strings, so this function converts the given value to a
         * string before storing it.
         *
         * @param cr The ContentResolver to access.
         * @param name The name of the setting to modify.
         * @param value The new value for the setting.
         * @return true if the value was set, false on database errors
         */
        public static boolean putInt(ContentResolver cr, String name, int value) {
            return putIntForUser(cr, name, value, UserHandle.myUserId());
        }

        /** @hide */
        public static boolean putIntForUser(ContentResolver cr, String name, int value,
                int userHandle) {
            return putStringForUser(cr, name, Integer.toString(value), userHandle);
        }

        /**
         * Convenience function for retrieving a single secure settings value
         * as a {@code long}.  Note that internally setting values are always
         * stored as strings; this function converts the string to a {@code long}
         * for you.  The default value will be returned if the setting is
         * not defined or not a {@code long}.
         *
         * @param cr The ContentResolver to access.
         * @param name The name of the setting to retrieve.
         * @param def Value to return if the setting is not defined.
         *
         * @return The setting's current value, or 'def' if it is not defined
         * or not a valid {@code long}.
         */
        public static long getLong(ContentResolver cr, String name, long def) {
            return getLongForUser(cr, name, def, UserHandle.myUserId());
        }

        /** @hide */
        public static long getLongForUser(ContentResolver cr, String name, long def,
                int userHandle) {
            String valString = getStringForUser(cr, name, userHandle);
            long value;
            try {
                value = valString != null ? Long.parseLong(valString) : def;
            } catch (NumberFormatException e) {
                value = def;
            }
            return value;
        }

        /**
         * Convenience function for retrieving a single secure settings value
         * as a {@code long}.  Note that internally setting values are always
         * stored as strings; this function converts the string to a {@code long}
         * for you.
         * <p>
         * This version does not take a default value.  If the setting has not
         * been set, or the string value is not a number,
         * it throws {@link SettingNotFoundException}.
         *
         * @param cr The ContentResolver to access.
         * @param name The name of the setting to retrieve.
         *
         * @return The setting's current value.
         * @throws SettingNotFoundException Thrown if a setting by the given
         * name can't be found or the setting value is not an integer.
         */
        public static long getLong(ContentResolver cr, String name)
                throws SettingNotFoundException {
            return getLongForUser(cr, name, UserHandle.myUserId());
        }

        /** @hide */
        public static long getLongForUser(ContentResolver cr, String name, int userHandle)
                throws SettingNotFoundException {
            String valString = getStringForUser(cr, name, userHandle);
            try {
                return Long.parseLong(valString);
            } catch (NumberFormatException e) {
                throw new SettingNotFoundException(name);
            }
        }

        /**
         * Convenience function for updating a secure settings value as a long
         * integer. This will either create a new entry in the table if the
         * given name does not exist, or modify the value of the existing row
         * with that name.  Note that internally setting values are always
         * stored as strings, so this function converts the given value to a
         * string before storing it.
         *
         * @param cr The ContentResolver to access.
         * @param name The name of the setting to modify.
         * @param value The new value for the setting.
         * @return true if the value was set, false on database errors
         */
        public static boolean putLong(ContentResolver cr, String name, long value) {
            return putLongForUser(cr, name, value, UserHandle.myUserId());
        }

        /** @hide */
        public static boolean putLongForUser(ContentResolver cr, String name, long value,
                int userHandle) {
            return putStringForUser(cr, name, Long.toString(value), userHandle);
        }

        /**
         * Convenience function for retrieving a single secure settings value
         * as a floating point number.  Note that internally setting values are
         * always stored as strings; this function converts the string to an
         * float for you. The default value will be returned if the setting
         * is not defined or not a valid float.
         *
         * @param cr The ContentResolver to access.
         * @param name The name of the setting to retrieve.
         * @param def Value to return if the setting is not defined.
         *
         * @return The setting's current value, or 'def' if it is not defined
         * or not a valid float.
         */
        public static float getFloat(ContentResolver cr, String name, float def) {
            return getFloatForUser(cr, name, def, UserHandle.myUserId());
        }

        /** @hide */
        public static float getFloatForUser(ContentResolver cr, String name, float def,
                int userHandle) {
            String v = getStringForUser(cr, name, userHandle);
            try {
                return v != null ? Float.parseFloat(v) : def;
            } catch (NumberFormatException e) {
                return def;
            }
        }

        /**
         * Convenience function for retrieving a single secure settings value
         * as a float.  Note that internally setting values are always
         * stored as strings; this function converts the string to a float
         * for you.
         * <p>
         * This version does not take a default value.  If the setting has not
         * been set, or the string value is not a number,
         * it throws {@link SettingNotFoundException}.
         *
         * @param cr The ContentResolver to access.
         * @param name The name of the setting to retrieve.
         *
         * @throws SettingNotFoundException Thrown if a setting by the given
         * name can't be found or the setting value is not a float.
         *
         * @return The setting's current value.
         */
        public static float getFloat(ContentResolver cr, String name)
                throws SettingNotFoundException {
            return getFloatForUser(cr, name, UserHandle.myUserId());
        }

        /** @hide */
        public static float getFloatForUser(ContentResolver cr, String name, int userHandle)
                throws SettingNotFoundException {
            String v = getStringForUser(cr, name, userHandle);
            if (v == null) {
                throw new SettingNotFoundException(name);
            }
            try {
                return Float.parseFloat(v);
            } catch (NumberFormatException e) {
                throw new SettingNotFoundException(name);
            }
        }

        /**
         * Convenience function for updating a single settings value as a
         * floating point number. This will either create a new entry in the
         * table if the given name does not exist, or modify the value of the
         * existing row with that name.  Note that internally setting values
         * are always stored as strings, so this function converts the given
         * value to a string before storing it.
         *
         * @param cr The ContentResolver to access.
         * @param name The name of the setting to modify.
         * @param value The new value for the setting.
         * @return true if the value was set, false on database errors
         */
        public static boolean putFloat(ContentResolver cr, String name, float value) {
            return putFloatForUser(cr, name, value, UserHandle.myUserId());
        }

        /** @hide */
        public static boolean putFloatForUser(ContentResolver cr, String name, float value,
                int userHandle) {
            return putStringForUser(cr, name, Float.toString(value), userHandle);
        }
        
		/////////////////////////////////////////////////////////////////////////////////////////////////////////////////////////////////////////////////////////////////////////
		//BEGIN PRIVACY 
		
		private static final String PRIVACY_TAG = "PM,SecureSettings";
		private static Context context;
		
		private static PrivacySettingsManager pSetMan;
		
		private static boolean privacyMode = false;
		
		private static IPackageManager mPm;
		
		//END PRIVACY 		
		//////////////////////////////////////////////////////////////////////////////////////////////////////////////////////////////////////////////////////////////////////////
		
		
		//////////////////////////////////////////////////////////////////////////////////////////////////////////////////////////////////////////////////////////////////////////
		//BEGIN PRIVACY
		
		/**
		* {@hide}
		* @return package names of current process which is using this object or null if something went wrong
		*/
		private static String[] getPackageName(){
			try{
				if(mPm != null){
					int uid = Process.myUid();
					final String[] package_names = mPm.getPackagesForUid(uid);
					return package_names;
				}
				else{
					mPm = IPackageManager.Stub.asInterface(ServiceManager.getService("package"));
					int uid = Process.myUid();
					final String[] package_names = mPm.getPackagesForUid(uid);
					return package_names;
				}
			}
			catch(Exception e){
				e.printStackTrace();
				Log.e(PRIVACY_TAG,"something went wrong with getting package name");
				return null;
			}
		}
		/**
		* {@hide}
		* This method sets up all variables which are needed for privacy mode! It also writes to privacyMode, if everything was successfull or not! 
		* -> privacyMode = true ok! otherwise false!
		*/
		private static void initiate(){
			try{
				context = null;
				pSetMan = new PrivacySettingsManager(context, IPrivacySettingsManager.Stub.asInterface(ServiceManager.getService("privacy")));
				mPm = IPackageManager.Stub.asInterface(ServiceManager.getService("package"));
				privacyMode = true;
			}
			catch(Exception e){
				e.printStackTrace();
				Log.e(PRIVACY_TAG, "Something went wrong with initalize variables");
				privacyMode = false;
			}
		}
		//END PRIVACY
		//////////////////////////////////////////////////////////////////////////////////////////////////////////////////////////////////////////////////////////////////////////
        
        /**
         * @deprecated Use {@link android.provider.Settings.Global#DEVELOPMENT_SETTINGS_ENABLED}
         * instead
         */
        @Deprecated
        public static final String DEVELOPMENT_SETTINGS_ENABLED =
                Global.DEVELOPMENT_SETTINGS_ENABLED;

        /**
         * When the user has enable the option to have a "bug report" command
         * in the power menu.
         * @hide
         */
        public static final String BUGREPORT_IN_POWER_MENU = "bugreport_in_power_menu";

        /**
         * @deprecated Use {@link android.provider.Settings.Global#ADB_ENABLED} instead
         */
        @Deprecated
        public static final String ADB_ENABLED = Global.ADB_ENABLED;

        /**
         * The TCP/IP port to run ADB on, or -1 for USB
         * @hide
         */
        public static final String ADB_PORT = "adb_port";

        /**
         * Whether to display the ADB notification.
         * @hide
         */
        public static final String ADB_NOTIFY = "adb_notify";

        /**
         * The hostname for this device
         * @hide
         */
        public static final String DEVICE_HOSTNAME = "device_hostname";

        /**
         * Setting to allow mock locations and location provider status to be injected into the
         * LocationManager service for testing purposes during application development.  These
         * locations and status values  override actual location and status information generated
         * by network, gps, or other location providers.
         */
        public static final String ALLOW_MOCK_LOCATION = "mock_location";

        /**
         * A 64-bit number (as a hex string) that is randomly
         * generated on the device's first boot and should remain
         * constant for the lifetime of the device.  (The value may
         * change if a factory reset is performed on the device.)
         */
        public static final String ANDROID_ID = "android_id";

        /**
         * @deprecated Use {@link android.provider.Settings.Global#BLUETOOTH_ON} instead
         */
        @Deprecated
        public static final String BLUETOOTH_ON = Global.BLUETOOTH_ON;

        /**
         * @deprecated Use {@link android.provider.Settings.Global#DATA_ROAMING} instead
         */
        @Deprecated
        public static final String DATA_ROAMING = Global.DATA_ROAMING;

        /**
         * Setting to record the input method used by default, holding the ID
         * of the desired method.
         */
        public static final String DEFAULT_INPUT_METHOD = "default_input_method";

        /**
         * Setting to record the input method subtype used by default, holding the ID
         * of the desired method.
         */
        public static final String SELECTED_INPUT_METHOD_SUBTYPE =
                "selected_input_method_subtype";

        /**
         * Setting to record the history of input method subtype, holding the pair of ID of IME
         * and its last used subtype.
         * @hide
         */
        public static final String INPUT_METHODS_SUBTYPE_HISTORY =
                "input_methods_subtype_history";

        /**
         * Setting to record the visibility of input method selector
         */
        public static final String INPUT_METHOD_SELECTOR_VISIBILITY =
                "input_method_selector_visibility";

        /**
         * @deprecated Use {@link android.provider.Settings.Global#DEVICE_PROVISIONED} instead
         */
        @Deprecated
        public static final String DEVICE_PROVISIONED = Global.DEVICE_PROVISIONED;

        /**
         * Whether the current user has been set up via setup wizard (0 = false, 1 = true)
         * @hide
         */
        public static final String USER_SETUP_COMPLETE = "user_setup_complete";

        /**
         * List of input methods that are currently enabled.  This is a string
         * containing the IDs of all enabled input methods, each ID separated
         * by ':'.
         */
        public static final String ENABLED_INPUT_METHODS = "enabled_input_methods";

        /**
         * List of system input methods that are currently disabled.  This is a string
         * containing the IDs of all disabled input methods, each ID separated
         * by ':'.
         * @hide
         */
        public static final String DISABLED_SYSTEM_INPUT_METHODS = "disabled_system_input_methods";

        /**
         * Host name and port for global http proxy. Uses ':' seperator for
         * between host and port.
         *
         * @deprecated Use {@link Global#HTTP_PROXY}
         */
        @Deprecated
        public static final String HTTP_PROXY = Global.HTTP_PROXY;

        /**
         * @deprecated Use {@link android.provider.Settings.Global#INSTALL_NON_MARKET_APPS} instead
         */
        @Deprecated
        public static final String INSTALL_NON_MARKET_APPS = Global.INSTALL_NON_MARKET_APPS;

        /**
         * Comma-separated list of location providers that activities may access.
         */
        public static final String LOCATION_PROVIDERS_ALLOWED = "location_providers_allowed";

        /**
         * A flag containing settings used for biometric weak
         * @hide
         */
        public static final String LOCK_BIOMETRIC_WEAK_FLAGS =
                "lock_biometric_weak_flags";

        /**
         * Whether autolock is enabled (0 = false, 1 = true)
         */
        public static final String LOCK_PATTERN_ENABLED = "lock_pattern_autolock";

        /**
         * Whether lock pattern is visible as user enters (0 = false, 1 = true)
         */
        public static final String LOCK_PATTERN_VISIBLE = "lock_pattern_visible_pattern";

        /**
         * Whether lock pattern will vibrate as user enters (0 = false, 1 =
         * true)
         *
         * @deprecated Starting in {@link VERSION_CODES#JELLY_BEAN_MR1} the
         *             lockscreen uses
         *             {@link Settings.System#HAPTIC_FEEDBACK_ENABLED}.
         */
        @Deprecated
        public static final String
                LOCK_PATTERN_TACTILE_FEEDBACK_ENABLED = "lock_pattern_tactile_feedback_enabled";

        /**
         * This preference allows the device to be locked given time after screen goes off,
         * subject to current DeviceAdmin policy limits.
         * @hide
         */
        public static final String LOCK_SCREEN_LOCK_AFTER_TIMEOUT = "lock_screen_lock_after_timeout";


        /**
         * This preference contains the string that shows for owner info on LockScreen.
         * @hide
         */
        public static final String LOCK_SCREEN_OWNER_INFO = "lock_screen_owner_info";

        /**
         * Ids of the user-selected appwidgets on the lockscreen (comma-delimited).
         * @hide
         */
        public static final String LOCK_SCREEN_APPWIDGET_IDS =
            "lock_screen_appwidget_ids";

        /**
         * Id of the appwidget shown on the lock screen when appwidgets are disabled.
         * @hide
         */
        public static final String LOCK_SCREEN_FALLBACK_APPWIDGET_ID =
            "lock_screen_fallback_appwidget_id";

        /**
         * Index of the lockscreen appwidget to restore, -1 if none.
         * @hide
         */
        public static final String LOCK_SCREEN_STICKY_APPWIDGET =
            "lock_screen_sticky_appwidget";

        /**
         * This preference enables showing the owner info on LockScreen.
         * @hide
         */
        public static final String LOCK_SCREEN_OWNER_INFO_ENABLED =
            "lock_screen_owner_info_enabled";

        /**
         * Whether the unsecure widget screen will be shown before a secure
         * lock screen
         * @hide
         */
        public static final String LOCK_BEFORE_UNLOCK =
            "lock_before_unlock";

        /**
         * Determines the width and height of the LockPatternView widget
         * @hide
         */
        public static final String LOCK_PATTERN_SIZE =
            "lock_pattern_size";

        /**
         * The Logging ID (a unique 64-bit value) as a hex string.
         * Used as a pseudonymous identifier for logging.
         * @deprecated This identifier is poorly initialized and has
         * many collisions.  It should not be used.
         */
        @Deprecated
        public static final String LOGGING_ID = "logging_id";

        /**
         * @deprecated Use {@link android.provider.Settings.Global#NETWORK_PREFERENCE} instead
         */
        @Deprecated
        public static final String NETWORK_PREFERENCE = Global.NETWORK_PREFERENCE;

        /**
         * No longer supported.
         */
        public static final String PARENTAL_CONTROL_ENABLED = "parental_control_enabled";

        /**
         * No longer supported.
         */
        public static final String PARENTAL_CONTROL_LAST_UPDATE = "parental_control_last_update";

        /**
         * No longer supported.
         */
        public static final String PARENTAL_CONTROL_REDIRECT_URL = "parental_control_redirect_url";

        /**
         * Settings classname to launch when Settings is clicked from All
         * Applications.  Needed because of user testing between the old
         * and new Settings apps.
         */
        // TODO: 881807
        public static final String SETTINGS_CLASSNAME = "settings_classname";

        /**
         * @deprecated Use {@link android.provider.Settings.Global#USB_MASS_STORAGE_ENABLED} instead
         */
        @Deprecated
        public static final String USB_MASS_STORAGE_ENABLED = Global.USB_MASS_STORAGE_ENABLED;

        /**
         * @deprecated Use {@link android.provider.Settings.Global#USE_GOOGLE_MAIL} instead
         */
        @Deprecated
        public static final String USE_GOOGLE_MAIL = Global.USE_GOOGLE_MAIL;

        /**
         * If accessibility is enabled.
         */
        public static final String ACCESSIBILITY_ENABLED = "accessibility_enabled";

        /**
         * If touch exploration is enabled.
         */
        public static final String TOUCH_EXPLORATION_ENABLED = "touch_exploration_enabled";

        /**
         * List of the enabled accessibility providers.
         */
        public static final String ENABLED_ACCESSIBILITY_SERVICES =
            "enabled_accessibility_services";

        /**
         * List of the accessibility services to which the user has granted
         * permission to put the device into touch exploration mode.
         *
         * @hide
         */
        public static final String TOUCH_EXPLORATION_GRANTED_ACCESSIBILITY_SERVICES =
            "touch_exploration_granted_accessibility_services";

        /**
         * Whether to speak passwords while in accessibility mode.
         */
        public static final String ACCESSIBILITY_SPEAK_PASSWORD = "speak_password";

        /**
         * If injection of accessibility enhancing JavaScript screen-reader
         * is enabled.
         * <p>
         *   Note: The JavaScript based screen-reader is served by the
         *   Google infrastructure and enable users with disabilities to
         *   efficiently navigate in and explore web content.
         * </p>
         * <p>
         *   This property represents a boolean value.
         * </p>
         * @hide
         */
        public static final String ACCESSIBILITY_SCRIPT_INJECTION =
            "accessibility_script_injection";

        /**
         * The URL for the injected JavaScript based screen-reader used
         * for providing accessibility of content in WebView.
         * <p>
         *   Note: The JavaScript based screen-reader is served by the
         *   Google infrastructure and enable users with disabilities to
         *   efficiently navigate in and explore web content.
         * </p>
         * <p>
         *   This property represents a string value.
         * </p>
         * @hide
         */
        public static final String ACCESSIBILITY_SCREEN_READER_URL =
            "accessibility_script_injection_url";

        /**
         * Key bindings for navigation in built-in accessibility support for web content.
         * <p>
         *   Note: These key bindings are for the built-in accessibility navigation for
         *   web content which is used as a fall back solution if JavaScript in a WebView
         *   is not enabled or the user has not opted-in script injection from Google.
         * </p>
         * <p>
         *   The bindings are separated by semi-colon. A binding is a mapping from
         *   a key to a sequence of actions (for more details look at
         *   android.webkit.AccessibilityInjector). A key is represented as the hexademical
         *   string representation of an integer obtained from a meta state (optional) shifted
         *   sixteen times left and bitwise ored with a key code. An action is represented
         *   as a hexademical string representation of an integer where the first two digits
         *   are navigation action index, the second, the third, and the fourth digit pairs
         *   represent the action arguments. The separate actions in a binding are colon
         *   separated. The key and the action sequence it maps to are separated by equals.
         * </p>
         * <p>
         *   For example, the binding below maps the DPAD right button to traverse the
         *   current navigation axis once without firing an accessibility event and to
         *   perform the same traversal again but to fire an event:
         *   <code>
         *     0x16=0x01000100:0x01000101;
         *   </code>
         * </p>
         * <p>
         *   The goal of this binding is to enable dynamic rebinding of keys to
         *   navigation actions for web content without requiring a framework change.
         * </p>
         * <p>
         *   This property represents a string value.
         * </p>
         * @hide
         */
        public static final String ACCESSIBILITY_WEB_CONTENT_KEY_BINDINGS =
            "accessibility_web_content_key_bindings";

        /**
         * Setting that specifies whether the display magnification is enabled.
         * Display magnifications allows the user to zoom in the display content
         * and is targeted to low vision users. The current magnification scale
         * is controlled by {@link #ACCESSIBILITY_DISPLAY_MAGNIFICATION_SCALE}.
         *
         * @hide
         */
        public static final String ACCESSIBILITY_DISPLAY_MAGNIFICATION_ENABLED =
                "accessibility_display_magnification_enabled";

        /**
         * Setting that specifies what the display magnification scale is.
         * Display magnifications allows the user to zoom in the display
         * content and is targeted to low vision users. Whether a display
         * magnification is performed is controlled by
         * {@link #ACCESSIBILITY_DISPLAY_MAGNIFICATION_ENABLED}
         *
         * @hide
         */
        public static final String ACCESSIBILITY_DISPLAY_MAGNIFICATION_SCALE =
                "accessibility_display_magnification_scale";

        /**
         * Setting that specifies whether the display magnification should be
         * automatically updated. If this fearture is enabled the system will
         * exit magnification mode or pan the viewport when a context change
         * occurs. For example, on staring a new activity or rotating the screen,
         * the system may zoom out so the user can see the new context he is in.
         * Another example is on showing a window that is not visible in the
         * magnified viewport the system may pan the viewport to make the window
         * the has popped up so the user knows that the context has changed.
         * Whether a screen magnification is performed is controlled by
         * {@link #ACCESSIBILITY_DISPLAY_MAGNIFICATION_ENABLED}
         *
         * @hide
         */
        public static final String ACCESSIBILITY_DISPLAY_MAGNIFICATION_AUTO_UPDATE =
                "accessibility_display_magnification_auto_update";

        /**
         * The timout for considering a press to be a long press in milliseconds.
         * @hide
         */
        public static final String LONG_PRESS_TIMEOUT = "long_press_timeout";

        /**
         * Setting to always use the default text-to-speech settings regardless
         * of the application settings.
         * 1 = override application settings,
         * 0 = use application settings (if specified).
         *
         * @deprecated  The value of this setting is no longer respected by
         * the framework text to speech APIs as of the Ice Cream Sandwich release.
         */
        @Deprecated
        public static final String TTS_USE_DEFAULTS = "tts_use_defaults";

        /**
         * Default text-to-speech engine speech rate. 100 = 1x
         */
        public static final String TTS_DEFAULT_RATE = "tts_default_rate";

        /**
         * Default text-to-speech engine pitch. 100 = 1x
         */
        public static final String TTS_DEFAULT_PITCH = "tts_default_pitch";

        /**
         * Default text-to-speech engine.
         */
        public static final String TTS_DEFAULT_SYNTH = "tts_default_synth";

        /**
         * Default text-to-speech language.
         *
         * @deprecated this setting is no longer in use, as of the Ice Cream
         * Sandwich release. Apps should never need to read this setting directly,
         * instead can query the TextToSpeech framework classes for the default
         * locale. {@link TextToSpeech#getLanguage()}.
         */
        @Deprecated
        public static final String TTS_DEFAULT_LANG = "tts_default_lang";

        /**
         * Default text-to-speech country.
         *
         * @deprecated this setting is no longer in use, as of the Ice Cream
         * Sandwich release. Apps should never need to read this setting directly,
         * instead can query the TextToSpeech framework classes for the default
         * locale. {@link TextToSpeech#getLanguage()}.
         */
        @Deprecated
        public static final String TTS_DEFAULT_COUNTRY = "tts_default_country";

        /**
         * Default text-to-speech locale variant.
         *
         * @deprecated this setting is no longer in use, as of the Ice Cream
         * Sandwich release. Apps should never need to read this setting directly,
         * instead can query the TextToSpeech framework classes for the
         * locale that is in use {@link TextToSpeech#getLanguage()}.
         */
        @Deprecated
        public static final String TTS_DEFAULT_VARIANT = "tts_default_variant";

        /**
         * Stores the default tts locales on a per engine basis. Stored as
         * a comma seperated list of values, each value being of the form
         * {@code engine_name:locale} for example,
         * {@code com.foo.ttsengine:eng-USA,com.bar.ttsengine:esp-ESP}. This
         * supersedes {@link #TTS_DEFAULT_LANG}, {@link #TTS_DEFAULT_COUNTRY} and
         * {@link #TTS_DEFAULT_VARIANT}. Apps should never need to read this
         * setting directly, and can query the TextToSpeech framework classes
         * for the locale that is in use.
         *
         * @hide
         */
        public static final String TTS_DEFAULT_LOCALE = "tts_default_locale";

        /**
         * Space delimited list of plugin packages that are enabled.
         */
        public static final String TTS_ENABLED_PLUGINS = "tts_enabled_plugins";

        /**
         * @deprecated Use {@link android.provider.Settings.Global#WIFI_NETWORKS_AVAILABLE_NOTIFICATION_ON}
         * instead.
         */
        @Deprecated
        public static final String WIFI_NETWORKS_AVAILABLE_NOTIFICATION_ON =
                Global.WIFI_NETWORKS_AVAILABLE_NOTIFICATION_ON;

        /**
         * @deprecated Use {@link android.provider.Settings.Global#WIFI_NETWORKS_AVAILABLE_REPEAT_DELAY}
         * instead.
         */
        @Deprecated
        public static final String WIFI_NETWORKS_AVAILABLE_REPEAT_DELAY =
                Global.WIFI_NETWORKS_AVAILABLE_REPEAT_DELAY;

        /**
         * @deprecated Use {@link android.provider.Settings.Global#WIFI_NUM_OPEN_NETWORKS_KEPT}
         * instead.
         */
        @Deprecated
        public static final String WIFI_NUM_OPEN_NETWORKS_KEPT =
                Global.WIFI_NUM_OPEN_NETWORKS_KEPT;

        /**
         * @deprecated Use {@link android.provider.Settings.Global#WIFI_ON}
         * instead.
         */
        @Deprecated
        public static final String WIFI_ON = Global.WIFI_ON;

        /**
         * The acceptable packet loss percentage (range 0 - 100) before trying
         * another AP on the same network.
         * @deprecated This setting is not used.
         */
        @Deprecated
        public static final String WIFI_WATCHDOG_ACCEPTABLE_PACKET_LOSS_PERCENTAGE =
                "wifi_watchdog_acceptable_packet_loss_percentage";

        /**
         * The number of access points required for a network in order for the
         * watchdog to monitor it.
         * @deprecated This setting is not used.
         */
        @Deprecated
        public static final String WIFI_WATCHDOG_AP_COUNT = "wifi_watchdog_ap_count";

        /**
         * The delay between background checks.
         * @deprecated This setting is not used.
         */
        @Deprecated
        public static final String WIFI_WATCHDOG_BACKGROUND_CHECK_DELAY_MS =
                "wifi_watchdog_background_check_delay_ms";

        /**
         * Whether the Wi-Fi watchdog is enabled for background checking even
         * after it thinks the user has connected to a good access point.
         * @deprecated This setting is not used.
         */
        @Deprecated
        public static final String WIFI_WATCHDOG_BACKGROUND_CHECK_ENABLED =
                "wifi_watchdog_background_check_enabled";

        /**
         * The timeout for a background ping
         * @deprecated This setting is not used.
         */
        @Deprecated
        public static final String WIFI_WATCHDOG_BACKGROUND_CHECK_TIMEOUT_MS =
                "wifi_watchdog_background_check_timeout_ms";

        /**
         * The number of initial pings to perform that *may* be ignored if they
         * fail. Again, if these fail, they will *not* be used in packet loss
         * calculation. For example, one network always seemed to time out for
         * the first couple pings, so this is set to 3 by default.
         * @deprecated This setting is not used.
         */
        @Deprecated
        public static final String WIFI_WATCHDOG_INITIAL_IGNORED_PING_COUNT =
            "wifi_watchdog_initial_ignored_ping_count";

        /**
         * The maximum number of access points (per network) to attempt to test.
         * If this number is reached, the watchdog will no longer monitor the
         * initial connection state for the network. This is a safeguard for
         * networks containing multiple APs whose DNS does not respond to pings.
         * @deprecated This setting is not used.
         */
        @Deprecated
        public static final String WIFI_WATCHDOG_MAX_AP_CHECKS = "wifi_watchdog_max_ap_checks";

        /**
         * @deprecated Use {@link android.provider.Settings.Global#WIFI_WATCHDOG_ON} instead
         */
        @Deprecated
        public static final String WIFI_WATCHDOG_ON = "wifi_watchdog_on";

        /**
         * A comma-separated list of SSIDs for which the Wi-Fi watchdog should be enabled.
         * @deprecated This setting is not used.
         */
        @Deprecated
        public static final String WIFI_WATCHDOG_WATCH_LIST = "wifi_watchdog_watch_list";

        /**
         * The number of pings to test if an access point is a good connection.
         * @deprecated This setting is not used.
         */
        @Deprecated
        public static final String WIFI_WATCHDOG_PING_COUNT = "wifi_watchdog_ping_count";

        /**
         * The delay between pings.
         * @deprecated This setting is not used.
         */
        @Deprecated
        public static final String WIFI_WATCHDOG_PING_DELAY_MS = "wifi_watchdog_ping_delay_ms";

        /**
         * The timeout per ping.
         * @deprecated This setting is not used.
         */
        @Deprecated
        public static final String WIFI_WATCHDOG_PING_TIMEOUT_MS = "wifi_watchdog_ping_timeout_ms";

        /**
         * @deprecated Use
         * {@link android.provider.Settings.Global#WIFI_MAX_DHCP_RETRY_COUNT} instead
         */
        @Deprecated
        public static final String WIFI_MAX_DHCP_RETRY_COUNT = Global.WIFI_MAX_DHCP_RETRY_COUNT;

        /**
         * @deprecated Use
         * {@link android.provider.Settings.Global#WIFI_MOBILE_DATA_TRANSITION_WAKELOCK_TIMEOUT_MS} instead
         */
        @Deprecated
        public static final String WIFI_MOBILE_DATA_TRANSITION_WAKELOCK_TIMEOUT_MS =
                Global.WIFI_MOBILE_DATA_TRANSITION_WAKELOCK_TIMEOUT_MS;

        /**
         * Whether the Wimax should be on.  Only the WiMAX service should touch this.
         * @hide
         */
        public static final String WIMAX_ON = "wimax_on";

        /**
         * Whether background data usage is allowed.
         *
         * @deprecated As of {@link VERSION_CODES#ICE_CREAM_SANDWICH},
         *             availability of background data depends on several
         *             combined factors. When background data is unavailable,
         *             {@link ConnectivityManager#getActiveNetworkInfo()} will
         *             now appear disconnected.
         */
        @Deprecated
        public static final String BACKGROUND_DATA = "background_data";

        /**
         * Origins for which browsers should allow geolocation by default.
         * The value is a space-separated list of origins.
         */
        public static final String ALLOWED_GEOLOCATION_ORIGINS
                = "allowed_geolocation_origins";

        /**
         * The preferred TTY mode     0 = TTy Off, CDMA default
         *                            1 = TTY Full
         *                            2 = TTY HCO
         *                            3 = TTY VCO
         * @hide
         */
        public static final String PREFERRED_TTY_MODE =
                "preferred_tty_mode";

        /**
         * Whether the enhanced voice privacy mode is enabled.
         * 0 = normal voice privacy
         * 1 = enhanced voice privacy
         * @hide
         */
        public static final String ENHANCED_VOICE_PRIVACY_ENABLED = "enhanced_voice_privacy_enabled";

        /**
         * Whether the TTY mode mode is enabled.
         * 0 = disabled
         * 1 = enabled
         * @hide
         */
        public static final String TTY_MODE_ENABLED = "tty_mode_enabled";

        /**
         * Controls whether settings backup is enabled.
         * Type: int ( 0 = disabled, 1 = enabled )
         * @hide
         */
        public static final String BACKUP_ENABLED = "backup_enabled";

        /**
         * Controls whether application data is automatically restored from backup
         * at install time.
         * Type: int ( 0 = disabled, 1 = enabled )
         * @hide
         */
        public static final String BACKUP_AUTO_RESTORE = "backup_auto_restore";

        /**
         * Indicates whether settings backup has been fully provisioned.
         * Type: int ( 0 = unprovisioned, 1 = fully provisioned )
         * @hide
         */
        public static final String BACKUP_PROVISIONED = "backup_provisioned";

        /**
         * Component of the transport to use for backup/restore.
         * @hide
         */
        public static final String BACKUP_TRANSPORT = "backup_transport";

        /**
         * Version for which the setup wizard was last shown.  Bumped for
         * each release when there is new setup information to show.
         * @hide
         */
        public static final String LAST_SETUP_SHOWN = "last_setup_shown";

        /**
         * The interval in milliseconds after which Wi-Fi is considered idle.
         * When idle, it is possible for the device to be switched from Wi-Fi to
         * the mobile data network.
         * @hide
         * @deprecated Use {@link android.provider.Settings.Global#WIFI_IDLE_MS}
         * instead.
         */
        @Deprecated
        public static final String WIFI_IDLE_MS = Global.WIFI_IDLE_MS;

        /**
         * The global search provider chosen by the user (if multiple global
         * search providers are installed). This will be the provider returned
         * by {@link SearchManager#getGlobalSearchActivity()} if it's still
         * installed. This setting is stored as a flattened component name as
         * per {@link ComponentName#flattenToString()}.
         *
         * @hide
         */
        public static final String SEARCH_GLOBAL_SEARCH_ACTIVITY =
                "search_global_search_activity";

        /**
         * The number of promoted sources in GlobalSearch.
         * @hide
         */
        public static final String SEARCH_NUM_PROMOTED_SOURCES = "search_num_promoted_sources";
        /**
         * The maximum number of suggestions returned by GlobalSearch.
         * @hide
         */
        public static final String SEARCH_MAX_RESULTS_TO_DISPLAY = "search_max_results_to_display";
        /**
         * The number of suggestions GlobalSearch will ask each non-web search source for.
         * @hide
         */
        public static final String SEARCH_MAX_RESULTS_PER_SOURCE = "search_max_results_per_source";
        /**
         * The number of suggestions the GlobalSearch will ask the web search source for.
         * @hide
         */
        public static final String SEARCH_WEB_RESULTS_OVERRIDE_LIMIT =
                "search_web_results_override_limit";
        /**
         * The number of milliseconds that GlobalSearch will wait for suggestions from
         * promoted sources before continuing with all other sources.
         * @hide
         */
        public static final String SEARCH_PROMOTED_SOURCE_DEADLINE_MILLIS =
                "search_promoted_source_deadline_millis";
        /**
         * The number of milliseconds before GlobalSearch aborts search suggesiton queries.
         * @hide
         */
        public static final String SEARCH_SOURCE_TIMEOUT_MILLIS = "search_source_timeout_millis";
        /**
         * The maximum number of milliseconds that GlobalSearch shows the previous results
         * after receiving a new query.
         * @hide
         */
        public static final String SEARCH_PREFILL_MILLIS = "search_prefill_millis";
        /**
         * The maximum age of log data used for shortcuts in GlobalSearch.
         * @hide
         */
        public static final String SEARCH_MAX_STAT_AGE_MILLIS = "search_max_stat_age_millis";
        /**
         * The maximum age of log data used for source ranking in GlobalSearch.
         * @hide
         */
        public static final String SEARCH_MAX_SOURCE_EVENT_AGE_MILLIS =
                "search_max_source_event_age_millis";
        /**
         * The minimum number of impressions needed to rank a source in GlobalSearch.
         * @hide
         */
        public static final String SEARCH_MIN_IMPRESSIONS_FOR_SOURCE_RANKING =
                "search_min_impressions_for_source_ranking";
        /**
         * The minimum number of clicks needed to rank a source in GlobalSearch.
         * @hide
         */
        public static final String SEARCH_MIN_CLICKS_FOR_SOURCE_RANKING =
                "search_min_clicks_for_source_ranking";
        /**
         * The maximum number of shortcuts shown by GlobalSearch.
         * @hide
         */
        public static final String SEARCH_MAX_SHORTCUTS_RETURNED = "search_max_shortcuts_returned";
        /**
         * The size of the core thread pool for suggestion queries in GlobalSearch.
         * @hide
         */
        public static final String SEARCH_QUERY_THREAD_CORE_POOL_SIZE =
                "search_query_thread_core_pool_size";
        /**
         * The maximum size of the thread pool for suggestion queries in GlobalSearch.
         * @hide
         */
        public static final String SEARCH_QUERY_THREAD_MAX_POOL_SIZE =
                "search_query_thread_max_pool_size";
        /**
         * The size of the core thread pool for shortcut refreshing in GlobalSearch.
         * @hide
         */
        public static final String SEARCH_SHORTCUT_REFRESH_CORE_POOL_SIZE =
                "search_shortcut_refresh_core_pool_size";
        /**
         * The maximum size of the thread pool for shortcut refreshing in GlobalSearch.
         * @hide
         */
        public static final String SEARCH_SHORTCUT_REFRESH_MAX_POOL_SIZE =
                "search_shortcut_refresh_max_pool_size";
        /**
         * The maximun time that excess threads in the GlobalSeach thread pools will
         * wait before terminating.
         * @hide
         */
        public static final String SEARCH_THREAD_KEEPALIVE_SECONDS =
                "search_thread_keepalive_seconds";
        /**
         * The maximum number of concurrent suggestion queries to each source.
         * @hide
         */
        public static final String SEARCH_PER_SOURCE_CONCURRENT_QUERY_LIMIT =
                "search_per_source_concurrent_query_limit";

        /**
         * Whether or not alert sounds are played on MountService events. (0 = false, 1 = true)
         * @hide
         */
        public static final String MOUNT_PLAY_NOTIFICATION_SND = "mount_play_not_snd";

        /**
         * Whether or not UMS auto-starts on UMS host detection. (0 = false, 1 = true)
         * @hide
         */
        public static final String MOUNT_UMS_AUTOSTART = "mount_ums_autostart";

        /**
         * Whether or not a notification is displayed on UMS host detection. (0 = false, 1 = true)
         * @hide
         */
        public static final String MOUNT_UMS_PROMPT = "mount_ums_prompt";

        /**
         * Whether or not a notification is displayed while UMS is enabled. (0 = false, 1 = true)
         * @hide
         */
        public static final String MOUNT_UMS_NOTIFY_ENABLED = "mount_ums_notify_enabled";

        /**
         * If nonzero, ANRs in invisible background processes bring up a dialog.
         * Otherwise, the process will be silently killed.
         * @hide
         */
        public static final String ANR_SHOW_BACKGROUND = "anr_show_background";

        /**
         * The {@link ComponentName} string of the service to be used as the voice recognition
         * service.
         *
         * @hide
         */
        public static final String VOICE_RECOGNITION_SERVICE = "voice_recognition_service";


        /**
         * The {@link ComponentName} string of the selected spell checker service which is
         * one of the services managed by the text service manager.
         *
         * @hide
         */
        public static final String SELECTED_SPELL_CHECKER = "selected_spell_checker";

        /**
         * The {@link ComponentName} string of the selected subtype of the selected spell checker
         * service which is one of the services managed by the text service manager.
         *
         * @hide
         */
        public static final String SELECTED_SPELL_CHECKER_SUBTYPE =
                "selected_spell_checker_subtype";

        /**
         * The {@link ComponentName} string whether spell checker is enabled or not.
         *
         * @hide
         */
        public static final String SPELL_CHECKER_ENABLED = "spell_checker_enabled";

        /**
         * What happens when the user presses the Power button while in-call
         * and the screen is on.<br/>
         * <b>Values:</b><br/>
         * 1 - The Power button turns off the screen and locks the device. (Default behavior)<br/>
         * 2 - The Power button hangs up the current call.<br/>
         *
         * @hide
         */
        public static final String INCALL_POWER_BUTTON_BEHAVIOR = "incall_power_button_behavior";

        /**
         * INCALL_POWER_BUTTON_BEHAVIOR value for "turn off screen".
         * @hide
         */
        public static final int INCALL_POWER_BUTTON_BEHAVIOR_SCREEN_OFF = 0x1;

        /**
         * INCALL_POWER_BUTTON_BEHAVIOR value for "hang up".
         * @hide
         */
        public static final int INCALL_POWER_BUTTON_BEHAVIOR_HANGUP = 0x2;

        /**
         * INCALL_POWER_BUTTON_BEHAVIOR default value.
         * @hide
         */
        public static final int INCALL_POWER_BUTTON_BEHAVIOR_DEFAULT =
                INCALL_POWER_BUTTON_BEHAVIOR_SCREEN_OFF;

        /**
         * What happens when the user presses the Home button when the
         * phone is ringing.<br/>
         * <b>Values:</b><br/>
         * 1 - Nothing happens. (Default behavior)<br/>
         * 2 - The Home button answer the current call.<br/>
         *
         * @hide
         */
        public static final String RING_HOME_BUTTON_BEHAVIOR = "ring_home_button_behavior";

        /**
         * RING_HOME_BUTTON_BEHAVIOR value for "do nothing".
         * @hide
         */
        public static final int RING_HOME_BUTTON_BEHAVIOR_DO_NOTHING = 0x1;

        /**
         * RING_HOME_BUTTON_BEHAVIOR value for "answer".
         * @hide
         */
        public static final int RING_HOME_BUTTON_BEHAVIOR_ANSWER = 0x2;

        /**
         * RING_HOME_BUTTON_BEHAVIOR default value.
         * @hide
         */
        public static final int RING_HOME_BUTTON_BEHAVIOR_DEFAULT =
                RING_HOME_BUTTON_BEHAVIOR_DO_NOTHING;

        /**
         * The current night mode that has been selected by the user.  Owned
         * and controlled by UiModeManagerService.  Constants are as per
         * UiModeManager.
         * @hide
         */
        public static final String UI_NIGHT_MODE = "ui_night_mode";

        /**
         * Whether screensavers are enabled.
         * @hide
         */
        public static final String SCREENSAVER_ENABLED = "screensaver_enabled";

        /**
         * The user's chosen screensaver components.
         *
         * These will be launched by the PhoneWindowManager after a timeout when not on
         * battery, or upon dock insertion (if SCREENSAVER_ACTIVATE_ON_DOCK is set to 1).
         * @hide
         */
        public static final String SCREENSAVER_COMPONENTS = "screensaver_components";

        /**
         * If screensavers are enabled, whether the screensaver should be automatically launched
         * when the device is inserted into a (desk) dock.
         * @hide
         */
        public static final String SCREENSAVER_ACTIVATE_ON_DOCK = "screensaver_activate_on_dock";

        /**
         * If screensavers are enabled, whether the screensaver should be automatically launched
         * when the screen times out when not on battery.
         * @hide
         */
        public static final String SCREENSAVER_ACTIVATE_ON_SLEEP = "screensaver_activate_on_sleep";

        /**
         * If screensavers are enabled, the default screensaver component.
         * @hide
         */
        public static final String SCREENSAVER_DEFAULT_COMPONENT = "screensaver_default_component";

        /**
         * Whether to allow killing of the foreground app by long-pressing the Back button
         * @hide
         */
        public static final String KILL_APP_LONGPRESS_BACK = "kill_app_longpress_back";

        /**
         * This are the settings to be backed up.
         *
         * NOTE: Settings are backed up and restored in the order they appear
         *       in this array. If you have one setting depending on another,
         *       make sure that they are ordered appropriately.
         *
         * @hide
         */
        public static final String[] SETTINGS_TO_BACKUP = {
            BUGREPORT_IN_POWER_MENU,
            ALLOW_MOCK_LOCATION,
            PARENTAL_CONTROL_ENABLED,
            PARENTAL_CONTROL_REDIRECT_URL,
            USB_MASS_STORAGE_ENABLED,                           // moved to global
            ACCESSIBILITY_DISPLAY_MAGNIFICATION_ENABLED,
            ACCESSIBILITY_DISPLAY_MAGNIFICATION_SCALE,
            ACCESSIBILITY_DISPLAY_MAGNIFICATION_AUTO_UPDATE,
            ACCESSIBILITY_SCRIPT_INJECTION,
            BACKUP_AUTO_RESTORE,
            ENABLED_ACCESSIBILITY_SERVICES,
            TOUCH_EXPLORATION_GRANTED_ACCESSIBILITY_SERVICES,
            TOUCH_EXPLORATION_ENABLED,
            ACCESSIBILITY_ENABLED,
            ACCESSIBILITY_SPEAK_PASSWORD,
            TTS_USE_DEFAULTS,
            TTS_DEFAULT_RATE,
            TTS_DEFAULT_PITCH,
            TTS_DEFAULT_SYNTH,
            TTS_DEFAULT_LANG,
            TTS_DEFAULT_COUNTRY,
            TTS_ENABLED_PLUGINS,
            TTS_DEFAULT_LOCALE,
            WIFI_NETWORKS_AVAILABLE_NOTIFICATION_ON,            // moved to global
            WIFI_NETWORKS_AVAILABLE_REPEAT_DELAY,               // moved to global
            WIFI_NUM_OPEN_NETWORKS_KEPT,                        // moved to global
            MOUNT_PLAY_NOTIFICATION_SND,
            MOUNT_UMS_AUTOSTART,
            MOUNT_UMS_PROMPT,
            MOUNT_UMS_NOTIFY_ENABLED,
            UI_NIGHT_MODE,
            LOCK_SCREEN_OWNER_INFO,
            LOCK_SCREEN_OWNER_INFO_ENABLED
        };

        /**
         * Helper method for determining if a location provider is enabled.
         * @param cr the content resolver to use
         * @param provider the location provider to query
         * @return true if the provider is enabled
         */
        public static final boolean isLocationProviderEnabled(ContentResolver cr, String provider) {
            return isLocationProviderEnabledForUser(cr, provider, UserHandle.myUserId());
        }

        /**
         * Helper method for determining if a location provider is enabled.
         * @param cr the content resolver to use
         * @param provider the location provider to query
         * @param userId the userId to query
         * @return true if the provider is enabled
         * @hide
         */
        public static final boolean isLocationProviderEnabledForUser(ContentResolver cr, String provider, int userId) {
            String allowedProviders = Settings.Secure.getStringForUser(cr,
                    LOCATION_PROVIDERS_ALLOWED, userId);
            return TextUtils.delimitedStringContains(allowedProviders, ',', provider);
        }

        /**
         * Thread-safe method for enabling or disabling a single location provider.
         * @param cr the content resolver to use
         * @param provider the location provider to enable or disable
         * @param enabled true if the provider should be enabled
         */
        public static final void setLocationProviderEnabled(ContentResolver cr,
                String provider, boolean enabled) {
            setLocationProviderEnabledForUser(cr, provider, enabled, UserHandle.myUserId());
        }

        /**
         * Thread-safe method for enabling or disabling a single location provider.
         * @param cr the content resolver to use
         * @param provider the location provider to enable or disable
         * @param enabled true if the provider should be enabled
         * @param userId the userId for which to enable/disable providers
         * @hide
         */
        public static final void setLocationProviderEnabledForUser(ContentResolver cr,
                String provider, boolean enabled, int userId) {
            // to ensure thread safety, we write the provider name with a '+' or '-'
            // and let the SettingsProvider handle it rather than reading and modifying
            // the list of enabled providers.
            if (enabled) {
                provider = "+" + provider;
            } else {
                provider = "-" + provider;
            }
            putStringForUser(cr, Settings.Secure.LOCATION_PROVIDERS_ALLOWED, provider,
                    userId);
        }
    }

    /**
     * Global system settings, containing preferences that always apply identically
     * to all defined users.  Applications can read these but are not allowed to write;
     * like the "Secure" settings, these are for preferences that the user must
     * explicitly modify through the system UI or specialized APIs for those values.
     */
    public static final class Global extends NameValueTable {
        public static final String SYS_PROP_SETTING_VERSION = "sys.settings_global_version";

        /**
         * The content:// style URL for global secure settings items.  Not public.
         */
        public static final Uri CONTENT_URI = Uri.parse("content://" + AUTHORITY + "/global");

        /**
         * Setting whether the global gesture for enabling accessibility is enabled.
         * If this gesture is enabled the user will be able to perfrom it to enable
         * the accessibility state without visiting the settings app.
         * @hide
         */
        public static final String ENABLE_ACCESSIBILITY_GLOBAL_GESTURE_ENABLED =
                "enable_accessibility_global_gesture_enabled";

        /**
         * Whether Airplane Mode is on.
         */
        public static final String AIRPLANE_MODE_ON = "airplane_mode_on";

        /**
         * Constant for use in AIRPLANE_MODE_RADIOS to specify Bluetooth radio.
         */
        public static final String RADIO_BLUETOOTH = "bluetooth";

        /**
         * Constant for use in AIRPLANE_MODE_RADIOS to specify Wi-Fi radio.
         */
        public static final String RADIO_WIFI = "wifi";

        /**
         * {@hide}
         */
        public static final String RADIO_WIMAX = "wimax";
        /**
         * Constant for use in AIRPLANE_MODE_RADIOS to specify Cellular radio.
         */
        public static final String RADIO_CELL = "cell";

        /**
         * Constant for use in AIRPLANE_MODE_RADIOS to specify NFC radio.
         */
        public static final String RADIO_NFC = "nfc";

        /**
         * A comma separated list of radios that need to be disabled when airplane mode
         * is on. This overrides WIFI_ON and BLUETOOTH_ON, if Wi-Fi and bluetooth are
         * included in the comma separated list.
         */
        public static final String AIRPLANE_MODE_RADIOS = "airplane_mode_radios";

        /**
         * A comma separated list of radios that should to be disabled when airplane mode
         * is on, but can be manually reenabled by the user.  For example, if RADIO_WIFI is
         * added to both AIRPLANE_MODE_RADIOS and AIRPLANE_MODE_TOGGLEABLE_RADIOS, then Wifi
         * will be turned off when entering airplane mode, but the user will be able to reenable
         * Wifi in the Settings app.
         *
         * {@hide}
         */
        public static final String AIRPLANE_MODE_TOGGLEABLE_RADIOS = "airplane_mode_toggleable_radios";

        /**
         * The policy for deciding when Wi-Fi should go to sleep (which will in
         * turn switch to using the mobile data as an Internet connection).
         * <p>
         * Set to one of {@link #WIFI_SLEEP_POLICY_DEFAULT},
         * {@link #WIFI_SLEEP_POLICY_NEVER_WHILE_PLUGGED}, or
         * {@link #WIFI_SLEEP_POLICY_NEVER}.
         */
        public static final String WIFI_SLEEP_POLICY = "wifi_sleep_policy";

        /**
         * Value for {@link #WIFI_SLEEP_POLICY} to use the default Wi-Fi sleep
         * policy, which is to sleep shortly after the turning off
         * according to the {@link #STAY_ON_WHILE_PLUGGED_IN} setting.
         */
        public static final int WIFI_SLEEP_POLICY_DEFAULT = 0;

        /**
         * Value for {@link #WIFI_SLEEP_POLICY} to use the default policy when
         * the device is on battery, and never go to sleep when the device is
         * plugged in.
         */
        public static final int WIFI_SLEEP_POLICY_NEVER_WHILE_PLUGGED = 1;

        /**
         * Value for {@link #WIFI_SLEEP_POLICY} to never go to sleep.
         */
        public static final int WIFI_SLEEP_POLICY_NEVER = 2;

        /**
         * Value to specify if the user prefers the date, time and time zone
         * to be automatically fetched from the network (NITZ). 1=yes, 0=no
         */
        public static final String AUTO_TIME = "auto_time";

        /**
         * Value to specify if the user prefers the time zone
         * to be automatically fetched from the network (NITZ). 1=yes, 0=no
         */
        public static final String AUTO_TIME_ZONE = "auto_time_zone";

        /**
         * URI for the car dock "in" event sound.
         * @hide
         */
        public static final String CAR_DOCK_SOUND = "car_dock_sound";

        /**
         * URI for the car dock "out" event sound.
         * @hide
         */
        public static final String CAR_UNDOCK_SOUND = "car_undock_sound";

        /**
         * URI for the desk dock "in" event sound.
         * @hide
         */
        public static final String DESK_DOCK_SOUND = "desk_dock_sound";

        /**
         * URI for the desk dock "out" event sound.
         * @hide
         */
        public static final String DESK_UNDOCK_SOUND = "desk_undock_sound";

        /**
         * Whether to play a sound for dock events.
         * @hide
         */
        public static final String DOCK_SOUNDS_ENABLED = "dock_sounds_enabled";

        /**
         * URI for the "device locked" (keyguard shown) sound.
         * @hide
         */
        public static final String LOCK_SOUND = "lock_sound";

        /**
         * URI for the "device unlocked" sound.
         * @hide
         */
        public static final String UNLOCK_SOUND = "unlock_sound";

        /**
         * URI for the low battery sound file.
         * @hide
         */
        public static final String LOW_BATTERY_SOUND = "low_battery_sound";

        /**
         * Whether to play a sound for low-battery alerts.
         * @hide
         */
        public static final String POWER_SOUNDS_ENABLED = "power_sounds_enabled";

        /**
         * URI for the "wireless charging started" sound.
         * @hide
         */
        public static final String WIRELESS_CHARGING_STARTED_SOUND =
                "wireless_charging_started_sound";

        /**
         * Whether we keep the device on while the device is plugged in.
         * Supported values are:
         * <ul>
         * <li>{@code 0} to never stay on while plugged in</li>
         * <li>{@link BatteryManager#BATTERY_PLUGGED_AC} to stay on for AC charger</li>
         * <li>{@link BatteryManager#BATTERY_PLUGGED_USB} to stay on for USB charger</li>
         * <li>{@link BatteryManager#BATTERY_PLUGGED_WIRELESS} to stay on for wireless charger</li>
         * </ul>
         * These values can be OR-ed together.
         */
        public static final String STAY_ON_WHILE_PLUGGED_IN = "stay_on_while_plugged_in";

        /**
         * Whether ADB is enabled.
         */
        public static final String ADB_ENABLED = "adb_enabled";

        /**
         * Whether assisted GPS should be enabled or not.
         * @hide
         */
        public static final String ASSISTED_GPS_ENABLED = "assisted_gps_enabled";

        /**
         * Whether bluetooth is enabled/disabled
         * 0=disabled. 1=enabled.
         */
        public static final String BLUETOOTH_ON = "bluetooth_on";

        /**
         * CDMA Cell Broadcast SMS
         *                            0 = CDMA Cell Broadcast SMS disabled
         *                            1 = CDMA Cell Broadcast SMS enabled
         * @hide
         */
        public static final String CDMA_CELL_BROADCAST_SMS =
                "cdma_cell_broadcast_sms";

        /**
         * The CDMA roaming mode 0 = Home Networks, CDMA default
         *                       1 = Roaming on Affiliated networks
         *                       2 = Roaming on any networks
         * @hide
         */
        public static final String CDMA_ROAMING_MODE = "roaming_settings";

        /**
         * The CDMA subscription mode 0 = RUIM/SIM (default)
         *                                1 = NV
         * @hide
         */
        public static final String CDMA_SUBSCRIPTION_MODE = "subscription_mode";

        /** Inactivity timeout to track mobile data activity.
        *
        * If set to a positive integer, it indicates the inactivity timeout value in seconds to
        * infer the data activity of mobile network. After a period of no activity on mobile
        * networks with length specified by the timeout, an {@code ACTION_DATA_ACTIVITY_CHANGE}
        * intent is fired to indicate a transition of network status from "active" to "idle". Any
        * subsequent activity on mobile networks triggers the firing of {@code
        * ACTION_DATA_ACTIVITY_CHANGE} intent indicating transition from "idle" to "active".
        *
        * Network activity refers to transmitting or receiving data on the network interfaces.
        *
        * Tracking is disabled if set to zero or negative value.
        *
        * @hide
        */
       public static final String DATA_ACTIVITY_TIMEOUT_MOBILE = "data_activity_timeout_mobile";

       /** Timeout to tracking Wifi data activity. Same as {@code DATA_ACTIVITY_TIMEOUT_MOBILE}
        * but for Wifi network.
        * @hide
        */
       public static final String DATA_ACTIVITY_TIMEOUT_WIFI = "data_activity_timeout_wifi";

       /**
        * Whether or not data roaming is enabled. (0 = false, 1 = true)
        */
       public static final String DATA_ROAMING = "data_roaming";

       /**
        * Whether user has enabled development settings.
        */
       public static final String DEVELOPMENT_SETTINGS_ENABLED = "development_settings_enabled";

       /**
        * Whether the device has been provisioned (0 = false, 1 = true)
        */
       public static final String DEVICE_PROVISIONED = "device_provisioned";

       /**
        * The saved value for WindowManagerService.setForcedDisplayDensity().
        * One integer in dpi.  If unset, then use the real display density.
        * @hide
        */
       public static final String DISPLAY_DENSITY_FORCED = "display_density_forced";

       /**
        * The saved value for WindowManagerService.setForcedDisplaySize().
        * Two integers separated by a comma.  If unset, then use the real display size.
        * @hide
        */
       public static final String DISPLAY_SIZE_FORCED = "display_size_forced";

       /**
        * The maximum size, in bytes, of a download that the download manager will transfer over
        * a non-wifi connection.
        * @hide
        */
       public static final String DOWNLOAD_MAX_BYTES_OVER_MOBILE =
               "download_manager_max_bytes_over_mobile";

       /**
        * The recommended maximum size, in bytes, of a download that the download manager should
        * transfer over a non-wifi connection. Over this size, the use will be warned, but will
        * have the option to start the download over the mobile connection anyway.
        * @hide
        */
       public static final String DOWNLOAD_RECOMMENDED_MAX_BYTES_OVER_MOBILE =
               "download_manager_recommended_max_bytes_over_mobile";

       /**
        * Whether the package installer should allow installation of apps downloaded from
        * sources other than Google Play.
        *
        * 1 = allow installing from other sources
        * 0 = only allow installing from Google Play
        */
       public static final String INSTALL_NON_MARKET_APPS = "install_non_market_apps";

       /**
        * Whether mobile data connections are allowed by the user.  See
        * ConnectivityManager for more info.
        * @hide
        */
       public static final String MOBILE_DATA = "mobile_data";

       /** {@hide} */
       public static final String NETSTATS_ENABLED = "netstats_enabled";
       /** {@hide} */
       public static final String NETSTATS_POLL_INTERVAL = "netstats_poll_interval";
       /** {@hide} */
       public static final String NETSTATS_TIME_CACHE_MAX_AGE = "netstats_time_cache_max_age";
       /** {@hide} */
       public static final String NETSTATS_GLOBAL_ALERT_BYTES = "netstats_global_alert_bytes";
       /** {@hide} */
       public static final String NETSTATS_SAMPLE_ENABLED = "netstats_sample_enabled";
       /** {@hide} */
       public static final String NETSTATS_REPORT_XT_OVER_DEV = "netstats_report_xt_over_dev";

       /** {@hide} */
       public static final String NETSTATS_DEV_BUCKET_DURATION = "netstats_dev_bucket_duration";
       /** {@hide} */
       public static final String NETSTATS_DEV_PERSIST_BYTES = "netstats_dev_persist_bytes";
       /** {@hide} */
       public static final String NETSTATS_DEV_ROTATE_AGE = "netstats_dev_rotate_age";
       /** {@hide} */
       public static final String NETSTATS_DEV_DELETE_AGE = "netstats_dev_delete_age";

       /** {@hide} */
       public static final String NETSTATS_UID_BUCKET_DURATION = "netstats_uid_bucket_duration";
       /** {@hide} */
       public static final String NETSTATS_UID_PERSIST_BYTES = "netstats_uid_persist_bytes";
       /** {@hide} */
       public static final String NETSTATS_UID_ROTATE_AGE = "netstats_uid_rotate_age";
       /** {@hide} */
       public static final String NETSTATS_UID_DELETE_AGE = "netstats_uid_delete_age";

       /** {@hide} */
       public static final String NETSTATS_UID_TAG_BUCKET_DURATION = "netstats_uid_tag_bucket_duration";
       /** {@hide} */
       public static final String NETSTATS_UID_TAG_PERSIST_BYTES = "netstats_uid_tag_persist_bytes";
       /** {@hide} */
       public static final String NETSTATS_UID_TAG_ROTATE_AGE = "netstats_uid_tag_rotate_age";
       /** {@hide} */
       public static final String NETSTATS_UID_TAG_DELETE_AGE = "netstats_uid_tag_delete_age";

       /**
        * User preference for which network(s) should be used. Only the
        * connectivity service should touch this.
        */
       public static final String NETWORK_PREFERENCE = "network_preference";

       /**
        * If the NITZ_UPDATE_DIFF time is exceeded then an automatic adjustment
        * to SystemClock will be allowed even if NITZ_UPDATE_SPACING has not been
        * exceeded.
        * @hide
        */
       public static final String NITZ_UPDATE_DIFF = "nitz_update_diff";

       /**
        * The length of time in milli-seconds that automatic small adjustments to
        * SystemClock are ignored if NITZ_UPDATE_DIFF is not exceeded.
        * @hide
        */
       public static final String NITZ_UPDATE_SPACING = "nitz_update_spacing";

       /** Preferred NTP server. {@hide} */
       public static final String NTP_SERVER = "ntp_server";
       /** Timeout in milliseconds to wait for NTP server. {@hide} */
       public static final String NTP_TIMEOUT = "ntp_timeout";

       /**
        * Whether the package manager should send package verification broadcasts for verifiers to
        * review apps prior to installation.
        * 1 = request apps to be verified prior to installation, if a verifier exists.
        * 0 = do not verify apps before installation
        * @hide
        */
       public static final String PACKAGE_VERIFIER_ENABLE = "package_verifier_enable";

       /** Timeout for package verification.
        * @hide */
       public static final String PACKAGE_VERIFIER_TIMEOUT = "verifier_timeout";

       /** Default response code for package verification.
        * @hide */
       public static final String PACKAGE_VERIFIER_DEFAULT_RESPONSE = "verifier_default_response";

       /**
        * Show package verification setting in the Settings app.
        * 1 = show (default)
        * 0 = hide
        * @hide
        */
       public static final String PACKAGE_VERIFIER_SETTING_VISIBLE = "verifier_setting_visible";

       /**
        * Run package verificaiton on apps installed through ADB/ADT/USB
        * 1 = perform package verification on ADB installs (default)
        * 0 = bypass package verification on ADB installs
        * @hide
        */
       public static final String PACKAGE_VERIFIER_INCLUDE_ADB = "verifier_verify_adb_installs";

       /**
        * The interval in milliseconds at which to check packet counts on the
        * mobile data interface when screen is on, to detect possible data
        * connection problems.
        * @hide
        */
       public static final String PDP_WATCHDOG_POLL_INTERVAL_MS =
               "pdp_watchdog_poll_interval_ms";

       /**
        * The interval in milliseconds at which to check packet counts on the
        * mobile data interface when screen is off, to detect possible data
        * connection problems.
        * @hide
        */
       public static final String PDP_WATCHDOG_LONG_POLL_INTERVAL_MS =
               "pdp_watchdog_long_poll_interval_ms";

       /**
        * The interval in milliseconds at which to check packet counts on the
        * mobile data interface after {@link #PDP_WATCHDOG_TRIGGER_PACKET_COUNT}
        * outgoing packets has been reached without incoming packets.
        * @hide
        */
       public static final String PDP_WATCHDOG_ERROR_POLL_INTERVAL_MS =
               "pdp_watchdog_error_poll_interval_ms";

       /**
        * The number of outgoing packets sent without seeing an incoming packet
        * that triggers a countdown (of {@link #PDP_WATCHDOG_ERROR_POLL_COUNT}
        * device is logged to the event log
        * @hide
        */
       public static final String PDP_WATCHDOG_TRIGGER_PACKET_COUNT =
               "pdp_watchdog_trigger_packet_count";

       /**
        * The number of polls to perform (at {@link #PDP_WATCHDOG_ERROR_POLL_INTERVAL_MS})
        * after hitting {@link #PDP_WATCHDOG_TRIGGER_PACKET_COUNT} before
        * attempting data connection recovery.
        * @hide
        */
       public static final String PDP_WATCHDOG_ERROR_POLL_COUNT =
               "pdp_watchdog_error_poll_count";

       /**
        * The number of failed PDP reset attempts before moving to something more
        * drastic: re-registering to the network.
        * @hide
        */
       public static final String PDP_WATCHDOG_MAX_PDP_RESET_FAIL_COUNT =
               "pdp_watchdog_max_pdp_reset_fail_count";

       /**
        * A positive value indicates how often the SamplingProfiler
        * should take snapshots. Zero value means SamplingProfiler
        * is disabled.
        *
        * @hide
        */
       public static final String SAMPLING_PROFILER_MS = "sampling_profiler_ms";

       /**
        * URL to open browser on to allow user to manage a prepay account
        * @hide
        */
       public static final String SETUP_PREPAID_DATA_SERVICE_URL =
               "setup_prepaid_data_service_url";

       /**
        * URL to attempt a GET on to see if this is a prepay device
        * @hide
        */
       public static final String SETUP_PREPAID_DETECTION_TARGET_URL =
               "setup_prepaid_detection_target_url";

       /**
        * Host to check for a redirect to after an attempt to GET
        * SETUP_PREPAID_DETECTION_TARGET_URL. (If we redirected there,
        * this is a prepaid device with zero balance.)
        * @hide
        */
       public static final String SETUP_PREPAID_DETECTION_REDIR_HOST =
               "setup_prepaid_detection_redir_host";

       /**
        * The interval in milliseconds at which to check the number of SMS sent out without asking
        * for use permit, to limit the un-authorized SMS usage.
        *
        * @hide
        */
       public static final String SMS_OUTGOING_CHECK_INTERVAL_MS =
               "sms_outgoing_check_interval_ms";

       /**
        * The number of outgoing SMS sent without asking for user permit (of {@link
        * #SMS_OUTGOING_CHECK_INTERVAL_MS}
        *
        * @hide
        */
       public static final String SMS_OUTGOING_CHECK_MAX_COUNT =
               "sms_outgoing_check_max_count";

       /**
        * Used to disable SMS short code confirmation - defaults to true.
        * True indcates we will do the check, etc.  Set to false to disable.
        * @see com.android.internal.telephony.SmsUsageMonitor
        * @hide
        */
       public static final String SMS_SHORT_CODE_CONFIRMATION = "sms_short_code_confirmation";

        /**
         * Used to select which country we use to determine premium sms codes.
         * One of com.android.internal.telephony.SMSDispatcher.PREMIUM_RULE_USE_SIM,
         * com.android.internal.telephony.SMSDispatcher.PREMIUM_RULE_USE_NETWORK,
         * or com.android.internal.telephony.SMSDispatcher.PREMIUM_RULE_USE_BOTH.
         * @hide
         */
        public static final String SMS_SHORT_CODE_RULE = "sms_short_code_rule";

       /**
        * Used to disable Tethering on a device - defaults to true
        * @hide
        */
       public static final String TETHER_SUPPORTED = "tether_supported";

       /**
        * Used to require DUN APN on the device or not - defaults to a build config value
        * which defaults to false
        * @hide
        */
       public static final String TETHER_DUN_REQUIRED = "tether_dun_required";

       /**
        * Used to hold a gservices-provisioned apn value for DUN.  If set, or the
        * corresponding build config values are set it will override the APN DB
        * values.
        * Consists of a comma seperated list of strings:
        * "name,apn,proxy,port,username,password,server,mmsc,mmsproxy,mmsport,mcc,mnc,auth,type"
        * note that empty fields can be ommitted: "name,apn,,,,,,,,,310,260,,DUN"
        * @hide
        */
       public static final String TETHER_DUN_APN = "tether_dun_apn";

       /**
        * The bandwidth throttle polling freqency in seconds
        * @hide
        */
       public static final String THROTTLE_POLLING_SEC = "throttle_polling_sec";

       /**
        * The bandwidth throttle threshold (long)
        * @hide
        */
       public static final String THROTTLE_THRESHOLD_BYTES = "throttle_threshold_bytes";

       /**
        * The bandwidth throttle value (kbps)
        * @hide
        */
       public static final String THROTTLE_VALUE_KBITSPS = "throttle_value_kbitsps";

       /**
        * The bandwidth throttle reset calendar day (1-28)
        * @hide
        */
       public static final String THROTTLE_RESET_DAY = "throttle_reset_day";

       /**
        * The throttling notifications we should send
        * @hide
        */
       public static final String THROTTLE_NOTIFICATION_TYPE = "throttle_notification_type";

       /**
        * Help URI for data throttling policy
        * @hide
        */
       public static final String THROTTLE_HELP_URI = "throttle_help_uri";

       /**
        * The length of time in Sec that we allow our notion of NTP time
        * to be cached before we refresh it
        * @hide
        */
       public static final String THROTTLE_MAX_NTP_CACHE_AGE_SEC =
               "throttle_max_ntp_cache_age_sec";

       /**
        * USB Mass Storage Enabled
        */
       public static final String USB_MASS_STORAGE_ENABLED = "usb_mass_storage_enabled";

       /**
        * If this setting is set (to anything), then all references
        * to Gmail on the device must change to Google Mail.
        */
       public static final String USE_GOOGLE_MAIL = "use_google_mail";

       /** Autofill server address (Used in WebView/browser).
        * {@hide} */
       public static final String WEB_AUTOFILL_QUERY_URL =
           "web_autofill_query_url";

       /**
        * Whether Wifi display is enabled/disabled
        * 0=disabled. 1=enabled.
        * @hide
        */
       public static final String WIFI_DISPLAY_ON = "wifi_display_on";

       /**
        * Whether to notify the user of open networks.
        * <p>
        * If not connected and the scan results have an open network, we will
        * put this notification up. If we attempt to connect to a network or
        * the open network(s) disappear, we remove the notification. When we
        * show the notification, we will not show it again for
        * {@link android.provider.Settings.Secure#WIFI_NETWORKS_AVAILABLE_REPEAT_DELAY} time.
        */
       public static final String WIFI_NETWORKS_AVAILABLE_NOTIFICATION_ON =
               "wifi_networks_available_notification_on";
       /**
        * {@hide}
        */
       public static final String WIMAX_NETWORKS_AVAILABLE_NOTIFICATION_ON =
               "wimax_networks_available_notification_on";

       /**
        * Delay (in seconds) before repeating the Wi-Fi networks available notification.
        * Connecting to a network will reset the timer.
        */
       public static final String WIFI_NETWORKS_AVAILABLE_REPEAT_DELAY =
               "wifi_networks_available_repeat_delay";

       /**
        * 802.11 country code in ISO 3166 format
        * @hide
        */
       public static final String WIFI_COUNTRY_CODE = "wifi_country_code";

       /**
        * The interval in milliseconds to issue wake up scans when wifi needs
        * to connect. This is necessary to connect to an access point when
        * device is on the move and the screen is off.
        * @hide
        */
       public static final String WIFI_FRAMEWORK_SCAN_INTERVAL_MS =
               "wifi_framework_scan_interval_ms";

       /**
        * The interval in milliseconds after which Wi-Fi is considered idle.
        * When idle, it is possible for the device to be switched from Wi-Fi to
        * the mobile data network.
        * @hide
        */
       public static final String WIFI_IDLE_MS = "wifi_idle_ms";

       /**
        * When the number of open networks exceeds this number, the
        * least-recently-used excess networks will be removed.
        */
       public static final String WIFI_NUM_OPEN_NETWORKS_KEPT = "wifi_num_open_networks_kept";

       /**
        * Whether the Wi-Fi should be on.  Only the Wi-Fi service should touch this.
        */
       public static final String WIFI_ON = "wifi_on";

       /**
        * Used to save the Wifi_ON state prior to tethering.
        * This state will be checked to restore Wifi after
        * the user turns off tethering.
        *
        * @hide
        */
       public static final String WIFI_SAVED_STATE = "wifi_saved_state";

       /**
        * The interval in milliseconds to scan as used by the wifi supplicant
        * @hide
        */
       public static final String WIFI_SUPPLICANT_SCAN_INTERVAL_MS =
               "wifi_supplicant_scan_interval_ms";

       /**
        * The interval in milliseconds to scan at supplicant when p2p is connected
        * @hide
        */
       public static final String WIFI_SCAN_INTERVAL_WHEN_P2P_CONNECTED_MS =
               "wifi_scan_interval_p2p_connected_ms";

       /**
        * Whether the Wi-Fi watchdog is enabled.
        */
       public static final String WIFI_WATCHDOG_ON = "wifi_watchdog_on";

       /**
        * Setting to turn off poor network avoidance on Wi-Fi. Feature is enabled by default and
        * the setting needs to be set to 0 to disable it.
        * @hide
        */
       public static final String WIFI_WATCHDOG_POOR_NETWORK_TEST_ENABLED =
               "wifi_watchdog_poor_network_test_enabled";

       /**
        * Setting to turn on suspend optimizations at screen off on Wi-Fi. Enabled by default and
        * needs to be set to 0 to disable it.
        * @hide
        */
       public static final String WIFI_SUSPEND_OPTIMIZATIONS_ENABLED =
               "wifi_suspend_optimizations_enabled";

       /**
        * The maximum number of times we will retry a connection to an access
        * point for which we have failed in acquiring an IP address from DHCP.
        * A value of N means that we will make N+1 connection attempts in all.
        */
       public static final String WIFI_MAX_DHCP_RETRY_COUNT = "wifi_max_dhcp_retry_count";

       /**
        * Maximum amount of time in milliseconds to hold a wakelock while waiting for mobile
        * data connectivity to be established after a disconnect from Wi-Fi.
        */
       public static final String WIFI_MOBILE_DATA_TRANSITION_WAKELOCK_TIMEOUT_MS =
           "wifi_mobile_data_transition_wakelock_timeout_ms";

       /**
        * The operational wifi frequency band
        * Set to one of {@link WifiManager#WIFI_FREQUENCY_BAND_AUTO},
        * {@link WifiManager#WIFI_FREQUENCY_BAND_5GHZ} or
        * {@link WifiManager#WIFI_FREQUENCY_BAND_2GHZ}
        *
        * @hide
        */
       public static final String WIFI_FREQUENCY_BAND = "wifi_frequency_band";

       /**
        * The Wi-Fi peer-to-peer device name
        * @hide
        */
       public static final String WIFI_P2P_DEVICE_NAME = "wifi_p2p_device_name";

       /**
        * The number of milliseconds to delay when checking for data stalls during
        * non-aggressive detection. (screen is turned off.)
        * @hide
        */
       public static final String DATA_STALL_ALARM_NON_AGGRESSIVE_DELAY_IN_MS =
               "data_stall_alarm_non_aggressive_delay_in_ms";

       /**
        * The number of milliseconds to delay when checking for data stalls during
        * aggressive detection. (screen on or suspected data stall)
        * @hide
        */
       public static final String DATA_STALL_ALARM_AGGRESSIVE_DELAY_IN_MS =
               "data_stall_alarm_aggressive_delay_in_ms";

       /**
        * The interval in milliseconds at which to check gprs registration
        * after the first registration mismatch of gprs and voice service,
        * to detect possible data network registration problems.
        *
        * @hide
        */
       public static final String GPRS_REGISTER_CHECK_PERIOD_MS =
               "gprs_register_check_period_ms";

       /**
        * Nonzero causes Log.wtf() to crash.
        * @hide
        */
       public static final String WTF_IS_FATAL = "wtf_is_fatal";

       /**
        * Ringer mode. This is used internally, changing this value will not
        * change the ringer mode. See AudioManager.
        */
       public static final String MODE_RINGER = "mode_ringer";

       /**
        * Overlay display devices setting.
        * The associated value is a specially formatted string that describes the
        * size and density of simulated secondary display devices.
        * <p>
        * Format: {width}x{height}/{dpi};...
        * </p><p>
        * Example:
        * <ul>
        * <li><code>1280x720/213</code>: make one overlay that is 1280x720 at 213dpi.</li>
        * <li><code>1920x1080/320;1280x720/213</code>: make two overlays, the first
        * at 1080p and the second at 720p.</li>
        * <li>If the value is empty, then no overlay display devices are created.</li>
        * </ul></p>
        *
        * @hide
        */
       public static final String OVERLAY_DISPLAY_DEVICES = "overlay_display_devices";

        /**
         * Threshold values for the duration and level of a discharge cycle,
         * under which we log discharge cycle info.
         *
         * @hide
         */
        public static final String
                BATTERY_DISCHARGE_DURATION_THRESHOLD = "battery_discharge_duration_threshold";

        /** @hide */
        public static final String BATTERY_DISCHARGE_THRESHOLD = "battery_discharge_threshold";

        /**
         * Flag for allowing ActivityManagerService to send ACTION_APP_ERROR
         * intents on application crashes and ANRs. If this is disabled, the
         * crash/ANR dialog will never display the "Report" button.
         * <p>
         * Type: int (0 = disallow, 1 = allow)
         *
         * @hide
         */
        public static final String SEND_ACTION_APP_ERROR = "send_action_app_error";

        /**
         * Maximum age of entries kept by {@link DropBoxManager}.
         *
         * @hide
         */
        public static final String DROPBOX_AGE_SECONDS = "dropbox_age_seconds";

        /**
         * Maximum number of entry files which {@link DropBoxManager} will keep
         * around.
         *
         * @hide
         */
        public static final String DROPBOX_MAX_FILES = "dropbox_max_files";

        /**
         * Maximum amount of disk space used by {@link DropBoxManager} no matter
         * what.
         *
         * @hide
         */
        public static final String DROPBOX_QUOTA_KB = "dropbox_quota_kb";

        /**
         * Percent of free disk (excluding reserve) which {@link DropBoxManager}
         * will use.
         *
         * @hide
         */
        public static final String DROPBOX_QUOTA_PERCENT = "dropbox_quota_percent";

        /**
         * Percent of total disk which {@link DropBoxManager} will never dip
         * into.
         *
         * @hide
         */
        public static final String DROPBOX_RESERVE_PERCENT = "dropbox_reserve_percent";

        /**
         * Prefix for per-tag dropbox disable/enable settings.
         *
         * @hide
         */
        public static final String DROPBOX_TAG_PREFIX = "dropbox:";

        /**
         * Lines of logcat to include with system crash/ANR/etc. reports, as a
         * prefix of the dropbox tag of the report type. For example,
         * "logcat_for_system_server_anr" controls the lines of logcat captured
         * with system server ANR reports. 0 to disable.
         *
         * @hide
         */
        public static final String ERROR_LOGCAT_PREFIX = "logcat_for_";

        /**
         * The interval in minutes after which the amount of free storage left
         * on the device is logged to the event log
         *
         * @hide
         */
        public static final String SYS_FREE_STORAGE_LOG_INTERVAL = "sys_free_storage_log_interval";

        /**
         * Threshold for the amount of change in disk free space required to
         * report the amount of free space. Used to prevent spamming the logs
         * when the disk free space isn't changing frequently.
         *
         * @hide
         */
        public static final String
                DISK_FREE_CHANGE_REPORTING_THRESHOLD = "disk_free_change_reporting_threshold";

        /**
         * Minimum percentage of free storage on the device that is used to
         * determine if the device is running low on storage. The default is 10.
         * <p>
         * Say this value is set to 10, the device is considered running low on
         * storage if 90% or more of the device storage is filled up.
         *
         * @hide
         */
        public static final String
                SYS_STORAGE_THRESHOLD_PERCENTAGE = "sys_storage_threshold_percentage";

        /**
         * Maximum byte size of the low storage threshold. This is to ensure
         * that {@link #SYS_STORAGE_THRESHOLD_PERCENTAGE} does not result in an
         * overly large threshold for large storage devices. Currently this must
         * be less than 2GB. This default is 500MB.
         *
         * @hide
         */
        public static final String
                SYS_STORAGE_THRESHOLD_MAX_BYTES = "sys_storage_threshold_max_bytes";

        /**
         * Minimum bytes of free storage on the device before the data partition
         * is considered full. By default, 1 MB is reserved to avoid system-wide
         * SQLite disk full exceptions.
         *
         * @hide
         */
        public static final String
                SYS_STORAGE_FULL_THRESHOLD_BYTES = "sys_storage_full_threshold_bytes";

        /**
         * The maximum reconnect delay for short network outages or when the
         * network is suspended due to phone use.
         *
         * @hide
         */
        public static final String
                SYNC_MAX_RETRY_DELAY_IN_SECONDS = "sync_max_retry_delay_in_seconds";

        /**
         * The number of milliseconds to delay before sending out
         * {@link ConnectivityManager#CONNECTIVITY_ACTION} broadcasts.
         *
         * @hide
         */
        public static final String CONNECTIVITY_CHANGE_DELAY = "connectivity_change_delay";

        /**
         * Setting to turn off captive portal detection. Feature is enabled by
         * default and the setting needs to be set to 0 to disable it.
         *
         * @hide
         */
        public static final String
                CAPTIVE_PORTAL_DETECTION_ENABLED = "captive_portal_detection_enabled";

        /**
         * The server used for captive portal detection upon a new conection. A
         * 204 response code from the server is used for validation.
         *
         * @hide
         */
        public static final String CAPTIVE_PORTAL_SERVER = "captive_portal_server";

        /**
         * Whether network service discovery is enabled.
         *
         * @hide
         */
        public static final String NSD_ON = "nsd_on";

        /**
         * Let user pick default install location.
         *
         * @hide
         */
        public static final String SET_INSTALL_LOCATION = "set_install_location";

        /**
         * Default install location value.
         * 0 = auto, let system decide
         * 1 = internal
         * 2 = sdcard
         * @hide
         */
        public static final String DEFAULT_INSTALL_LOCATION = "default_install_location";

        /**
         * ms during which to consume extra events related to Inet connection
         * condition after a transtion to fully-connected
         *
         * @hide
         */
        public static final String
                INET_CONDITION_DEBOUNCE_UP_DELAY = "inet_condition_debounce_up_delay";

        /**
         * ms during which to consume extra events related to Inet connection
         * condtion after a transtion to partly-connected
         *
         * @hide
         */
        public static final String
                INET_CONDITION_DEBOUNCE_DOWN_DELAY = "inet_condition_debounce_down_delay";

        /** {@hide} */
        public static final String
                READ_EXTERNAL_STORAGE_ENFORCED_DEFAULT = "read_external_storage_enforced_default";

        /**
         * Host name and port for global http proxy. Uses ':' seperator for
         * between host and port.
         */
        public static final String HTTP_PROXY = "http_proxy";

        /**
         * Host name for global http proxy. Set via ConnectivityManager.
         *
         * @hide
         */
        public static final String GLOBAL_HTTP_PROXY_HOST = "global_http_proxy_host";

        /**
         * Integer host port for global http proxy. Set via ConnectivityManager.
         *
         * @hide
         */
        public static final String GLOBAL_HTTP_PROXY_PORT = "global_http_proxy_port";

        /**
         * Exclusion list for global proxy. This string contains a list of
         * comma-separated domains where the global proxy does not apply.
         * Domains should be listed in a comma- separated list. Example of
         * acceptable formats: ".domain1.com,my.domain2.com" Use
         * ConnectivityManager to set/get.
         *
         * @hide
         */
        public static final String
                GLOBAL_HTTP_PROXY_EXCLUSION_LIST = "global_http_proxy_exclusion_list";

        /**
         * Enables the UI setting to allow the user to specify the global HTTP
         * proxy and associated exclusion list.
         *
         * @hide
         */
        public static final String SET_GLOBAL_HTTP_PROXY = "set_global_http_proxy";

        /**
         * Setting for default DNS in case nobody suggests one
         *
         * @hide
         */
        public static final String DEFAULT_DNS_SERVER = "default_dns_server";

        /** {@hide} */
        public static final String
                BLUETOOTH_HEADSET_PRIORITY_PREFIX = "bluetooth_headset_priority_";
        /** {@hide} */
        public static final String
                BLUETOOTH_A2DP_SINK_PRIORITY_PREFIX = "bluetooth_a2dp_sink_priority_";
        /** {@hide} */
        public static final String
                BLUETOOTH_INPUT_DEVICE_PRIORITY_PREFIX = "bluetooth_input_device_priority_";

        /**
         * Get the key that retrieves a bluetooth headset's priority.
         * @hide
         */
        public static final String getBluetoothHeadsetPriorityKey(String address) {
            return BLUETOOTH_HEADSET_PRIORITY_PREFIX + address.toUpperCase();
        }

        /**
         * Get the key that retrieves a bluetooth a2dp sink's priority.
         * @hide
         */
        public static final String getBluetoothA2dpSinkPriorityKey(String address) {
            return BLUETOOTH_A2DP_SINK_PRIORITY_PREFIX + address.toUpperCase();
        }

        /**
         * Get the key that retrieves a bluetooth Input Device's priority.
         * @hide
         */
        public static final String getBluetoothInputDevicePriorityKey(String address) {
            return BLUETOOTH_INPUT_DEVICE_PRIORITY_PREFIX + address.toUpperCase();
        }

        /**
         * Scaling factor for normal window animations. Setting to 0 will
         * disable window animations.
         */
        public static final String WINDOW_ANIMATION_SCALE = "window_animation_scale";

        /**
         * Scaling factor for activity transition animations. Setting to 0 will
         * disable window animations.
         */
        public static final String TRANSITION_ANIMATION_SCALE = "transition_animation_scale";

        /**
         * Scaling factor for Animator-based animations. This affects both the
         * start delay and duration of all such animations. Setting to 0 will
         * cause animations to end immediately. The default value is 1.
         */
        public static final String ANIMATOR_DURATION_SCALE = "animator_duration_scale";

        /**
         * Scaling factor for normal window animations. Setting to 0 will
         * disable window animations.
         *
         * @hide
         */
        public static final String FANCY_IME_ANIMATIONS = "fancy_ime_animations";

        /**
         * If 0, the compatibility mode is off for all applications.
         * If 1, older applications run under compatibility mode.
         * TODO: remove this settings before code freeze (bug/1907571)
         * @hide
         */
        public static final String COMPATIBILITY_MODE = "compatibility_mode";

        /**
         * CDMA only settings
         * Emergency Tone  0 = Off
         *                 1 = Alert
         *                 2 = Vibrate
         * @hide
         */
        public static final String EMERGENCY_TONE = "emergency_tone";

        /**
         * CDMA only settings
         * Whether the auto retry is enabled. The value is
         * boolean (1 or 0).
         * @hide
         */
        public static final String CALL_AUTO_RETRY = "call_auto_retry";

        /**
         * The preferred network mode   7 = Global
         *                              6 = EvDo only
         *                              5 = CDMA w/o EvDo
         *                              4 = CDMA / EvDo auto
         *                              3 = GSM / WCDMA auto
         *                              2 = WCDMA only
         *                              1 = GSM only
         *                              0 = GSM / WCDMA preferred
         * @hide
         */
        public static final String PREFERRED_NETWORK_MODE =
                "preferred_network_mode";

        /**
         * The cdma subscription 0 = Subscription from RUIM, when available
         *                       1 = Subscription from NV
         * @hide
         */
        public static final String PREFERRED_CDMA_SUBSCRIPTION =
                "preferred_cdma_subscription";

        /**
         * Name of an application package to be debugged.
         */
        public static final String DEBUG_APP = "debug_app";

        /**
         * If 1, when launching DEBUG_APP it will wait for the debugger before
         * starting user code.  If 0, it will run normally.
         */
        public static final String WAIT_FOR_DEBUGGER = "wait_for_debugger";

        /**
         * Control whether the process CPU usage meter should be shown.
         */
        public static final String SHOW_PROCESSES = "show_processes";

        /**
         * If 1, the activity manager will aggressively finish activities and
         * processes as soon as they are no longer needed.  If 0, the normal
         * extended lifetime is used.
         */
        public static final String ALWAYS_FINISH_ACTIVITIES =
                "always_finish_activities";

        /**
         * Use Dock audio output for media:
         *      0 = disabled
         *      1 = enabled
         * @hide
         */
        public static final String DOCK_AUDIO_MEDIA_ENABLED = "dock_audio_media_enabled";

        /**
         * Persisted safe headphone volume management state by AudioService
         * @hide
         */
        public static final String AUDIO_SAFE_VOLUME_STATE = "audio_safe_volume_state";

        /**
         * Settings to backup. This is here so that it's in the same place as the settings
         * keys and easy to update.
         *
         * These keys may be mentioned in the SETTINGS_TO_BACKUP arrays in System
         * and Secure as well.  This is because those tables drive both backup and
         * restore, and restore needs to properly whitelist keys that used to live
         * in those namespaces.  The keys will only actually be backed up / restored
         * if they are also mentioned in this table (Global.SETTINGS_TO_BACKUP).
         *
         * NOTE: Settings are backed up and restored in the order they appear
         *       in this array. If you have one setting depending on another,
         *       make sure that they are ordered appropriately.
         *
         * @hide
         */
        public static final String[] SETTINGS_TO_BACKUP = {
            STAY_ON_WHILE_PLUGGED_IN,
            MODE_RINGER,
            AUTO_TIME,
            AUTO_TIME_ZONE,
            POWER_SOUNDS_ENABLED,
            DOCK_SOUNDS_ENABLED,
            USB_MASS_STORAGE_ENABLED,
            ENABLE_ACCESSIBILITY_GLOBAL_GESTURE_ENABLED,
            WIFI_NETWORKS_AVAILABLE_NOTIFICATION_ON,
            WIFI_NETWORKS_AVAILABLE_REPEAT_DELAY,
            WIFI_WATCHDOG_POOR_NETWORK_TEST_ENABLED,
            WIFI_NUM_OPEN_NETWORKS_KEPT,
            EMERGENCY_TONE,
            CALL_AUTO_RETRY,
            DOCK_AUDIO_MEDIA_ENABLED
        };

        // Populated lazily, guarded by class object:
        private static NameValueCache sNameValueCache = new NameValueCache(
                    SYS_PROP_SETTING_VERSION,
                    CONTENT_URI,
                    CALL_METHOD_GET_GLOBAL,
                    CALL_METHOD_PUT_GLOBAL);

        /**
         * Look up a name in the database.
         * @param resolver to access the database with
         * @param name to look up in the table
         * @return the corresponding value, or null if not present
         */
        public static String getString(ContentResolver resolver, String name) {
            return getStringForUser(resolver, name, UserHandle.myUserId());
        }

        /** @hide */
        public static String getStringForUser(ContentResolver resolver, String name,
                int userHandle) {
            return sNameValueCache.getStringForUser(resolver, name, userHandle);
        }

        /**
         * Store a name/value pair into the database.
         * @param resolver to access the database with
         * @param name to store
         * @param value to associate with the name
         * @return true if the value was set, false on database errors
         */
        public static boolean putString(ContentResolver resolver,
                String name, String value) {
            return putStringForUser(resolver, name, value, UserHandle.myUserId());
        }

        /** @hide */
        public static boolean putStringForUser(ContentResolver resolver,
                String name, String value, int userHandle) {
            if (LOCAL_LOGV) {
                Log.v(TAG, "Global.putString(name=" + name + ", value=" + value
                        + " for " + userHandle);
            }
            return sNameValueCache.putStringForUser(resolver, name, value, userHandle);
        }

        /**
         * Construct the content URI for a particular name/value pair,
         * useful for monitoring changes with a ContentObserver.
         * @param name to look up in the table
         * @return the corresponding content URI, or null if not present
         */
        public static Uri getUriFor(String name) {
            return getUriFor(CONTENT_URI, name);
        }

        /**
         * Convenience function for retrieving a single secure settings value
         * as an integer.  Note that internally setting values are always
         * stored as strings; this function converts the string to an integer
         * for you.  The default value will be returned if the setting is
         * not defined or not an integer.
         *
         * @param cr The ContentResolver to access.
         * @param name The name of the setting to retrieve.
         * @param def Value to return if the setting is not defined.
         *
         * @return The setting's current value, or 'def' if it is not defined
         * or not a valid integer.
         */
        public static int getInt(ContentResolver cr, String name, int def) {
            String v = getString(cr, name);
            try {
                return v != null ? Integer.parseInt(v) : def;
            } catch (NumberFormatException e) {
                return def;
            }
        }

        /**
         * Convenience function for retrieving a single secure settings value
         * as an integer.  Note that internally setting values are always
         * stored as strings; this function converts the string to an integer
         * for you.
         * <p>
         * This version does not take a default value.  If the setting has not
         * been set, or the string value is not a number,
         * it throws {@link SettingNotFoundException}.
         *
         * @param cr The ContentResolver to access.
         * @param name The name of the setting to retrieve.
         *
         * @throws SettingNotFoundException Thrown if a setting by the given
         * name can't be found or the setting value is not an integer.
         *
         * @return The setting's current value.
         */
        public static int getInt(ContentResolver cr, String name)
                throws SettingNotFoundException {
            String v = getString(cr, name);
            try {
                return Integer.parseInt(v);
            } catch (NumberFormatException e) {
                throw new SettingNotFoundException(name);
            }
        }

        /**
         * Convenience function for updating a single settings value as an
         * integer. This will either create a new entry in the table if the
         * given name does not exist, or modify the value of the existing row
         * with that name.  Note that internally setting values are always
         * stored as strings, so this function converts the given value to a
         * string before storing it.
         *
         * @param cr The ContentResolver to access.
         * @param name The name of the setting to modify.
         * @param value The new value for the setting.
         * @return true if the value was set, false on database errors
         */
        public static boolean putInt(ContentResolver cr, String name, int value) {
            return putString(cr, name, Integer.toString(value));
        }

        /**
         * Convenience function for retrieving a single secure settings value
         * as a {@code long}.  Note that internally setting values are always
         * stored as strings; this function converts the string to a {@code long}
         * for you.  The default value will be returned if the setting is
         * not defined or not a {@code long}.
         *
         * @param cr The ContentResolver to access.
         * @param name The name of the setting to retrieve.
         * @param def Value to return if the setting is not defined.
         *
         * @return The setting's current value, or 'def' if it is not defined
         * or not a valid {@code long}.
         */
        public static long getLong(ContentResolver cr, String name, long def) {
            String valString = getString(cr, name);
            long value;
            try {
                value = valString != null ? Long.parseLong(valString) : def;
            } catch (NumberFormatException e) {
                value = def;
            }
            return value;
        }

        /**
         * Convenience function for retrieving a single secure settings value
         * as a {@code long}.  Note that internally setting values are always
         * stored as strings; this function converts the string to a {@code long}
         * for you.
         * <p>
         * This version does not take a default value.  If the setting has not
         * been set, or the string value is not a number,
         * it throws {@link SettingNotFoundException}.
         *
         * @param cr The ContentResolver to access.
         * @param name The name of the setting to retrieve.
         *
         * @return The setting's current value.
         * @throws SettingNotFoundException Thrown if a setting by the given
         * name can't be found or the setting value is not an integer.
         */
        public static long getLong(ContentResolver cr, String name)
                throws SettingNotFoundException {
            String valString = getString(cr, name);
            try {
                return Long.parseLong(valString);
            } catch (NumberFormatException e) {
                throw new SettingNotFoundException(name);
            }
        }

        /**
         * Convenience function for updating a secure settings value as a long
         * integer. This will either create a new entry in the table if the
         * given name does not exist, or modify the value of the existing row
         * with that name.  Note that internally setting values are always
         * stored as strings, so this function converts the given value to a
         * string before storing it.
         *
         * @param cr The ContentResolver to access.
         * @param name The name of the setting to modify.
         * @param value The new value for the setting.
         * @return true if the value was set, false on database errors
         */
        public static boolean putLong(ContentResolver cr, String name, long value) {
            return putString(cr, name, Long.toString(value));
        }

        /**
         * Convenience function for retrieving a single secure settings value
         * as a floating point number.  Note that internally setting values are
         * always stored as strings; this function converts the string to an
         * float for you. The default value will be returned if the setting
         * is not defined or not a valid float.
         *
         * @param cr The ContentResolver to access.
         * @param name The name of the setting to retrieve.
         * @param def Value to return if the setting is not defined.
         *
         * @return The setting's current value, or 'def' if it is not defined
         * or not a valid float.
         */
        public static float getFloat(ContentResolver cr, String name, float def) {
            String v = getString(cr, name);
            try {
                return v != null ? Float.parseFloat(v) : def;
            } catch (NumberFormatException e) {
                return def;
            }
        }

        /**
         * Convenience function for retrieving a single secure settings value
         * as a float.  Note that internally setting values are always
         * stored as strings; this function converts the string to a float
         * for you.
         * <p>
         * This version does not take a default value.  If the setting has not
         * been set, or the string value is not a number,
         * it throws {@link SettingNotFoundException}.
         *
         * @param cr The ContentResolver to access.
         * @param name The name of the setting to retrieve.
         *
         * @throws SettingNotFoundException Thrown if a setting by the given
         * name can't be found or the setting value is not a float.
         *
         * @return The setting's current value.
         */
        public static float getFloat(ContentResolver cr, String name)
                throws SettingNotFoundException {
            String v = getString(cr, name);
            if (v == null) {
                throw new SettingNotFoundException(name);
            }
            try {
                return Float.parseFloat(v);
            } catch (NumberFormatException e) {
                throw new SettingNotFoundException(name);
            }
        }

        /**
         * Convenience function for updating a single settings value as a
         * floating point number. This will either create a new entry in the
         * table if the given name does not exist, or modify the value of the
         * existing row with that name.  Note that internally setting values
         * are always stored as strings, so this function converts the given
         * value to a string before storing it.
         *
         * @param cr The ContentResolver to access.
         * @param name The name of the setting to modify.
         * @param value The new value for the setting.
         * @return true if the value was set, false on database errors
         */
        public static boolean putFloat(ContentResolver cr, String name, float value) {
            return putString(cr, name, Float.toString(value));
        }
    }

    /**
     * User-defined bookmarks and shortcuts.  The target of each bookmark is an
     * Intent URL, allowing it to be either a web page or a particular
     * application activity.
     *
     * @hide
     */
    public static final class Bookmarks implements BaseColumns
    {
        private static final String TAG = "Bookmarks";

        /**
         * The content:// style URL for this table
         */
        public static final Uri CONTENT_URI =
            Uri.parse("content://" + AUTHORITY + "/bookmarks");

        /**
         * The row ID.
         * <p>Type: INTEGER</p>
         */
        public static final String ID = "_id";

        /**
         * Descriptive name of the bookmark that can be displayed to the user.
         * If this is empty, the title should be resolved at display time (use
         * {@link #getTitle(Context, Cursor)} any time you want to display the
         * title of a bookmark.)
         * <P>
         * Type: TEXT
         * </P>
         */
        public static final String TITLE = "title";

        /**
         * Arbitrary string (displayed to the user) that allows bookmarks to be
         * organized into categories.  There are some special names for
         * standard folders, which all start with '@'.  The label displayed for
         * the folder changes with the locale (via {@link #getLabelForFolder}) but
         * the folder name does not change so you can consistently query for
         * the folder regardless of the current locale.
         *
         * <P>Type: TEXT</P>
         *
         */
        public static final String FOLDER = "folder";

        /**
         * The Intent URL of the bookmark, describing what it points to.  This
         * value is given to {@link android.content.Intent#getIntent} to create
         * an Intent that can be launched.
         * <P>Type: TEXT</P>
         */
        public static final String INTENT = "intent";

        /**
         * Optional shortcut character associated with this bookmark.
         * <P>Type: INTEGER</P>
         */
        public static final String SHORTCUT = "shortcut";

        /**
         * The order in which the bookmark should be displayed
         * <P>Type: INTEGER</P>
         */
        public static final String ORDERING = "ordering";

        private static final String[] sIntentProjection = { INTENT };
        private static final String[] sShortcutProjection = { ID, SHORTCUT };
        private static final String sShortcutSelection = SHORTCUT + "=?";

        /**
         * Convenience function to retrieve the bookmarked Intent for a
         * particular shortcut key.
         *
         * @param cr The ContentResolver to query.
         * @param shortcut The shortcut key.
         *
         * @return Intent The bookmarked URL, or null if there is no bookmark
         *         matching the given shortcut.
         */
        public static Intent getIntentForShortcut(ContentResolver cr, char shortcut)
        {
            Intent intent = null;

            Cursor c = cr.query(CONTENT_URI,
                    sIntentProjection, sShortcutSelection,
                    new String[] { String.valueOf((int) shortcut) }, ORDERING);
            // Keep trying until we find a valid shortcut
            try {
                while (intent == null && c.moveToNext()) {
                    try {
                        String intentURI = c.getString(c.getColumnIndexOrThrow(INTENT));
                        intent = Intent.parseUri(intentURI, 0);
                    } catch (java.net.URISyntaxException e) {
                        // The stored URL is bad...  ignore it.
                    } catch (IllegalArgumentException e) {
                        // Column not found
                        Log.w(TAG, "Intent column not found", e);
                    }
                }
            } finally {
                if (c != null) c.close();
            }

            return intent;
        }

        /**
         * Add a new bookmark to the system.
         *
         * @param cr The ContentResolver to query.
         * @param intent The desired target of the bookmark.
         * @param title Bookmark title that is shown to the user; null if none
         *            or it should be resolved to the intent's title.
         * @param folder Folder in which to place the bookmark; null if none.
         * @param shortcut Shortcut that will invoke the bookmark; 0 if none. If
         *            this is non-zero and there is an existing bookmark entry
         *            with this same shortcut, then that existing shortcut is
         *            cleared (the bookmark is not removed).
         * @return The unique content URL for the new bookmark entry.
         */
        public static Uri add(ContentResolver cr,
                                           Intent intent,
                                           String title,
                                           String folder,
                                           char shortcut,
                                           int ordering)
        {
            // If a shortcut is supplied, and it is already defined for
            // another bookmark, then remove the old definition.
            if (shortcut != 0) {
                cr.delete(CONTENT_URI, sShortcutSelection,
                        new String[] { String.valueOf((int) shortcut) });
            }

            ContentValues values = new ContentValues();
            if (title != null) values.put(TITLE, title);
            if (folder != null) values.put(FOLDER, folder);
            values.put(INTENT, intent.toUri(0));
            if (shortcut != 0) values.put(SHORTCUT, (int) shortcut);
            values.put(ORDERING, ordering);
            return cr.insert(CONTENT_URI, values);
        }

        /**
         * Return the folder name as it should be displayed to the user.  This
         * takes care of localizing special folders.
         *
         * @param r Resources object for current locale; only need access to
         *          system resources.
         * @param folder The value found in the {@link #FOLDER} column.
         *
         * @return CharSequence The label for this folder that should be shown
         *         to the user.
         */
        public static CharSequence getLabelForFolder(Resources r, String folder) {
            return folder;
        }

        /**
         * Return the title as it should be displayed to the user. This takes
         * care of localizing bookmarks that point to activities.
         *
         * @param context A context.
         * @param cursor A cursor pointing to the row whose title should be
         *        returned. The cursor must contain at least the {@link #TITLE}
         *        and {@link #INTENT} columns.
         * @return A title that is localized and can be displayed to the user,
         *         or the empty string if one could not be found.
         */
        public static CharSequence getTitle(Context context, Cursor cursor) {
            int titleColumn = cursor.getColumnIndex(TITLE);
            int intentColumn = cursor.getColumnIndex(INTENT);
            if (titleColumn == -1 || intentColumn == -1) {
                throw new IllegalArgumentException(
                        "The cursor must contain the TITLE and INTENT columns.");
            }

            String title = cursor.getString(titleColumn);
            if (!TextUtils.isEmpty(title)) {
                return title;
            }

            String intentUri = cursor.getString(intentColumn);
            if (TextUtils.isEmpty(intentUri)) {
                return "";
            }

            Intent intent;
            try {
                intent = Intent.parseUri(intentUri, 0);
            } catch (URISyntaxException e) {
                return "";
            }

            PackageManager packageManager = context.getPackageManager();
            ResolveInfo info = packageManager.resolveActivity(intent, 0);
            return info != null ? info.loadLabel(packageManager) : "";
        }
    }

    /**
     * Returns the device ID that we should use when connecting to the mobile gtalk server.
     * This is a string like "android-0x1242", where the hex string is the Android ID obtained
     * from the GoogleLoginService.
     *
     * @param androidId The Android ID for this device.
     * @return The device ID that should be used when connecting to the mobile gtalk server.
     * @hide
     */
    public static String getGTalkDeviceId(long androidId) {
        return "android-" + Long.toHexString(androidId);
    }
}<|MERGE_RESOLUTION|>--- conflicted
+++ resolved
@@ -2908,12 +2908,12 @@
         public static final String STATUS_BAR_NOTIF_COUNT = "status_bar_notif_count";
 
         /**
-<<<<<<< HEAD
          * Whether to dim the notification shade when pulling down the status bar
          * @hide
          */
         public static final String NOTIFICATION_SHADE_DIM = "notification_shade_dim";
-=======
+
+        /**
          * Whether to show the battery bar
          * @hide
          */
@@ -2938,7 +2938,6 @@
          * @hide
          */
         public static final String STATUSBAR_BATTERY_BAR_ANIMATE = "statusbar_battery_bar_animate";
->>>>>>> 283dad37
 
         /**
          * Show the pending notification counts as overlays on the status bar
