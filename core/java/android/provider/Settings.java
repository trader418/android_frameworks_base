/*
 * Copyright (C) 2006 The Android Open Source Project
 *
 * Licensed under the Apache License, Version 2.0 (the "License");
 * you may not use this file except in compliance with the License.
 * You may obtain a copy of the License at
 *
 *      http://www.apache.org/licenses/LICENSE-2.0
 *
 * Unless required by applicable law or agreed to in writing, software
 * distributed under the License is distributed on an "AS IS" BASIS,
 * WITHOUT WARRANTIES OR CONDITIONS OF ANY KIND, either express or implied.
 * See the License for the specific language governing permissions and
 * limitations under the License.
 */

package android.provider;

import android.annotation.SdkConstant;
import android.annotation.SdkConstant.SdkConstantType;
import android.app.SearchManager;
import android.app.WallpaperManager;
import android.content.ComponentName;
import android.content.ContentResolver;
import android.content.ContentValues;
import android.content.Context;
import android.content.IContentProvider;
import android.content.Intent;
import android.content.pm.ActivityInfo;
import android.content.pm.PackageManager;
import android.content.pm.ResolveInfo;
import android.content.res.Configuration;
import android.content.res.Resources;
import android.database.Cursor;
import android.database.SQLException;
import android.net.ConnectivityManager;
import android.net.Uri;
import android.net.wifi.WifiManager;
import android.os.BatteryManager;
import android.os.Bundle;
import android.os.DropBoxManager;
import android.os.IBinder;
import android.os.Process;
import android.os.RemoteException;
import android.os.ServiceManager;
import android.os.SystemProperties;
import android.os.UserHandle;
import android.os.Build.VERSION_CODES;
import android.speech.tts.TextToSpeech;
import android.text.TextUtils;
import android.util.AndroidException;
import android.util.Log;
import android.view.WindowOrientationListener;

import com.android.internal.widget.ILockSettings;

import java.net.URISyntaxException;
import java.util.HashMap;
import java.util.HashSet;

/**
 * The Settings provider contains global system-level device preferences.
 */
public final class Settings {

    // Intent actions for Settings

    /**
     * Activity Action: Show system settings.
     * <p>
     * Input: Nothing.
     * <p>
     * Output: Nothing.
     */
    @SdkConstant(SdkConstantType.ACTIVITY_INTENT_ACTION)
    public static final String ACTION_SETTINGS = "android.settings.SETTINGS";

    /**
     * Activity Action: Show settings to allow configuration of APNs.
     * <p>
     * Input: Nothing.
     * <p>
     * Output: Nothing.
     */
    @SdkConstant(SdkConstantType.ACTIVITY_INTENT_ACTION)
    public static final String ACTION_APN_SETTINGS = "android.settings.APN_SETTINGS";

    /**
     * Activity Action: Show settings to allow configuration of current location
     * sources.
     * <p>
     * In some cases, a matching Activity may not exist, so ensure you
     * safeguard against this.
     * <p>
     * Input: Nothing.
     * <p>
     * Output: Nothing.
     */
    @SdkConstant(SdkConstantType.ACTIVITY_INTENT_ACTION)
    public static final String ACTION_LOCATION_SOURCE_SETTINGS =
            "android.settings.LOCATION_SOURCE_SETTINGS";

    /**
     * Activity Action: Show settings to allow configuration of wireless controls
     * such as Wi-Fi, Bluetooth and Mobile networks.
     * <p>
     * In some cases, a matching Activity may not exist, so ensure you
     * safeguard against this.
     * <p>
     * Input: Nothing.
     * <p>
     * Output: Nothing.
     */
    @SdkConstant(SdkConstantType.ACTIVITY_INTENT_ACTION)
    public static final String ACTION_WIRELESS_SETTINGS =
            "android.settings.WIRELESS_SETTINGS";

    /**
     * Activity Action: Show settings to allow entering/exiting airplane mode.
     * <p>
     * In some cases, a matching Activity may not exist, so ensure you
     * safeguard against this.
     * <p>
     * Input: Nothing.
     * <p>
     * Output: Nothing.
     */
    @SdkConstant(SdkConstantType.ACTIVITY_INTENT_ACTION)
    public static final String ACTION_AIRPLANE_MODE_SETTINGS =
            "android.settings.AIRPLANE_MODE_SETTINGS";

    /**
     * Activity Action: Show settings for accessibility modules.
     * <p>
     * In some cases, a matching Activity may not exist, so ensure you
     * safeguard against this.
     * <p>
     * Input: Nothing.
     * <p>
     * Output: Nothing.
     */
    @SdkConstant(SdkConstantType.ACTIVITY_INTENT_ACTION)
    public static final String ACTION_ACCESSIBILITY_SETTINGS =
            "android.settings.ACCESSIBILITY_SETTINGS";

    /**
     * Activity Action: Show settings to allow configuration of security and
     * location privacy.
     * <p>
     * In some cases, a matching Activity may not exist, so ensure you
     * safeguard against this.
     * <p>
     * Input: Nothing.
     * <p>
     * Output: Nothing.
     */
    @SdkConstant(SdkConstantType.ACTIVITY_INTENT_ACTION)
    public static final String ACTION_SECURITY_SETTINGS =
            "android.settings.SECURITY_SETTINGS";

    /**
     * Activity Action: Show settings to allow configuration of privacy options.
     * <p>
     * In some cases, a matching Activity may not exist, so ensure you
     * safeguard against this.
     * <p>
     * Input: Nothing.
     * <p>
     * Output: Nothing.
     */
    @SdkConstant(SdkConstantType.ACTIVITY_INTENT_ACTION)
    public static final String ACTION_PRIVACY_SETTINGS =
            "android.settings.PRIVACY_SETTINGS";

    /**
     * Activity Action: Show settings to allow configuration of Wi-Fi.

     * <p>
     * In some cases, a matching Activity may not exist, so ensure you
     * safeguard against this.
     * <p>
     * Input: Nothing.
     * <p>
     * Output: Nothing.

     */
    @SdkConstant(SdkConstantType.ACTIVITY_INTENT_ACTION)
    public static final String ACTION_WIFI_SETTINGS =
            "android.settings.WIFI_SETTINGS";

    /**
     * Activity Action: Show settings to allow configuration of a static IP
     * address for Wi-Fi.
     * <p>
     * In some cases, a matching Activity may not exist, so ensure you safeguard
     * against this.
     * <p>
     * Input: Nothing.
     * <p>
     * Output: Nothing.
     */
    @SdkConstant(SdkConstantType.ACTIVITY_INTENT_ACTION)
    public static final String ACTION_WIFI_IP_SETTINGS =
            "android.settings.WIFI_IP_SETTINGS";

    /**
     * Activity Action: Show settings to allow configuration of Bluetooth.
     * <p>
     * In some cases, a matching Activity may not exist, so ensure you
     * safeguard against this.
     * <p>
     * Input: Nothing.
     * <p>
     * Output: Nothing.
     */
    @SdkConstant(SdkConstantType.ACTIVITY_INTENT_ACTION)
    public static final String ACTION_BLUETOOTH_SETTINGS =
            "android.settings.BLUETOOTH_SETTINGS";

    /**
     * Activity Action: Show settings to allow configuration of Wifi Displays.
     * <p>
     * In some cases, a matching Activity may not exist, so ensure you
     * safeguard against this.
     * <p>
     * Input: Nothing.
     * <p>
     * Output: Nothing.
     * @hide
     */
    @SdkConstant(SdkConstantType.ACTIVITY_INTENT_ACTION)
    public static final String ACTION_WIFI_DISPLAY_SETTINGS =
            "android.settings.WIFI_DISPLAY_SETTINGS";

    /**
     * Activity Action: Show settings to allow configuration of date and time.
     * <p>
     * In some cases, a matching Activity may not exist, so ensure you
     * safeguard against this.
     * <p>
     * Input: Nothing.
     * <p>
     * Output: Nothing.
     */
    @SdkConstant(SdkConstantType.ACTIVITY_INTENT_ACTION)
    public static final String ACTION_DATE_SETTINGS =
            "android.settings.DATE_SETTINGS";

    /**
     * Activity Action: Show settings to allow configuration of sound and volume.
     * <p>
     * In some cases, a matching Activity may not exist, so ensure you
     * safeguard against this.
     * <p>
     * Input: Nothing.
     * <p>
     * Output: Nothing.
     */
    @SdkConstant(SdkConstantType.ACTIVITY_INTENT_ACTION)
    public static final String ACTION_SOUND_SETTINGS =
            "android.settings.SOUND_SETTINGS";

    /**
     * Activity Action: Show settings to allow configuration of display.
     * <p>
     * In some cases, a matching Activity may not exist, so ensure you
     * safeguard against this.
     * <p>
     * Input: Nothing.
     * <p>
     * Output: Nothing.
     */
    @SdkConstant(SdkConstantType.ACTIVITY_INTENT_ACTION)
    public static final String ACTION_DISPLAY_SETTINGS =
            "android.settings.DISPLAY_SETTINGS";

    /**
     * Activity Action: Show settings to allow configuration of locale.
     * <p>
     * In some cases, a matching Activity may not exist, so ensure you
     * safeguard against this.
     * <p>
     * Input: Nothing.
     * <p>
     * Output: Nothing.
     */
    @SdkConstant(SdkConstantType.ACTIVITY_INTENT_ACTION)
    public static final String ACTION_LOCALE_SETTINGS =
            "android.settings.LOCALE_SETTINGS";

    /**
     * Activity Action: Show settings to configure input methods, in particular
     * allowing the user to enable input methods.
     * <p>
     * In some cases, a matching Activity may not exist, so ensure you
     * safeguard against this.
     * <p>
     * Input: Nothing.
     * <p>
     * Output: Nothing.
     */
    @SdkConstant(SdkConstantType.ACTIVITY_INTENT_ACTION)
    public static final String ACTION_INPUT_METHOD_SETTINGS =
            "android.settings.INPUT_METHOD_SETTINGS";

    /**
     * Activity Action: Show settings to enable/disable input method subtypes.
     * <p>
     * In some cases, a matching Activity may not exist, so ensure you
     * safeguard against this.
     * <p>
     * To tell which input method's subtypes are displayed in the settings, add
     * {@link #EXTRA_INPUT_METHOD_ID} extra to this Intent with the input method id.
     * If there is no extra in this Intent, subtypes from all installed input methods
     * will be displayed in the settings.
     *
     * @see android.view.inputmethod.InputMethodInfo#getId
     * <p>
     * Input: Nothing.
     * <p>
     * Output: Nothing.
     */
    @SdkConstant(SdkConstantType.ACTIVITY_INTENT_ACTION)
    public static final String ACTION_INPUT_METHOD_SUBTYPE_SETTINGS =
            "android.settings.INPUT_METHOD_SUBTYPE_SETTINGS";

    /**
     * Activity Action: Show a dialog to select input method.
     * <p>
     * In some cases, a matching Activity may not exist, so ensure you
     * safeguard against this.
     * <p>
     * Input: Nothing.
     * <p>
     * Output: Nothing.
     * @hide
     */
    @SdkConstant(SdkConstantType.ACTIVITY_INTENT_ACTION)
    public static final String ACTION_SHOW_INPUT_METHOD_PICKER =
            "android.settings.SHOW_INPUT_METHOD_PICKER";

    /**
     * Activity Action: Show settings to manage the user input dictionary.
     * <p>
     * In some cases, a matching Activity may not exist, so ensure you
     * safeguard against this.
     * <p>
     * Input: Nothing.
     * <p>
     * Output: Nothing.
     */
    @SdkConstant(SdkConstantType.ACTIVITY_INTENT_ACTION)
    public static final String ACTION_USER_DICTIONARY_SETTINGS =
            "android.settings.USER_DICTIONARY_SETTINGS";

    /**
     * Activity Action: Adds a word to the user dictionary.
     * <p>
     * In some cases, a matching Activity may not exist, so ensure you
     * safeguard against this.
     * <p>
     * Input: An extra with key <code>word</code> that contains the word
     * that should be added to the dictionary.
     * <p>
     * Output: Nothing.
     *
     * @hide
     */
    @SdkConstant(SdkConstantType.ACTIVITY_INTENT_ACTION)
    public static final String ACTION_USER_DICTIONARY_INSERT =
            "com.android.settings.USER_DICTIONARY_INSERT";

    /**
     * Activity Action: Show settings to allow configuration of application-related settings.
     * <p>
     * In some cases, a matching Activity may not exist, so ensure you
     * safeguard against this.
     * <p>
     * Input: Nothing.
     * <p>
     * Output: Nothing.
     */
    @SdkConstant(SdkConstantType.ACTIVITY_INTENT_ACTION)
    public static final String ACTION_APPLICATION_SETTINGS =
            "android.settings.APPLICATION_SETTINGS";

    /**
     * Activity Action: Show settings to allow configuration of application
     * development-related settings.  As of
     * {@link android.os.Build.VERSION_CODES#JELLY_BEAN_MR1} this action is
     * a required part of the platform.
     * <p>
     * Input: Nothing.
     * <p>
     * Output: Nothing.
     */
    @SdkConstant(SdkConstantType.ACTIVITY_INTENT_ACTION)
    public static final String ACTION_APPLICATION_DEVELOPMENT_SETTINGS =
            "android.settings.APPLICATION_DEVELOPMENT_SETTINGS";

    /**
     * Activity Action: Show settings to allow configuration of quick launch shortcuts.
     * <p>
     * In some cases, a matching Activity may not exist, so ensure you
     * safeguard against this.
     * <p>
     * Input: Nothing.
     * <p>
     * Output: Nothing.
     */
    @SdkConstant(SdkConstantType.ACTIVITY_INTENT_ACTION)
    public static final String ACTION_QUICK_LAUNCH_SETTINGS =
            "android.settings.QUICK_LAUNCH_SETTINGS";

    /**
     * Activity Action: Show settings to manage installed applications.
     * <p>
     * In some cases, a matching Activity may not exist, so ensure you
     * safeguard against this.
     * <p>
     * Input: Nothing.
     * <p>
     * Output: Nothing.
     */
    @SdkConstant(SdkConstantType.ACTIVITY_INTENT_ACTION)
    public static final String ACTION_MANAGE_APPLICATIONS_SETTINGS =
            "android.settings.MANAGE_APPLICATIONS_SETTINGS";

    /**
     * Activity Action: Show settings to manage all applications.
     * <p>
     * In some cases, a matching Activity may not exist, so ensure you
     * safeguard against this.
     * <p>
     * Input: Nothing.
     * <p>
     * Output: Nothing.
     */
    @SdkConstant(SdkConstantType.ACTIVITY_INTENT_ACTION)
    public static final String ACTION_MANAGE_ALL_APPLICATIONS_SETTINGS =
            "android.settings.MANAGE_ALL_APPLICATIONS_SETTINGS";

    /**
     * Activity Action: Show screen of details about a particular application.
     * <p>
     * In some cases, a matching Activity may not exist, so ensure you
     * safeguard against this.
     * <p>
     * Input: The Intent's data URI specifies the application package name
     * to be shown, with the "package" scheme.  That is "package:com.my.app".
     * <p>
     * Output: Nothing.
     */
    @SdkConstant(SdkConstantType.ACTIVITY_INTENT_ACTION)
    public static final String ACTION_APPLICATION_DETAILS_SETTINGS =
            "android.settings.APPLICATION_DETAILS_SETTINGS";

    /**
     * Activity Action: Show settings for system update functionality.
     * <p>
     * In some cases, a matching Activity may not exist, so ensure you
     * safeguard against this.
     * <p>
     * Input: Nothing.
     * <p>
     * Output: Nothing.
     *
     * @hide
     */
    @SdkConstant(SdkConstantType.ACTIVITY_INTENT_ACTION)
    public static final String ACTION_SYSTEM_UPDATE_SETTINGS =
            "android.settings.SYSTEM_UPDATE_SETTINGS";

    /**
     * Activity Action: Show settings to allow configuration of sync settings.
     * <p>
     * In some cases, a matching Activity may not exist, so ensure you
     * safeguard against this.
     * <p>
     * The account types available to add via the add account button may be restricted by adding an
     * {@link #EXTRA_AUTHORITIES} extra to this Intent with one or more syncable content provider's
     * authorities. Only account types which can sync with that content provider will be offered to
     * the user.
     * <p>
     * Input: Nothing.
     * <p>
     * Output: Nothing.
     */
    @SdkConstant(SdkConstantType.ACTIVITY_INTENT_ACTION)
    public static final String ACTION_SYNC_SETTINGS =
            "android.settings.SYNC_SETTINGS";

    /**
     * Activity Action: Show add account screen for creating a new account.
     * <p>
     * In some cases, a matching Activity may not exist, so ensure you
     * safeguard against this.
     * <p>
     * The account types available to add may be restricted by adding an {@link #EXTRA_AUTHORITIES}
     * extra to the Intent with one or more syncable content provider's authorities.  Only account
     * types which can sync with that content provider will be offered to the user.
     * <p>
     * Input: Nothing.
     * <p>
     * Output: Nothing.
     */
    @SdkConstant(SdkConstantType.ACTIVITY_INTENT_ACTION)
    public static final String ACTION_ADD_ACCOUNT =
            "android.settings.ADD_ACCOUNT_SETTINGS";

    /**
     * Activity Action: Show settings for selecting the network operator.
     * <p>
     * In some cases, a matching Activity may not exist, so ensure you
     * safeguard against this.
     * <p>
     * Input: Nothing.
     * <p>
     * Output: Nothing.
     */
    @SdkConstant(SdkConstantType.ACTIVITY_INTENT_ACTION)
    public static final String ACTION_NETWORK_OPERATOR_SETTINGS =
            "android.settings.NETWORK_OPERATOR_SETTINGS";

    /**
     * Activity Action: Show settings for selection of 2G/3G.
     * <p>
     * In some cases, a matching Activity may not exist, so ensure you
     * safeguard against this.
     * <p>
     * Input: Nothing.
     * <p>
     * Output: Nothing.
     */
    @SdkConstant(SdkConstantType.ACTIVITY_INTENT_ACTION)
    public static final String ACTION_DATA_ROAMING_SETTINGS =
            "android.settings.DATA_ROAMING_SETTINGS";

    /**
     * Activity Action: Show settings for internal storage.
     * <p>
     * In some cases, a matching Activity may not exist, so ensure you
     * safeguard against this.
     * <p>
     * Input: Nothing.
     * <p>
     * Output: Nothing.
     */
    @SdkConstant(SdkConstantType.ACTIVITY_INTENT_ACTION)
    public static final String ACTION_INTERNAL_STORAGE_SETTINGS =
            "android.settings.INTERNAL_STORAGE_SETTINGS";
    /**
     * Activity Action: Show settings for memory card storage.
     * <p>
     * In some cases, a matching Activity may not exist, so ensure you
     * safeguard against this.
     * <p>
     * Input: Nothing.
     * <p>
     * Output: Nothing.
     */
    @SdkConstant(SdkConstantType.ACTIVITY_INTENT_ACTION)
    public static final String ACTION_MEMORY_CARD_SETTINGS =
            "android.settings.MEMORY_CARD_SETTINGS";

    /**
     * Activity Action: Show settings for global search.
     * <p>
     * In some cases, a matching Activity may not exist, so ensure you
     * safeguard against this.
     * <p>
     * Input: Nothing.
     * <p>
     * Output: Nothing
     */
    @SdkConstant(SdkConstantType.ACTIVITY_INTENT_ACTION)
    public static final String ACTION_SEARCH_SETTINGS =
        "android.search.action.SEARCH_SETTINGS";

    /**
     * Activity Action: Show general device information settings (serial
     * number, software version, phone number, etc.).
     * <p>
     * In some cases, a matching Activity may not exist, so ensure you
     * safeguard against this.
     * <p>
     * Input: Nothing.
     * <p>
     * Output: Nothing
     */
    @SdkConstant(SdkConstantType.ACTIVITY_INTENT_ACTION)
    public static final String ACTION_DEVICE_INFO_SETTINGS =
        "android.settings.DEVICE_INFO_SETTINGS";

    /**
     * Activity Action: Show NFC settings.
     * <p>
     * This shows UI that allows NFC to be turned on or off.
     * <p>
     * In some cases, a matching Activity may not exist, so ensure you
     * safeguard against this.
     * <p>
     * Input: Nothing.
     * <p>
     * Output: Nothing
     * @see android.nfc.NfcAdapter#isEnabled()
     */
    @SdkConstant(SdkConstantType.ACTIVITY_INTENT_ACTION)
    public static final String ACTION_NFC_SETTINGS = "android.settings.NFC_SETTINGS";

    /**
     * Activity Action: Show NFC Sharing settings.
     * <p>
     * This shows UI that allows NDEF Push (Android Beam) to be turned on or
     * off.
     * <p>
     * In some cases, a matching Activity may not exist, so ensure you
     * safeguard against this.
     * <p>
     * Input: Nothing.
     * <p>
     * Output: Nothing
     * @see android.nfc.NfcAdapter#isNdefPushEnabled()
     */
    @SdkConstant(SdkConstantType.ACTIVITY_INTENT_ACTION)
    public static final String ACTION_NFCSHARING_SETTINGS =
        "android.settings.NFCSHARING_SETTINGS";

    /**
     * Activity Action: Show Daydream settings.
     * <p>
     * In some cases, a matching Activity may not exist, so ensure you
     * safeguard against this.
     * <p>
     * Input: Nothing.
     * <p>
     * Output: Nothing.
     * @see android.service.dreams.DreamService
     * @hide
     */
    @SdkConstant(SdkConstantType.ACTIVITY_INTENT_ACTION)
    public static final String ACTION_DREAM_SETTINGS = "android.settings.DREAM_SETTINGS";

    // End of Intent actions for Settings

    /**
     * @hide - Private call() method on SettingsProvider to read from 'system' table.
     */
    public static final String CALL_METHOD_GET_SYSTEM = "GET_system";

    /**
     * @hide - Private call() method on SettingsProvider to read from 'secure' table.
     */
    public static final String CALL_METHOD_GET_SECURE = "GET_secure";

    /**
     * @hide - Private call() method on SettingsProvider to read from 'global' table.
     */
    public static final String CALL_METHOD_GET_GLOBAL = "GET_global";

    /**
     * @hide - User handle argument extra to the fast-path call()-based requests
     */
    public static final String CALL_METHOD_USER_KEY = "_user";

    /** @hide - Private call() method to write to 'system' table */
    public static final String CALL_METHOD_PUT_SYSTEM = "PUT_system";

    /** @hide - Private call() method to write to 'secure' table */
    public static final String CALL_METHOD_PUT_SECURE = "PUT_secure";

    /** @hide - Private call() method to write to 'global' table */
    public static final String CALL_METHOD_PUT_GLOBAL= "PUT_global";

    /**
     * Activity Extra: Limit available options in launched activity based on the given authority.
     * <p>
     * This can be passed as an extra field in an Activity Intent with one or more syncable content
     * provider's authorities as a String[]. This field is used by some intents to alter the
     * behavior of the called activity.
     * <p>
     * Example: The {@link #ACTION_ADD_ACCOUNT} intent restricts the account types available based
     * on the authority given.
     */
    public static final String EXTRA_AUTHORITIES =
            "authorities";

    public static final String EXTRA_INPUT_METHOD_ID = "input_method_id";

    private static final String JID_RESOURCE_PREFIX = "android";

    public static final String AUTHORITY = "settings";

    private static final String TAG = "Settings";
    private static final boolean LOCAL_LOGV = false;

    public static class SettingNotFoundException extends AndroidException {
        public SettingNotFoundException(String msg) {
            super(msg);
        }
    }

    /**
     * Common base for tables of name/value settings.
     */
    public static class NameValueTable implements BaseColumns {
        public static final String NAME = "name";
        public static final String VALUE = "value";

        protected static boolean putString(ContentResolver resolver, Uri uri,
                String name, String value) {
            // The database will take care of replacing duplicates.
            try {
                ContentValues values = new ContentValues();
                values.put(NAME, name);
                values.put(VALUE, value);
                resolver.insert(uri, values);
                return true;
            } catch (SQLException e) {
                Log.w(TAG, "Can't set key " + name + " in " + uri, e);
                return false;
            }
        }

        public static Uri getUriFor(Uri uri, String name) {
            return Uri.withAppendedPath(uri, name);
        }
    }

    // Thread-safe.
    private static class NameValueCache {
        private final String mVersionSystemProperty;
        private final Uri mUri;

        private static final String[] SELECT_VALUE =
            new String[] { Settings.NameValueTable.VALUE };
        private static final String NAME_EQ_PLACEHOLDER = "name=?";

        // Must synchronize on 'this' to access mValues and mValuesVersion.
        private final HashMap<String, String> mValues = new HashMap<String, String>();
        private long mValuesVersion = 0;

        // Initially null; set lazily and held forever.  Synchronized on 'this'.
        private IContentProvider mContentProvider = null;

        // The method we'll call (or null, to not use) on the provider
        // for the fast path of retrieving settings.
        private final String mCallGetCommand;
        private final String mCallSetCommand;

        public NameValueCache(String versionSystemProperty, Uri uri,
                String getCommand, String setCommand) {
            mVersionSystemProperty = versionSystemProperty;
            mUri = uri;
            mCallGetCommand = getCommand;
            mCallSetCommand = setCommand;
        }

        private IContentProvider lazyGetProvider(ContentResolver cr) {
            IContentProvider cp = null;
            synchronized (this) {
                cp = mContentProvider;
                if (cp == null) {
                    cp = mContentProvider = cr.acquireProvider(mUri.getAuthority());
                }
            }
            return cp;
        }

        public boolean putStringForUser(ContentResolver cr, String name, String value,
                final int userHandle) {
            try {
                Bundle arg = new Bundle();
                arg.putString(Settings.NameValueTable.VALUE, value);
                arg.putInt(CALL_METHOD_USER_KEY, userHandle);
                IContentProvider cp = lazyGetProvider(cr);
                cp.call(mCallSetCommand, name, arg);
            } catch (RemoteException e) {
                Log.w(TAG, "Can't set key " + name + " in " + mUri, e);
                return false;
            }
            return true;
        }

        public String getStringForUser(ContentResolver cr, String name, final int userHandle) {
            final boolean isSelf = (userHandle == UserHandle.myUserId());
            if (isSelf) {
                long newValuesVersion = SystemProperties.getLong(mVersionSystemProperty, 0);

                // Our own user's settings data uses a client-side cache
                synchronized (this) {
                    if (mValuesVersion != newValuesVersion) {
                        if (LOCAL_LOGV || false) {
                            Log.v(TAG, "invalidate [" + mUri.getLastPathSegment() + "]: current "
                                    + newValuesVersion + " != cached " + mValuesVersion);
                        }

                        mValues.clear();
                        mValuesVersion = newValuesVersion;
                    }

                    if (mValues.containsKey(name)) {
                        return mValues.get(name);  // Could be null, that's OK -- negative caching
                    }
                }
            } else {
                if (LOCAL_LOGV) Log.v(TAG, "get setting for user " + userHandle
                        + " by user " + UserHandle.myUserId() + " so skipping cache");
            }

            IContentProvider cp = lazyGetProvider(cr);

            // Try the fast path first, not using query().  If this
            // fails (alternate Settings provider that doesn't support
            // this interface?) then we fall back to the query/table
            // interface.
            if (mCallGetCommand != null) {
                try {
                    Bundle args = null;
                    if (!isSelf) {
                        args = new Bundle();
                        args.putInt(CALL_METHOD_USER_KEY, userHandle);
                    }
                    Bundle b = cp.call(mCallGetCommand, name, args);
                    if (b != null) {
                        String value = b.getPairValue();
                        // Don't update our cache for reads of other users' data
                        if (isSelf) {
                            synchronized (this) {
                                mValues.put(name, value);
                            }
                        } else {
                            if (LOCAL_LOGV) Log.i(TAG, "call-query of user " + userHandle
                                    + " by " + UserHandle.myUserId()
                                    + " so not updating cache");
                        }
                        return value;
                    }
                    // If the response Bundle is null, we fall through
                    // to the query interface below.
                } catch (RemoteException e) {
                    // Not supported by the remote side?  Fall through
                    // to query().
                }
            }

            Cursor c = null;
            try {
                c = cp.query(mUri, SELECT_VALUE, NAME_EQ_PLACEHOLDER,
                             new String[]{name}, null, null);
                if (c == null) {
                    Log.w(TAG, "Can't get key " + name + " from " + mUri);
                    return null;
                }

                String value = c.moveToNext() ? c.getString(0) : null;
                synchronized (this) {
                    mValues.put(name, value);
                }
                if (LOCAL_LOGV) {
                    Log.v(TAG, "cache miss [" + mUri.getLastPathSegment() + "]: " +
                            name + " = " + (value == null ? "(null)" : value));
                }
                return value;
            } catch (RemoteException e) {
                Log.w(TAG, "Can't get key " + name + " from " + mUri, e);
                return null;  // Return null, but don't cache it.
            } finally {
                if (c != null) c.close();
            }
        }
    }

    /**
     * System settings, containing miscellaneous system preferences.  This
     * table holds simple name/value pairs.  There are convenience
     * functions for accessing individual settings entries.
     */
    public static final class System extends NameValueTable {
        public static final String SYS_PROP_SETTING_VERSION = "sys.settings_system_version";

        /**
         * The content:// style URL for this table
         */
        public static final Uri CONTENT_URI =
            Uri.parse("content://" + AUTHORITY + "/system");

        private static final NameValueCache sNameValueCache = new NameValueCache(
                SYS_PROP_SETTING_VERSION,
                CONTENT_URI,
                CALL_METHOD_GET_SYSTEM,
                CALL_METHOD_PUT_SYSTEM);

        private static final HashSet<String> MOVED_TO_SECURE;
        static {
            MOVED_TO_SECURE = new HashSet<String>(30);
            MOVED_TO_SECURE.add(Secure.ANDROID_ID);
            MOVED_TO_SECURE.add(Secure.HTTP_PROXY);
            MOVED_TO_SECURE.add(Secure.LOCATION_PROVIDERS_ALLOWED);
            MOVED_TO_SECURE.add(Secure.LOCK_BIOMETRIC_WEAK_FLAGS);
            MOVED_TO_SECURE.add(Secure.LOCK_PATTERN_ENABLED);
            MOVED_TO_SECURE.add(Secure.LOCK_PATTERN_VISIBLE);
            MOVED_TO_SECURE.add(Secure.LOCK_SHOW_ERROR_PATH);
            MOVED_TO_SECURE.add(Secure.LOCK_DOTS_VISIBLE);
            MOVED_TO_SECURE.add(Secure.LOCK_PATTERN_TACTILE_FEEDBACK_ENABLED);
            MOVED_TO_SECURE.add(Secure.LOGGING_ID);
            MOVED_TO_SECURE.add(Secure.PARENTAL_CONTROL_ENABLED);
            MOVED_TO_SECURE.add(Secure.PARENTAL_CONTROL_LAST_UPDATE);
            MOVED_TO_SECURE.add(Secure.PARENTAL_CONTROL_REDIRECT_URL);
            MOVED_TO_SECURE.add(Secure.SETTINGS_CLASSNAME);
            MOVED_TO_SECURE.add(Secure.USE_GOOGLE_MAIL);
            MOVED_TO_SECURE.add(Secure.WIFI_NETWORKS_AVAILABLE_NOTIFICATION_ON);
            MOVED_TO_SECURE.add(Secure.WIFI_NETWORKS_AVAILABLE_REPEAT_DELAY);
            MOVED_TO_SECURE.add(Secure.WIFI_NUM_OPEN_NETWORKS_KEPT);
            MOVED_TO_SECURE.add(Secure.WIFI_ON);
            MOVED_TO_SECURE.add(Secure.WIFI_WATCHDOG_ACCEPTABLE_PACKET_LOSS_PERCENTAGE);
            MOVED_TO_SECURE.add(Secure.WIFI_WATCHDOG_AP_COUNT);
            MOVED_TO_SECURE.add(Secure.WIFI_WATCHDOG_BACKGROUND_CHECK_DELAY_MS);
            MOVED_TO_SECURE.add(Secure.WIFI_WATCHDOG_BACKGROUND_CHECK_ENABLED);
            MOVED_TO_SECURE.add(Secure.WIFI_WATCHDOG_BACKGROUND_CHECK_TIMEOUT_MS);
            MOVED_TO_SECURE.add(Secure.WIFI_WATCHDOG_INITIAL_IGNORED_PING_COUNT);
            MOVED_TO_SECURE.add(Secure.WIFI_WATCHDOG_MAX_AP_CHECKS);
            MOVED_TO_SECURE.add(Secure.WIFI_WATCHDOG_ON);
            MOVED_TO_SECURE.add(Secure.WIFI_WATCHDOG_PING_COUNT);
            MOVED_TO_SECURE.add(Secure.WIFI_WATCHDOG_PING_DELAY_MS);
            MOVED_TO_SECURE.add(Secure.WIFI_WATCHDOG_PING_TIMEOUT_MS);
        }

        private static final HashSet<String> MOVED_TO_GLOBAL;
        private static final HashSet<String> MOVED_TO_SECURE_THEN_GLOBAL;
        static {
            MOVED_TO_GLOBAL = new HashSet<String>();
            MOVED_TO_SECURE_THEN_GLOBAL = new HashSet<String>();

            // these were originally in system but migrated to secure in the past,
            // so are duplicated in the Secure.* namespace
            MOVED_TO_SECURE_THEN_GLOBAL.add(Global.ADB_ENABLED);
            MOVED_TO_SECURE_THEN_GLOBAL.add(Global.BLUETOOTH_ON);
            MOVED_TO_SECURE_THEN_GLOBAL.add(Global.DATA_ROAMING);
            MOVED_TO_SECURE_THEN_GLOBAL.add(Global.DEVICE_PROVISIONED);
            MOVED_TO_SECURE_THEN_GLOBAL.add(Global.INSTALL_NON_MARKET_APPS);
            MOVED_TO_SECURE_THEN_GLOBAL.add(Global.USB_MASS_STORAGE_ENABLED);
            MOVED_TO_SECURE_THEN_GLOBAL.add(Global.HTTP_PROXY);

            // these are moving directly from system to global
            MOVED_TO_GLOBAL.add(Settings.Global.AIRPLANE_MODE_ON);
            MOVED_TO_GLOBAL.add(Settings.Global.AIRPLANE_MODE_RADIOS);
            MOVED_TO_GLOBAL.add(Settings.Global.AIRPLANE_MODE_TOGGLEABLE_RADIOS);
            MOVED_TO_GLOBAL.add(Settings.Global.AUTO_TIME);
            MOVED_TO_GLOBAL.add(Settings.Global.AUTO_TIME_ZONE);
            MOVED_TO_GLOBAL.add(Settings.Global.CAR_DOCK_SOUND);
            MOVED_TO_GLOBAL.add(Settings.Global.CAR_UNDOCK_SOUND);
            MOVED_TO_GLOBAL.add(Settings.Global.DESK_DOCK_SOUND);
            MOVED_TO_GLOBAL.add(Settings.Global.DESK_UNDOCK_SOUND);
            MOVED_TO_GLOBAL.add(Settings.Global.DOCK_SOUNDS_ENABLED);
            MOVED_TO_GLOBAL.add(Settings.Global.LOCK_SOUND);
            MOVED_TO_GLOBAL.add(Settings.Global.UNLOCK_SOUND);
            MOVED_TO_GLOBAL.add(Settings.Global.LOW_BATTERY_SOUND);
            MOVED_TO_GLOBAL.add(Settings.Global.POWER_SOUNDS_ENABLED);
            MOVED_TO_GLOBAL.add(Settings.Global.STAY_ON_WHILE_PLUGGED_IN);
            MOVED_TO_GLOBAL.add(Settings.Global.WIFI_SLEEP_POLICY);
            MOVED_TO_GLOBAL.add(Settings.Global.MODE_RINGER);
            MOVED_TO_GLOBAL.add(Settings.Global.WINDOW_ANIMATION_SCALE);
            MOVED_TO_GLOBAL.add(Settings.Global.TRANSITION_ANIMATION_SCALE);
            MOVED_TO_GLOBAL.add(Settings.Global.ANIMATOR_DURATION_SCALE);
            MOVED_TO_GLOBAL.add(Settings.Global.FANCY_IME_ANIMATIONS);
            MOVED_TO_GLOBAL.add(Settings.Global.COMPATIBILITY_MODE);
            MOVED_TO_GLOBAL.add(Settings.Global.EMERGENCY_TONE);
            MOVED_TO_GLOBAL.add(Settings.Global.CALL_AUTO_RETRY);
            MOVED_TO_GLOBAL.add(Settings.Global.DEBUG_APP);
            MOVED_TO_GLOBAL.add(Settings.Global.WAIT_FOR_DEBUGGER);
            MOVED_TO_GLOBAL.add(Settings.Global.SHOW_PROCESSES);
            MOVED_TO_GLOBAL.add(Settings.Global.ALWAYS_FINISH_ACTIVITIES);
        }

        /** @hide */
        public static void getMovedKeys(HashSet<String> outKeySet) {
            outKeySet.addAll(MOVED_TO_GLOBAL);
            outKeySet.addAll(MOVED_TO_SECURE_THEN_GLOBAL);
        }

        /** @hide */
        public static void getNonLegacyMovedKeys(HashSet<String> outKeySet) {
            outKeySet.addAll(MOVED_TO_GLOBAL);
        }

        /**
         * Look up a name in the database.
         * @param resolver to access the database with
         * @param name to look up in the table
         * @return the corresponding value, or null if not present
         */
        public static String getString(ContentResolver resolver, String name) {
            return getStringForUser(resolver, name, UserHandle.myUserId());
        }

        /** @hide */
        public static String getStringForUser(ContentResolver resolver, String name,
                int userHandle) {
            if (MOVED_TO_SECURE.contains(name)) {
                Log.w(TAG, "Setting " + name + " has moved from android.provider.Settings.System"
                        + " to android.provider.Settings.Secure, returning read-only value.");
                return Secure.getStringForUser(resolver, name, userHandle);
            }
            if (MOVED_TO_GLOBAL.contains(name) || MOVED_TO_SECURE_THEN_GLOBAL.contains(name)) {
                Log.w(TAG, "Setting " + name + " has moved from android.provider.Settings.System"
                        + " to android.provider.Settings.Global, returning read-only value.");
                return Global.getStringForUser(resolver, name, userHandle);
            }
            return sNameValueCache.getStringForUser(resolver, name, userHandle);
        }

        /**
         * Store a name/value pair into the database.
         * @param resolver to access the database with
         * @param name to store
         * @param value to associate with the name
         * @return true if the value was set, false on database errors
         */
        public static boolean putString(ContentResolver resolver, String name, String value) {
            return putStringForUser(resolver, name, value, UserHandle.myUserId());
        }

        /** @hide */
        public static boolean putStringForUser(ContentResolver resolver, String name, String value,
                int userHandle) {
            if (MOVED_TO_SECURE.contains(name)) {
                Log.w(TAG, "Setting " + name + " has moved from android.provider.Settings.System"
                        + " to android.provider.Settings.Secure, value is unchanged.");
                return false;
            }
            if (MOVED_TO_GLOBAL.contains(name) || MOVED_TO_SECURE_THEN_GLOBAL.contains(name)) {
                Log.w(TAG, "Setting " + name + " has moved from android.provider.Settings.System"
                        + " to android.provider.Settings.Global, value is unchanged.");
                return false;
            }
            return sNameValueCache.putStringForUser(resolver, name, value, userHandle);
        }

        /**
         * Construct the content URI for a particular name/value pair,
         * useful for monitoring changes with a ContentObserver.
         * @param name to look up in the table
         * @return the corresponding content URI, or null if not present
         */
        public static Uri getUriFor(String name) {
            if (MOVED_TO_SECURE.contains(name)) {
                Log.w(TAG, "Setting " + name + " has moved from android.provider.Settings.System"
                    + " to android.provider.Settings.Secure, returning Secure URI.");
                return Secure.getUriFor(Secure.CONTENT_URI, name);
            }
            if (MOVED_TO_GLOBAL.contains(name) || MOVED_TO_SECURE_THEN_GLOBAL.contains(name)) {
                Log.w(TAG, "Setting " + name + " has moved from android.provider.Settings.System"
                        + " to android.provider.Settings.Global, returning read-only global URI.");
                return Global.getUriFor(Global.CONTENT_URI, name);
            }
            return getUriFor(CONTENT_URI, name);
        }

        /**
         * Convenience function for retrieving a single system settings value
         * as an integer.  Note that internally setting values are always
         * stored as strings; this function converts the string to an integer
         * for you.  The default value will be returned if the setting is
         * not defined or not an integer.
         *
         * @param cr The ContentResolver to access.
         * @param name The name of the setting to retrieve.
         * @param def Value to return if the setting is not defined.
         *
         * @return The setting's current value, or 'def' if it is not defined
         * or not a valid integer.
         */
        public static int getInt(ContentResolver cr, String name, int def) {
            return getIntForUser(cr, name, def, UserHandle.myUserId());
        }

        /** @hide */
        public static int getIntForUser(ContentResolver cr, String name, int def, int userHandle) {
            String v = getStringForUser(cr, name, userHandle);
            try {
                return v != null ? Integer.parseInt(v) : def;
            } catch (NumberFormatException e) {
                return def;
            }
        }

        /**
         * Convenience function for retrieving a single system settings value
         * as an integer.  Note that internally setting values are always
         * stored as strings; this function converts the string to an integer
         * for you.
         * <p>
         * This version does not take a default value.  If the setting has not
         * been set, or the string value is not a number,
         * it throws {@link SettingNotFoundException}.
         *
         * @param cr The ContentResolver to access.
         * @param name The name of the setting to retrieve.
         *
         * @throws SettingNotFoundException Thrown if a setting by the given
         * name can't be found or the setting value is not an integer.
         *
         * @return The setting's current value.
         */
        public static int getInt(ContentResolver cr, String name)
                throws SettingNotFoundException {
            return getIntForUser(cr, name, UserHandle.myUserId());
        }

        /** @hide */
        public static int getIntForUser(ContentResolver cr, String name, int userHandle)
                throws SettingNotFoundException {
            String v = getStringForUser(cr, name, userHandle);
            try {
                return Integer.parseInt(v);
            } catch (NumberFormatException e) {
                throw new SettingNotFoundException(name);
            }
        }

        /**
         * Convenience function for updating a single settings value as an
         * integer. This will either create a new entry in the table if the
         * given name does not exist, or modify the value of the existing row
         * with that name.  Note that internally setting values are always
         * stored as strings, so this function converts the given value to a
         * string before storing it.
         *
         * @param cr The ContentResolver to access.
         * @param name The name of the setting to modify.
         * @param value The new value for the setting.
         * @return true if the value was set, false on database errors
         */
        public static boolean putInt(ContentResolver cr, String name, int value) {
            return putIntForUser(cr, name, value, UserHandle.myUserId());
        }

        /** @hide */
        public static boolean putIntForUser(ContentResolver cr, String name, int value,
                int userHandle) {
            return putStringForUser(cr, name, Integer.toString(value), userHandle);
        }

        /**
         * Convenience function for retrieving a single system settings value
         * as a {@code long}.  Note that internally setting values are always
         * stored as strings; this function converts the string to a {@code long}
         * for you.  The default value will be returned if the setting is
         * not defined or not a {@code long}.
         *
         * @param cr The ContentResolver to access.
         * @param name The name of the setting to retrieve.
         * @param def Value to return if the setting is not defined.
         *
         * @return The setting's current value, or 'def' if it is not defined
         * or not a valid {@code long}.
         */
        public static long getLong(ContentResolver cr, String name, long def) {
            return getLongForUser(cr, name, def, UserHandle.myUserId());
        }

        /** @hide */
        public static long getLongForUser(ContentResolver cr, String name, long def,
                int userHandle) {
            String valString = getStringForUser(cr, name, userHandle);
            long value;
            try {
                value = valString != null ? Long.parseLong(valString) : def;
            } catch (NumberFormatException e) {
                value = def;
            }
            return value;
        }

        /**
         * Convenience function for retrieving a single system settings value
         * as a {@code long}.  Note that internally setting values are always
         * stored as strings; this function converts the string to a {@code long}
         * for you.
         * <p>
         * This version does not take a default value.  If the setting has not
         * been set, or the string value is not a number,
         * it throws {@link SettingNotFoundException}.
         *
         * @param cr The ContentResolver to access.
         * @param name The name of the setting to retrieve.
         *
         * @return The setting's current value.
         * @throws SettingNotFoundException Thrown if a setting by the given
         * name can't be found or the setting value is not an integer.
         */
        public static long getLong(ContentResolver cr, String name)
                throws SettingNotFoundException {
            return getLongForUser(cr, name, UserHandle.myUserId());
        }

        /** @hide */
        public static long getLongForUser(ContentResolver cr, String name, int userHandle)
                throws SettingNotFoundException {
            String valString = getStringForUser(cr, name, userHandle);
            try {
                return Long.parseLong(valString);
            } catch (NumberFormatException e) {
                throw new SettingNotFoundException(name);
            }
        }

        /**
         * Convenience function for updating a single settings value as a long
         * integer. This will either create a new entry in the table if the
         * given name does not exist, or modify the value of the existing row
         * with that name.  Note that internally setting values are always
         * stored as strings, so this function converts the given value to a
         * string before storing it.
         *
         * @param cr The ContentResolver to access.
         * @param name The name of the setting to modify.
         * @param value The new value for the setting.
         * @return true if the value was set, false on database errors
         */
        public static boolean putLong(ContentResolver cr, String name, long value) {
            return putLongForUser(cr, name, value, UserHandle.myUserId());
        }

        /** @hide */
        public static boolean putLongForUser(ContentResolver cr, String name, long value,
                int userHandle) {
            return putStringForUser(cr, name, Long.toString(value), userHandle);
        }

        /**
         * Convenience function for retrieving a single system settings value
         * as a floating point number.  Note that internally setting values are
         * always stored as strings; this function converts the string to an
         * float for you. The default value will be returned if the setting
         * is not defined or not a valid float.
         *
         * @param cr The ContentResolver to access.
         * @param name The name of the setting to retrieve.
         * @param def Value to return if the setting is not defined.
         *
         * @return The setting's current value, or 'def' if it is not defined
         * or not a valid float.
         */
        public static float getFloat(ContentResolver cr, String name, float def) {
            return getFloatForUser(cr, name, def, UserHandle.myUserId());
        }

        /** @hide */
        public static float getFloatForUser(ContentResolver cr, String name, float def,
                int userHandle) {
            String v = getStringForUser(cr, name, userHandle);
            try {
                return v != null ? Float.parseFloat(v) : def;
            } catch (NumberFormatException e) {
                return def;
            }
        }

        /**
         * Convenience function for retrieving a single system settings value
         * as a float.  Note that internally setting values are always
         * stored as strings; this function converts the string to a float
         * for you.
         * <p>
         * This version does not take a default value.  If the setting has not
         * been set, or the string value is not a number,
         * it throws {@link SettingNotFoundException}.
         *
         * @param cr The ContentResolver to access.
         * @param name The name of the setting to retrieve.
         *
         * @throws SettingNotFoundException Thrown if a setting by the given
         * name can't be found or the setting value is not a float.
         *
         * @return The setting's current value.
         */
        public static float getFloat(ContentResolver cr, String name)
                throws SettingNotFoundException {
            return getFloatForUser(cr, name, UserHandle.myUserId());
        }

        /** @hide */
        public static float getFloatForUser(ContentResolver cr, String name, int userHandle)
                throws SettingNotFoundException {
            String v = getStringForUser(cr, name, userHandle);
            if (v == null) {
                throw new SettingNotFoundException(name);
            }
            try {
                return Float.parseFloat(v);
            } catch (NumberFormatException e) {
                throw new SettingNotFoundException(name);
            }
        }

        /**
         * Convenience function for updating a single settings value as a
         * floating point number. This will either create a new entry in the
         * table if the given name does not exist, or modify the value of the
         * existing row with that name.  Note that internally setting values
         * are always stored as strings, so this function converts the given
         * value to a string before storing it.
         *
         * @param cr The ContentResolver to access.
         * @param name The name of the setting to modify.
         * @param value The new value for the setting.
         * @return true if the value was set, false on database errors
         */
        public static boolean putFloat(ContentResolver cr, String name, float value) {
            return putFloatForUser(cr, name, value, UserHandle.myUserId());
        }

        /** @hide */
        public static boolean putFloatForUser(ContentResolver cr, String name, float value,
                int userHandle) {
            return putStringForUser(cr, name, Float.toString(value), userHandle);
        }

        /**
         * Convenience function to read all of the current
         * configuration-related settings into a
         * {@link Configuration} object.
         *
         * @param cr The ContentResolver to access.
         * @param outConfig Where to place the configuration settings.
         */
        public static void getConfiguration(ContentResolver cr, Configuration outConfig) {
            getConfigurationForUser(cr, outConfig, UserHandle.myUserId());
        }

        /** @hide */
        public static void getConfigurationForUser(ContentResolver cr, Configuration outConfig,
                int userHandle) {
            outConfig.fontScale = Settings.System.getFloatForUser(
                cr, FONT_SCALE, outConfig.fontScale, userHandle);
            if (outConfig.fontScale < 0) {
                outConfig.fontScale = 1;
            }
        }

        /**
         * @hide Erase the fields in the Configuration that should be applied
         * by the settings.
         */
        public static void clearConfiguration(Configuration inoutConfig) {
            inoutConfig.fontScale = 0;
        }

        /**
         * Convenience function to write a batch of configuration-related
         * settings from a {@link Configuration} object.
         *
         * @param cr The ContentResolver to access.
         * @param config The settings to write.
         * @return true if the values were set, false on database errors
         */
        public static boolean putConfiguration(ContentResolver cr, Configuration config) {
            return putConfigurationForUser(cr, config, UserHandle.myUserId());
        }

        /** @hide */
        public static boolean putConfigurationForUser(ContentResolver cr, Configuration config,
                int userHandle) {
            return Settings.System.putFloatForUser(cr, FONT_SCALE, config.fontScale, userHandle);
        }

        /** @hide */
        public static boolean hasInterestingConfigurationChanges(int changes) {
            return (changes&ActivityInfo.CONFIG_FONT_SCALE) != 0;
        }

        /** @deprecated - Do not use */
        @Deprecated
        public static boolean getShowGTalkServiceStatus(ContentResolver cr) {
            return getShowGTalkServiceStatusForUser(cr, UserHandle.myUserId());
        }

        /**
         * @hide
         * @deprecated - Do not use
         */
        public static boolean getShowGTalkServiceStatusForUser(ContentResolver cr,
                int userHandle) {
            return getIntForUser(cr, SHOW_GTALK_SERVICE_STATUS, 0, userHandle) != 0;
        }

        /** @deprecated - Do not use */
        @Deprecated
        public static void setShowGTalkServiceStatus(ContentResolver cr, boolean flag) {
            setShowGTalkServiceStatusForUser(cr, flag, UserHandle.myUserId());
        }

        /**
         * @hide
         * @deprecated - Do not use
         */
        @Deprecated
        public static void setShowGTalkServiceStatusForUser(ContentResolver cr, boolean flag,
                int userHandle) {
            putIntForUser(cr, SHOW_GTALK_SERVICE_STATUS, flag ? 1 : 0, userHandle);
        }

        /**
         * @deprecated Use {@link android.provider.Settings.Global#STAY_ON_WHILE_PLUGGED_IN} instead
         */
        @Deprecated
        public static final String STAY_ON_WHILE_PLUGGED_IN = Global.STAY_ON_WHILE_PLUGGED_IN;

        /**
         * What happens when the user presses the end call button if they're not
         * on a call.<br/>
         * <b>Values:</b><br/>
         * 0 - The end button does nothing.<br/>
         * 1 - The end button goes to the home screen.<br/>
         * 2 - The end button puts the device to sleep and locks the keyguard.<br/>
         * 3 - The end button goes to the home screen.  If the user is already on the
         * home screen, it puts the device to sleep.
         */
        public static final String END_BUTTON_BEHAVIOR = "end_button_behavior";

        /**
         * END_BUTTON_BEHAVIOR value for "go home".
         * @hide
         */
        public static final int END_BUTTON_BEHAVIOR_HOME = 0x1;

        /**
         * END_BUTTON_BEHAVIOR value for "go to sleep".
         * @hide
         */
        public static final int END_BUTTON_BEHAVIOR_SLEEP = 0x2;

        /**
         * END_BUTTON_BEHAVIOR default value.
         * @hide
         */
        public static final int END_BUTTON_BEHAVIOR_DEFAULT = END_BUTTON_BEHAVIOR_SLEEP;

        /**
         * Is advanced settings mode turned on. 0 == no, 1 == yes
         * @hide
         */
        public static final String ADVANCED_SETTINGS = "advanced_settings";

        /**
         * ADVANCED_SETTINGS default value.
         * @hide
         */
        public static final int ADVANCED_SETTINGS_DEFAULT = 0;

        /**
         * @deprecated Use {@link android.provider.Settings.Global#AIRPLANE_MODE_ON} instead
         */
        @Deprecated
        public static final String AIRPLANE_MODE_ON = Global.AIRPLANE_MODE_ON;

        /**
         * @deprecated Use {@link android.provider.Settings.Global#RADIO_BLUETOOTH} instead
         */
        @Deprecated
        public static final String RADIO_BLUETOOTH = Global.RADIO_BLUETOOTH;

        /**
         * @deprecated Use {@link android.provider.Settings.Global#RADIO_WIFI} instead
         */
        @Deprecated
        public static final String RADIO_WIFI = Global.RADIO_WIFI;

        /**
         * @deprecated Use {@link android.provider.Settings.Global#RADIO_WIMAX} instead
         * {@hide}
         */
        @Deprecated
        public static final String RADIO_WIMAX = Global.RADIO_WIMAX;

        /**
         * @deprecated Use {@link android.provider.Settings.Global#RADIO_CELL} instead
         */
        @Deprecated
        public static final String RADIO_CELL = Global.RADIO_CELL;

        /**
         * @deprecated Use {@link android.provider.Settings.Global#RADIO_NFC} instead
         */
        @Deprecated
        public static final String RADIO_NFC = Global.RADIO_NFC;

        /**
         * @deprecated Use {@link android.provider.Settings.Global#AIRPLANE_MODE_RADIOS} instead
         */
        @Deprecated
        public static final String AIRPLANE_MODE_RADIOS = Global.AIRPLANE_MODE_RADIOS;

        /**
         * @deprecated Use {@link android.provider.Settings.Global#AIRPLANE_MODE_TOGGLEABLE_RADIOS} instead
         *
         * {@hide}
         */
        @Deprecated
        public static final String AIRPLANE_MODE_TOGGLEABLE_RADIOS =
                Global.AIRPLANE_MODE_TOGGLEABLE_RADIOS;

        /**
         * @deprecated Use {@link android.provider.Settings.Global#WIFI_SLEEP_POLICY} instead
         */
        @Deprecated
        public static final String WIFI_SLEEP_POLICY = Global.WIFI_SLEEP_POLICY;

        /**
         * @deprecated Use {@link android.provider.Settings.Global#WIFI_SLEEP_POLICY_DEFAULT} instead
         */
        @Deprecated
        public static final int WIFI_SLEEP_POLICY_DEFAULT = Global.WIFI_SLEEP_POLICY_DEFAULT;

        /**
         * @deprecated Use {@link android.provider.Settings.Global#WIFI_SLEEP_POLICY_NEVER_WHILE_PLUGGED} instead
         */
        @Deprecated
        public static final int WIFI_SLEEP_POLICY_NEVER_WHILE_PLUGGED =
                Global.WIFI_SLEEP_POLICY_NEVER_WHILE_PLUGGED;

        /**
         * @deprecated Use {@link android.provider.Settings.Global#WIFI_SLEEP_POLICY_NEVER} instead
         */
        @Deprecated
        public static final int WIFI_SLEEP_POLICY_NEVER = Global.WIFI_SLEEP_POLICY_NEVER;

        /**
         * @deprecated Use {@link android.provider.Settings.Global#MODE_RINGER} instead
         */
        @Deprecated
        public static final String MODE_RINGER = Global.MODE_RINGER;

        /**
         * Whether to use static IP and other static network attributes.
         * <p>
         * Set to 1 for true and 0 for false.
         *
         * @deprecated Use {@link WifiManager} instead
         */
        @Deprecated
        public static final String WIFI_USE_STATIC_IP = "wifi_use_static_ip";

        /**
         * The static IP address.
         * <p>
         * Example: "192.168.1.51"
         *
         * @deprecated Use {@link WifiManager} instead
         */
        @Deprecated
        public static final String WIFI_STATIC_IP = "wifi_static_ip";

        /**
         * If using static IP, the gateway's IP address.
         * <p>
         * Example: "192.168.1.1"
         *
         * @deprecated Use {@link WifiManager} instead
         */
        @Deprecated
        public static final String WIFI_STATIC_GATEWAY = "wifi_static_gateway";

        /**
         * If using static IP, the net mask.
         * <p>
         * Example: "255.255.255.0"
         *
         * @deprecated Use {@link WifiManager} instead
         */
        @Deprecated
        public static final String WIFI_STATIC_NETMASK = "wifi_static_netmask";

        /**
         * If using static IP, the primary DNS's IP address.
         * <p>
         * Example: "192.168.1.1"
         *
         * @deprecated Use {@link WifiManager} instead
         */
        @Deprecated
        public static final String WIFI_STATIC_DNS1 = "wifi_static_dns1";

        /**
         * If using static IP, the secondary DNS's IP address.
         * <p>
         * Example: "192.168.1.2"
         *
         * @deprecated Use {@link WifiManager} instead
         */
        @Deprecated
        public static final String WIFI_STATIC_DNS2 = "wifi_static_dns2";

        /**
         * Allows automatic retrieval of mms contents
         * <p>Type: INT</p>
         * 0 -- false
         * 1 -- true
         * @hide
         */
        public static final String MMS_AUTO_RETRIEVAL = "mms_auto_retrieval";

        /**
         * Allows automatic retrieval of mms contents during roaming
         * <p>Type: INT</p>
         * 0 -- false
         * 1 -- true
         * @hide
         */
        public static final String MMS_AUTO_RETRIEVAL_ON_ROAMING = "mms_auto_on_roaming";

        /**
         * Determines whether remote devices may discover and/or connect to
         * this device.
         * <P>Type: INT</P>
         * 2 -- discoverable and connectable
         * 1 -- connectable but not discoverable
         * 0 -- neither connectable nor discoverable
         */
        public static final String BLUETOOTH_DISCOVERABILITY =
            "bluetooth_discoverability";

        /**
         * Bluetooth discoverability timeout.  If this value is nonzero, then
         * Bluetooth becomes discoverable for a certain number of seconds,
         * after which is becomes simply connectable.  The value is in seconds.
         */
        public static final String BLUETOOTH_DISCOVERABILITY_TIMEOUT =
            "bluetooth_discoverability_timeout";

        /**
         * @deprecated Use {@link android.provider.Settings.Secure#LOCK_PATTERN_ENABLED}
         * instead
         */
        @Deprecated
        public static final String LOCK_PATTERN_ENABLED = Secure.LOCK_PATTERN_ENABLED;

        /**
         * @deprecated Use {@link android.provider.Settings.Secure#LOCK_PATTERN_VISIBLE}
         * instead
         */
        @Deprecated
        public static final String LOCK_PATTERN_VISIBLE = "lock_pattern_visible_pattern";

        /**
         * @deprecated Use
         * {@link android.provider.Settings.Secure#LOCK_PATTERN_TACTILE_FEEDBACK_ENABLED}
         * instead
         */
        @Deprecated
        public static final String LOCK_PATTERN_TACTILE_FEEDBACK_ENABLED =
            "lock_pattern_tactile_feedback_enabled";


        /**
         * A formatted string of the next alarm that is set, or the empty string
         * if there is no alarm set.
         */
        public static final String NEXT_ALARM_FORMATTED = "next_alarm_formatted";

        /**
         * Scaling factor for fonts, float.
         */
        public static final String FONT_SCALE = "font_scale";

        /**
         * Name of an application package to be debugged.
         *
         * @deprecated Use {@link Global#DEBUG_APP} instead
         */
        @Deprecated
        public static final String DEBUG_APP = Global.DEBUG_APP;

        /**
         * If 1, when launching DEBUG_APP it will wait for the debugger before
         * starting user code.  If 0, it will run normally.
         *
         * @deprecated Use {@link Global#WAIT_FOR_DEBUGGER} instead
         */
        @Deprecated
        public static final String WAIT_FOR_DEBUGGER = Global.WAIT_FOR_DEBUGGER;

        /**
         * Whether or not to dim the screen. 0=no  1=yes
         * @deprecated This setting is no longer used.
         */
        @Deprecated
        public static final String DIM_SCREEN = "dim_screen";

        /**
         * The timeout before the screen turns off.
         */
        public static final String SCREEN_OFF_TIMEOUT = "screen_off_timeout";

        /**
         * The screen backlight brightness between 0 and 255.
         */
        public static final String SCREEN_BRIGHTNESS = "screen_brightness";

        /**
         * Control whether to enable automatic brightness mode.
         */
        public static final String SCREEN_BRIGHTNESS_MODE = "screen_brightness_mode";

        /**
         * Adjustment to auto-brightness to make it generally more (>0.0 <1.0)
         * or less (<0.0 >-1.0) bright.
         * @hide
         */
        public static final String SCREEN_AUTO_BRIGHTNESS_ADJ = "screen_auto_brightness_adj";

        /**
         * SCREEN_BRIGHTNESS_MODE value for manual mode.
         */
        public static final int SCREEN_BRIGHTNESS_MODE_MANUAL = 0;

        /**
         * SCREEN_BRIGHTNESS_MODE value for automatic mode.
         */
        public static final int SCREEN_BRIGHTNESS_MODE_AUTOMATIC = 1;

        /**
         * Custom automatic brightness light sensor levels.
         * The value is a comma separated int array with length N.
         * Example: "100,300,3000".
         *
         * @hide
         */
        public static final String AUTO_BRIGHTNESS_LUX = "auto_brightness_lux";

        /**
         * Custom automatic brightness display backlight brightness values.
         * The value is a comma separated int array with length N+1.
         * Example: "10,50,100,255".
         *
         * @hide
         */
        public static final String AUTO_BRIGHTNESS_BACKLIGHT = "auto_brightness_backlight";

        /**
         * Correction factor for auto-brightness adjustment light sensor
         * debounce times.
         * Smaller factors will make the adjustment more responsive, but might
         * cause flicker and/or cause higher CPU usage.
         * Valid range is 0.2 ... 3
         *
         * @hide
         */
        public static final String AUTO_BRIGHTNESS_RESPONSIVENESS = "auto_brightness_responsiveness";

        /**
         * Whether to enable the electron beam animation when turning screen on
         *
         * @hide */
        public static final String ELECTRON_BEAM_ANIMATION_ON = "electron_beam_animation_on";

        /**
         * Whether to enable the electron beam animation when turning screen off
         *
         * @hide */
        public static final String ELECTRON_BEAM_ANIMATION_OFF = "electron_beam_animation_off";

        /**
         * Control whether the process CPU usage meter should be shown.
         *
         * @deprecated Use {@link Global#SHOW_PROCESSES} instead
         */
        @Deprecated
        public static final String SHOW_PROCESSES = Global.SHOW_PROCESSES;

        /**
         * If 1, the activity manager will aggressively finish activities and
         * processes as soon as they are no longer needed.  If 0, the normal
         * extended lifetime is used.
         *
         * @deprecated Use {@link Global#ALWAYS_FINISH_ACTIVITIES} instead
         */
        @Deprecated
        public static final String ALWAYS_FINISH_ACTIVITIES = Global.ALWAYS_FINISH_ACTIVITIES;

        /**
         * Volume Overlay Mode, This is behaviour of the volume overlay panel
         * Defaults to 0 - which is simple
         * @hide
         */
        public static final String MODE_VOLUME_OVERLAY = "mode_volume_overlay";

        /** @hide */
        public static final int VOLUME_OVERLAY_SINGLE = 0;
        /** @hide */
        public static final int VOLUME_OVERLAY_EXPANDABLE = 1;
        /** @hide */
        public static final int VOLUME_OVERLAY_EXPANDED = 2;
        /** @hide */
        public static final int VOLUME_OVERLAY_NONE = 3;

        /**
         * Volume Adjust Sounds Enable, This is the noise made when using volume hard buttons
         * Defaults to 1 - sounds enabled
         * @hide
         */
        public static final String VOLUME_ADJUST_SOUNDS_ENABLED = "volume_adjust_sounds_enabled";

        /**
         * Determines which streams are affected by ringer mode changes. The
         * stream type's bit should be set to 1 if it should be muted when going
         * into an inaudible ringer mode.
         */
        public static final String MODE_RINGER_STREAMS_AFFECTED = "mode_ringer_streams_affected";

         /**
          * Determines which streams are affected by mute. The
          * stream type's bit should be set to 1 if it should be muted when a mute request
          * is received.
          */
         public static final String MUTE_STREAMS_AFFECTED = "mute_streams_affected";

        /**
         * Whether vibrate is on for different events. This is used internally,
         * changing this value will not change the vibrate. See AudioManager.
         */
        public static final String VIBRATE_ON = "vibrate_on";

        /**
         * If 1, redirects the system vibrator to all currently attached input devices
         * that support vibration.  If there are no such input devices, then the system
         * vibrator is used instead.
         * If 0, does not register the system vibrator.
         *
         * This setting is mainly intended to provide a compatibility mechanism for
         * applications that only know about the system vibrator and do not use the
         * input device vibrator API.
         *
         * @hide
         */
        public static final String VIBRATE_INPUT_DEVICES = "vibrate_input_devices";

        /**
         * Ringer volume. This is used internally, changing this value will not
         * change the volume. See AudioManager.
         */
        public static final String VOLUME_RING = "volume_ring";

        /**
         * System/notifications volume. This is used internally, changing this
         * value will not change the volume. See AudioManager.
         */
        public static final String VOLUME_SYSTEM = "volume_system";

        /**
         * Voice call volume. This is used internally, changing this value will
         * not change the volume. See AudioManager.
         */
        public static final String VOLUME_VOICE = "volume_voice";

        /**
         * Music/media/gaming volume. This is used internally, changing this
         * value will not change the volume. See AudioManager.
         */
        public static final String VOLUME_MUSIC = "volume_music";

        /**
         * Alarm volume. This is used internally, changing this
         * value will not change the volume. See AudioManager.
         */
        public static final String VOLUME_ALARM = "volume_alarm";

        /**
         * Notification volume. This is used internally, changing this
         * value will not change the volume. See AudioManager.
         */
        public static final String VOLUME_NOTIFICATION = "volume_notification";

        /**
         * Bluetooth Headset volume. This is used internally, changing this value will
         * not change the volume. See AudioManager.
         */
        public static final String VOLUME_BLUETOOTH_SCO = "volume_bluetooth_sco";

        /**
         * Whether to prevent loud volume levels when headset is first plugged in.
         * @hide
         */
        public static final String SAFE_HEADSET_VOLUME = "safe_headset_volume";

        /**
         * Master volume (float in the range 0.0f to 1.0f).
         * @hide
         */
        public static final String VOLUME_MASTER = "volume_master";

        /**
         * Master volume mute (int 1 = mute, 0 = not muted).
         *
         * @hide
         */
        public static final String VOLUME_MASTER_MUTE = "volume_master_mute";

        /**
         * Whether the notifications should use the ring volume (value of 1) or
         * a separate notification volume (value of 0). In most cases, users
         * will have this enabled so the notification and ringer volumes will be
         * the same. However, power users can disable this and use the separate
         * notification volume control.
         * <p>
         * Note: This is a one-off setting that will be removed in the future
         * when there is profile support. For this reason, it is kept hidden
         * from the public APIs.
         *
         * @hide
         * @deprecated
         */
        @Deprecated
        public static final String NOTIFICATIONS_USE_RING_VOLUME =
            "notifications_use_ring_volume";

        /**
         * Whether the phone ringtone should be played in an increasing manner
         * @hide
         */
        public static final String INCREASING_RING = "increasing_ring";

        /**
         * Minimum volume index for increasing ring volume
         * @hide
         */
        public static final String INCREASING_RING_MIN_VOLUME = "increasing_ring_min_vol";

        /**
         * Time (in ms) between ringtone volume increases
         * @hide
         */
        public static final String INCREASING_RING_INTERVAL = "increasing_ring_interval";

        /**
         * Whether silent mode should allow vibration feedback. This is used
         * internally in AudioService and the Sound settings activity to
         * coordinate decoupling of vibrate and silent modes. This setting
         * will likely be removed in a future release with support for
         * audio/vibe feedback profiles.
         *
         * Not used anymore. On devices with vibrator, the user explicitly selects
         * silent or vibrate mode.
         * Kept for use by legacy database upgrade code in DatabaseHelper.
         * @hide
         */
        public static final String VIBRATE_IN_SILENT = "vibrate_in_silent";

        /**
         * The mapping of stream type (integer) to its setting.
         */
        public static final String[] VOLUME_SETTINGS = {
            VOLUME_VOICE, VOLUME_SYSTEM, VOLUME_RING, VOLUME_MUSIC,
            VOLUME_ALARM, VOLUME_NOTIFICATION, VOLUME_BLUETOOTH_SCO
        };

        /**
         * Appended to various volume related settings to record the previous
         * values before they the settings were affected by a silent/vibrate
         * ringer mode change.
         */
        public static final String APPEND_FOR_LAST_AUDIBLE = "_last_audible";

        /**
         * Persistent store for the system-wide default ringtone URI.
         * <p>
         * If you need to play the default ringtone at any given time, it is recommended
         * you give {@link #DEFAULT_RINGTONE_URI} to the media player.  It will resolve
         * to the set default ringtone at the time of playing.
         *
         * @see #DEFAULT_RINGTONE_URI
         */
        public static final String RINGTONE = "ringtone";

        /**
         * A {@link Uri} that will point to the current default ringtone at any
         * given time.
         * <p>
         * If the current default ringtone is in the DRM provider and the caller
         * does not have permission, the exception will be a
         * FileNotFoundException.
         */
        public static final Uri DEFAULT_RINGTONE_URI = getUriFor(RINGTONE);

        /**
         * Persistent store for the system-wide default notification sound.
         *
         * @see #RINGTONE
         * @see #DEFAULT_NOTIFICATION_URI
         */
        public static final String NOTIFICATION_SOUND = "notification_sound";

        /**
         * A {@link Uri} that will point to the current default notification
         * sound at any given time.
         *
         * @see #DEFAULT_RINGTONE_URI
         */
        public static final Uri DEFAULT_NOTIFICATION_URI = getUriFor(NOTIFICATION_SOUND);

        /**
         * Persistent store for the system-wide default alarm alert.
         *
         * @see #RINGTONE
         * @see #DEFAULT_ALARM_ALERT_URI
         */
        public static final String ALARM_ALERT = "alarm_alert";

        /**
         * A {@link Uri} that will point to the current default alarm alert at
         * any given time.
         *
         * @see #DEFAULT_ALARM_ALERT_URI
         */
        public static final Uri DEFAULT_ALARM_ALERT_URI = getUriFor(ALARM_ALERT);

        /**
         * Persistent store for the system default media button event receiver.
         *
         * @hide
         */
        public static final String MEDIA_BUTTON_RECEIVER = "media_button_receiver";

        /**
         * Setting to enable Auto Replace (AutoText) in text editors. 1 = On, 0 = Off
         */
        public static final String TEXT_AUTO_REPLACE = "auto_replace";

        /**
         * Setting to enable Auto Caps in text editors. 1 = On, 0 = Off
         */
        public static final String TEXT_AUTO_CAPS = "auto_caps";

        /**
         * Setting to enable Auto Punctuate in text editors. 1 = On, 0 = Off. This
         * feature converts two spaces to a "." and space.
         */
        public static final String TEXT_AUTO_PUNCTUATE = "auto_punctuate";

        /**
         * Setting to showing password characters in text editors. 1 = On, 0 = Off
         */
        public static final String TEXT_SHOW_PASSWORD = "show_password";

        public static final String SHOW_GTALK_SERVICE_STATUS =
                "SHOW_GTALK_SERVICE_STATUS";

        /**
         * Name of activity to use for wallpaper on the home screen.
         *
         * @deprecated Use {@link WallpaperManager} instead.
         */
        @Deprecated
        public static final String WALLPAPER_ACTIVITY = "wallpaper_activity";

        /**
         * @deprecated Use {@link android.provider.Settings.Global#AUTO_TIME}
         * instead
         */
        @Deprecated
        public static final String AUTO_TIME = Global.AUTO_TIME;

        /**
         * @deprecated Use {@link android.provider.Settings.Global#AUTO_TIME_ZONE}
         * instead
         */
        @Deprecated
        public static final String AUTO_TIME_ZONE = Global.AUTO_TIME_ZONE;

        /**
         * Display times as 12 or 24 hours
         *   12
         *   24
         */
        public static final String TIME_12_24 = "time_12_24";

        /**
         * Date format string
         *   mm/dd/yyyy
         *   dd/mm/yyyy
         *   yyyy/mm/dd
         */
        public static final String DATE_FORMAT = "date_format";

        /**
         * Whether the setup wizard has been run before (on first boot), or if
         * it still needs to be run.
         *
         * nonzero = it has been run in the past
         * 0 = it has not been run in the past
         */
        public static final String SETUP_WIZARD_HAS_RUN = "setup_wizard_has_run";

        /**
         * Scaling factor for normal window animations. Setting to 0 will disable window
         * animations.
         *
         * @deprecated Use {@link Global#WINDOW_ANIMATION_SCALE} instead
         */
        @Deprecated
        public static final String WINDOW_ANIMATION_SCALE = Global.WINDOW_ANIMATION_SCALE;

        /**
         * Scaling factor for activity transition animations. Setting to 0 will disable window
         * animations.
         *
         * @deprecated Use {@link Global#TRANSITION_ANIMATION_SCALE} instead
         */
        @Deprecated
        public static final String TRANSITION_ANIMATION_SCALE = Global.TRANSITION_ANIMATION_SCALE;

        /**
         * Scaling factor for Animator-based animations. This affects both the start delay and
         * duration of all such animations. Setting to 0 will cause animations to end immediately.
         * The default value is 1.
         *
         * @deprecated Use {@link Global#ANIMATOR_DURATION_SCALE} instead
         */
        @Deprecated
        public static final String ANIMATOR_DURATION_SCALE = Global.ANIMATOR_DURATION_SCALE;

        /**
         * Control whether the accelerometer will be used to change screen
         * orientation.  If 0, it will not be used unless explicitly requested
         * by the application; if 1, it will be used by default unless explicitly
         * disabled by the application.
         */
        public static final String ACCELEROMETER_ROTATION = "accelerometer_rotation";

        /**
         * Control the type of rotation which can be performed using the accelerometer
         * if ACCELEROMETER_ROTATION is enabled.
         * Value is a bitwise combination of
         * 1 = 0 degrees (portrait)
         * 2 = 90 degrees (left)
         * 4 = 180 degrees (inverted portrait)
         * 8 = 270 degrees (right)
         * Setting to 0 is effectively orientation lock
         * @hide
         */
        public static final String ACCELEROMETER_ROTATION_ANGLES = "accelerometer_rotation_angles";

        /**
         * Default screen rotation when no other policy applies.
         * When {@link #ACCELEROMETER_ROTATION} is zero and no on-screen Activity expresses a
         * preference, this rotation value will be used. Must be one of the
         * {@link android.view.Surface#ROTATION_0 Surface rotation constants}.
         *
         * @see Display#getRotation
         */
        public static final String USER_ROTATION = "user_rotation";

        /**
         * Control whether the rotation lock toggle in the System UI should be hidden.
         * Typically this is done for accessibility purposes to make it harder for
         * the user to accidentally toggle the rotation lock while the display rotation
         * has been locked for accessibility.
         *
         * If 0, then rotation lock toggle is not hidden for accessibility (although it may be
         * unavailable for other reasons).  If 1, then the rotation lock toggle is hidden.
         *
         * @hide
         */
        public static final String HIDE_ROTATION_LOCK_TOGGLE_FOR_ACCESSIBILITY =
                "hide_rotation_lock_toggle_for_accessibility";

        /**
         * Whether the phone vibrates when it is ringing due to an incoming call. This will
         * be used by Phone and Setting apps; it shouldn't affect other apps.
         * The value is boolean (1 or 0).
         *
         * Note: this is not same as "vibrate on ring", which had been available until ICS.
         * It was about AudioManager's setting and thus affected all the applications which
         * relied on the setting, while this is purely about the vibration setting for incoming
         * calls.
         *
         * @hide
         */
        public static final String VIBRATE_WHEN_RINGING = "vibrate_when_ringing";

        /**
         * Whether the audible DTMF tones are played by the dialer when dialing. The value is
         * boolean (1 or 0).
         */
        public static final String DTMF_TONE_WHEN_DIALING = "dtmf_tone";

        /**
         * CDMA only settings
         * DTMF tone type played by the dialer when dialing.
         *                 0 = Normal
         *                 1 = Long
         * @hide
         */
        public static final String DTMF_TONE_TYPE_WHEN_DIALING = "dtmf_tone_type";

        /**
         * Whether the hearing aid is enabled. The value is
         * boolean (1 or 0).
         * @hide
         */
        public static final String HEARING_AID = "hearing_aid";

        /**
         * CDMA only settings
         * TTY Mode
         * 0 = OFF
         * 1 = FULL
         * 2 = VCO
         * 3 = HCO
         * @hide
         */
        public static final String TTY_MODE = "tty_mode";

        /**
         * Whether noise suppression is enabled. The value is
         * boolean (1 or 0).
         * @hide
         */
        public static final String NOISE_SUPPRESSION = "noise_suppression";

        /**
         * Whether the sounds effects (key clicks, lid open ...) are enabled. The value is
         * boolean (1 or 0).
         */
        public static final String SOUND_EFFECTS_ENABLED = "sound_effects_enabled";

        /**
         * Whether the haptic feedback (long presses, ...) are enabled. The value is
         * boolean (1 or 0).
         */
        public static final String HAPTIC_FEEDBACK_ENABLED = "haptic_feedback_enabled";

        /**
         * @deprecated Each application that shows web suggestions should have its own
         * setting for this.
         */
        @Deprecated
        public static final String SHOW_WEB_SUGGESTIONS = "show_web_suggestions";

        /**
         * Whether the notification LED should repeatedly flash when a notification is
         * pending. The value is boolean (1 or 0).
         * @hide
         */
        public static final String NOTIFICATION_LIGHT_PULSE = "notification_light_pulse";

        /**
         * What color to use for the notification LED by default
         * @hide
         */
        public static final String NOTIFICATION_LIGHT_PULSE_DEFAULT_COLOR = "notification_light_pulse_default_color";

        /**
         * How long to flash the notification LED by default
         * @hide
         */
        public static final String NOTIFICATION_LIGHT_PULSE_DEFAULT_LED_ON = "notification_light_pulse_default_led_on";

        /**
         * How long to wait between flashes for the notification LED by default
         * @hide
         */
        public static final String NOTIFICATION_LIGHT_PULSE_DEFAULT_LED_OFF = "notification_light_pulse_default_led_off";

        /**
         * What color to use for the missed call notification LED
         * @hide
         */
        public static final String NOTIFICATION_LIGHT_PULSE_CALL_COLOR = "notification_light_pulse_call_color";

        /**
         * How long to flash the missed call notification LED
         * @hide
         */
        public static final String NOTIFICATION_LIGHT_PULSE_CALL_LED_ON = "notification_light_pulse_call_led_on";

        /**
         * How long to wait between flashes for the missed call notification LED
         * @hide
         */
        public static final String NOTIFICATION_LIGHT_PULSE_CALL_LED_OFF = "notification_light_pulse_call_led_off";

        /**
         * What color to use for the voicemail notification LED
         * @hide
         */
        public static final String NOTIFICATION_LIGHT_PULSE_VMAIL_COLOR = "notification_light_pulse_vmail_color";

        /**
         * How long to flash the voicemail notification LED
         * @hide
         */
        public static final String NOTIFICATION_LIGHT_PULSE_VMAIL_LED_ON = "notification_light_pulse_vmail_led_on";

        /**
         * How long to wait between flashes for the voicemail notification LED
         * @hide
         */
        public static final String NOTIFICATION_LIGHT_PULSE_VMAIL_LED_OFF = "notification_light_pulse_vmail_led_off";

        /**
         * Whether to use the custom LED values for the notification pulse LED.
         * @hide
         */
        public static final String NOTIFICATION_LIGHT_PULSE_CUSTOM_ENABLE = "notification_light_pulse_custom_enable";

        /**
         * Which custom LED values to use for the notification pulse LED.
         * @hide
         */
        public static final String NOTIFICATION_LIGHT_PULSE_CUSTOM_VALUES = "notification_light_pulse_custom_values";

        /**
         * Whether the battery light should be enabled (if hardware supports it)
         * The value is boolean (1 or 0).
         * @hide
         */
        public static final String BATTERY_LIGHT_ENABLED = "battery_light_enabled";

        /**
         * Whether the battery LED should repeatedly flash when the battery is low
         * on charge. The value is boolean (1 or 0).
         * @hide
         */
        public static final String BATTERY_LIGHT_PULSE = "battery_light_pulse";

        /**
         * What color to use for the battery LED while charging - low
         * @hide
         */
        public static final String BATTERY_LIGHT_LOW_COLOR = "battery_light_low_color";

        /**
         * What color to use for the battery LED while charging - medium
         * @hide
         */
        public static final String BATTERY_LIGHT_MEDIUM_COLOR = "battery_light_medium_color";

        /**
         * What color to use for the battery LED while charging - full
         * @hide
         */
        public static final String BATTERY_LIGHT_FULL_COLOR = "battery_light_full_color";

        /** Sprint MWI Quirk: Show message wait indicator notifications
         * @hide
         */
        public static final String ENABLE_MWI_NOTIFICATION = "enable_mwi_notification";

        /**
         * Show pointer location on screen?
         * 0 = no
         * 1 = yes
         * @hide
         */
        public static final String POINTER_LOCATION = "pointer_location";

        /**
         * Show icon when stylus is used?
         * 0 = no
         * 1 = yes
         * @hide
         */
        public static final String STYLUS_ICON_ENABLED = "stylus_icon_enabled";

        /**
         * Show touch positions on screen?
         * 0 = no
         * 1 = yes
         * @hide
         */
        public static final String SHOW_TOUCHES = "show_touches";

        /**
         * Log raw orientation data from {@link WindowOrientationListener} for use with the
         * orientationplot.py tool.
         * 0 = no
         * 1 = yes
         * @hide
         */
        public static final String WINDOW_ORIENTATION_LISTENER_LOG =
                "window_orientation_listener_log";

        /**
         * @deprecated Use {@link android.provider.Settings.Global#POWER_SOUNDS_ENABLED}
         * instead
         * @hide
         */
        @Deprecated
        public static final String POWER_SOUNDS_ENABLED = Global.POWER_SOUNDS_ENABLED;

        /**
         * @deprecated Use {@link android.provider.Settings.Global#DOCK_SOUNDS_ENABLED}
         * instead
         * @hide
         */
        @Deprecated
        public static final String DOCK_SOUNDS_ENABLED = Global.DOCK_SOUNDS_ENABLED;

        /**
         * Whether to play sounds when the keyguard is shown and dismissed.
         * @hide
         */
        public static final String LOCKSCREEN_SOUNDS_ENABLED = "lockscreen_sounds_enabled";

        /**
         * Whether the lockscreen should be completely disabled.
         * @hide
         */
        public static final String LOCKSCREEN_DISABLED = "lockscreen.disabled";

        /**
         * Stores values for custom lockscreen targets
         * @hide
         */
        public static final String LOCKSCREEN_TARGETS = "lockscreen_targets";

        /**
         * @deprecated Use {@link android.provider.Settings.Global#LOW_BATTERY_SOUND}
         * instead
         * @hide
         */
        @Deprecated
        public static final String LOW_BATTERY_SOUND = Global.LOW_BATTERY_SOUND;

        /**
         * @deprecated Use {@link android.provider.Settings.Global#DESK_DOCK_SOUND}
         * instead
         * @hide
         */
        @Deprecated
        public static final String DESK_DOCK_SOUND = Global.DESK_DOCK_SOUND;

        /**
         * @deprecated Use {@link android.provider.Settings.Global#DESK_UNDOCK_SOUND}
         * instead
         * @hide
         */
        @Deprecated
        public static final String DESK_UNDOCK_SOUND = Global.DESK_UNDOCK_SOUND;

        /**
         * @deprecated Use {@link android.provider.Settings.Global#CAR_DOCK_SOUND}
         * instead
         * @hide
         */
        @Deprecated
        public static final String CAR_DOCK_SOUND = Global.CAR_DOCK_SOUND;

        /**
         * @deprecated Use {@link android.provider.Settings.Global#CAR_UNDOCK_SOUND}
         * instead
         * @hide
         */
        @Deprecated
        public static final String CAR_UNDOCK_SOUND = Global.CAR_UNDOCK_SOUND;

        /**
         * @deprecated Use {@link android.provider.Settings.Global#LOCK_SOUND}
         * instead
         * @hide
         */
        @Deprecated
        public static final String LOCK_SOUND = Global.LOCK_SOUND;

        /**
         * @deprecated Use {@link android.provider.Settings.Global#UNLOCK_SOUND}
         * instead
         * @hide
         */
        @Deprecated
        public static final String UNLOCK_SOUND = Global.UNLOCK_SOUND;

        /**
         * Receive incoming SIP calls?
         * 0 = no
         * 1 = yes
         * @hide
         */
        public static final String SIP_RECEIVE_CALLS = "sip_receive_calls";

        /**
         * Call Preference String.
         * "SIP_ALWAYS" : Always use SIP with network access
         * "SIP_ADDRESS_ONLY" : Only if destination is a SIP address
         * "SIP_ASK_ME_EACH_TIME" : Always ask me each time
         * @hide
         */
        public static final String SIP_CALL_OPTIONS = "sip_call_options";

        /**
         * One of the sip call options: Always use SIP with network access.
         * @hide
         */
        public static final String SIP_ALWAYS = "SIP_ALWAYS";

        /**
         * One of the sip call options: Only if destination is a SIP address.
         * @hide
         */
        public static final String SIP_ADDRESS_ONLY = "SIP_ADDRESS_ONLY";

        /**
         * One of the sip call options: Always ask me each time.
         * @hide
         */
        public static final String SIP_ASK_ME_EACH_TIME = "SIP_ASK_ME_EACH_TIME";

        /**
<<<<<<< HEAD
         * Torch state (flashlight)
         * @hide
         */
        public static final String TORCH_STATE = "torch_state";
        /**
=======
>>>>>>> 69c5fce7
         * Pointer speed setting.
         * This is an integer value in a range between -7 and +7, so there are 15 possible values.
         *   -7 = slowest
         *    0 = default speed
         *   +7 = fastest
         * @hide
         */
        public static final String POINTER_SPEED = "pointer_speed";

        /**
         * Whether to enable pie controls?
         * The value is integer:
         * 2 = always on
         * 1 = expanded desktop
         * 0 = off
         * Default: 0
         * @hide
         */
        public static final String PIE_CONTROLS = "pie_controls";

        /**
         * Locations of the pie in the screen.
         * (1<<0) = LEFT
         * (1<<1) = BOTTOM
         * (1<<2) = RIGHT
         * (1<<3) = TOP
         * Default: BOTTOM
         * @hide
         */
        public static final String PIE_POSITIONS = "pie_positions";

        /**
         * Relative pie size (fraction)
         * Default: 1.0f
         * @hide
         */
        public static final String PIE_SIZE = "pie_size";

        /**
         * Pie color settings.
         * Default: blank
         * See class PieColorUtils for more information on this.
         * @hide
         */
        public static final String PIE_COLORS = "pie_colors";

        /**
         * Sensitivity for triggering the pie controls.
         *  1 = hard
         *  ...
         *  3 = easy
         *  Default: 3
         * @hide
         */
        public static final String PIE_SENSITIVITY = "pie_sensitivity";

        /**
         * Quick Settings Panel Tiles to Use
         *
         * @hide
         */
        public static final String QUICK_SETTINGS_TILES = "quick_settings_tiles";

        /**
         * Quick Settings Panel Dynamic Tiles
         *
         * @hide
         */
        public static final String QS_DYNAMIC_ALARM = "qs_dyanmic_alarm";

        /**
         * Quick Settings Panel Dynamic Tiles
         *
         * @hide
         */
        public static final String QS_DYNAMIC_BUGREPORT = "qs_dyanmic_bugreport";

        /**
         * Quick Settings Panel Dynamic Tiles
         *
         * @hide
         */
        public static final String QS_DYNAMIC_IME = "qs_dyanmic_ime";

        /**
         * Quick Settings Panel Dynamic Tiles
         *
         * @hide
         */
        public static final String QS_DYNAMIC_USBTETHER = "qs_dyanmic_usbtether";

        /**
         * Quick Settings Panel Dynamic Tiles
         *
         * @hide
         */
        public static final String QS_DYNAMIC_DOCK_BATTERY = "qs_dyanmic_dock_battery";

        /**
         * Quick Settings Panel Dynamic Tiles
         *
         * @hide
         */
        public static final String QS_DYNAMIC_WIFI = "qs_dyanmic_wifi";

        /**
         * Quick Settings Quick Pulldown
         *
         * @hide
         */
        public static final String QS_QUICK_PULLDOWN = "qs_quick_pulldown";

        /**
         * Quick Settings Collapse Pane
         *
         * @hide
         */
        public static final String QS_COLLAPSE_PANEL = "qs_collapse_panel";

        /**
         * Use the Notification Power Widget? (Who wouldn't!)
         *
         * @hide
         */
        public static final String EXPANDED_VIEW_WIDGET = "expanded_view_widget";

        /**
         * Whether to hide the notification screen after clicking on a widget
         * button
         *
         * @hide
         */
        public static final String EXPANDED_HIDE_ONCHANGE = "expanded_hide_onchange";

        /**
         * Hide scroll bar in power widget
         *
         * @hide
         */
        public static final String EXPANDED_HIDE_SCROLLBAR = "expanded_hide_scrollbar";

        /**
         * Haptic feedback in power widget
         *
         * @hide
         */
        public static final String EXPANDED_HAPTIC_FEEDBACK = "expanded_haptic_feedback";

        /**
         * Widget Buttons to Use
         *
         * @hide
         */
        public static final String WIDGET_BUTTONS = "expanded_widget_buttons";

        /**
         * Widget Buttons to Use - Tablet
         *
         * @hide
         */
        public static final String WIDGET_BUTTONS_TABLET = "expanded_widget_buttons_tablet";

        /**
         * Navigation controls to Use
         *
         * @hide
         */
        public static final String NAV_BUTTONS = "nav_buttons";

        /**
         * Navigation Bar show switch
         *
         * @hide
         */
        public static final String NAVIGATION_BAR_SHOW = "navigation_bar_show";

        /**
         * Enable Menu key
         *
         * @hide
         */
        public static final String KEY_MENU_ENABLED = "key_menu_enabled";

        /**
         * Enable Back key
         *
         * @hide
         */
        public static final String KEY_BACK_ENABLED = "key_back_enabled";

        /**
         * Enable Home key
         *
         * @hide
         */
        public static final String KEY_HOME_ENABLED = "key_home_enabled";

        /**
        * Notification Power Widget - Custom Brightness Mode
        * @hide
        */
        public static final String EXPANDED_BRIGHTNESS_MODE = "expanded_brightness_mode";

        /**
        * Notification Power Widget - Custom Network Mode
        * @hide
        */
        public static final String EXPANDED_NETWORK_MODE = "expanded_network_mode";

        /**
        * Notification Power Widget - Custom Screen Timeout
        * @hide
        */
        public static final String EXPANDED_SCREENTIMEOUT_MODE = "expanded_screentimeout_mode";

        /**
        * Notification Power Widget - Custom Ring Mode
        * @hide
        */
        public static final String EXPANDED_RING_MODE = "expanded_ring_mode";

        /**
        * Notification Power Widget - Custom Torch Mode
        * @hide
        */
        public static final String EXPANDED_FLASH_MODE = "expanded_flash_mode";

        /**
        * AutoHide CombinedBar on tablets.
        * @hide
        */
        public static final String COMBINED_BAR_AUTO_HIDE = "combined_bar_auto_hide";

        /**
         * Display style of AM/PM next to clock in status bar
         * 0: Normal display (Eclair stock)
         * 1: Small display (Froyo stock)
         * 2: No display (Gingerbread/ICS stock)
         * default: 2
         * @hide
         */
        public static final String STATUS_BAR_AM_PM = "status_bar_am_pm";

        /**
         * Display style of the status bar battery information
         * 0: Display the stock battery information
         * 1: Display cm battery percentage implementation / dont show stock icon
         * 2: Display cm circle battery implementation without percentage
         * 3: Display cm circle battery implementation with percentage
         * 4: Hide the battery information
         * default: 0
         * @hide
         */
        public static final String STATUS_BAR_BATTERY = "status_bar_battery";

        /**
         * Whether to show the clock in status bar
         * of the stock battery icon
         * 0: don't show the clock
         * 1: show the clock
         * default: 1
         * @hide
         */
        public static final String STATUS_BAR_CLOCK = "status_bar_clock";

        /**
         * Whether to show the signal text or signal bars.
         * default: 0
         * 0: show signal bars
         * 1: show signal text numbers
         * 2: show signal text numbers w/small dBm appended
         * @hide
         */
        public static final String STATUS_BAR_SIGNAL_TEXT = "status_bar_signal";

         /**
         * Whether to control brightness from status bar
         *
         * @hide
         */
        public static final String STATUS_BAR_BRIGHTNESS_CONTROL = "status_bar_brightness_control";

        /**
         * Whether to show the IME switcher in the status bar
         * @hide
         */
        public static final String STATUS_BAR_IME_SWITCHER = "status_bar_ime_switcher";

         /**
         * Expanded desktop on/off state
         * @hide
         */
        public static final String EXPANDED_DESKTOP_STATE = "expanded_desktop_state";

        /**
         * Expanded desktop style (with status bar or without status bar)
         * @hide
         */
        public static final String EXPANDED_DESKTOP_STYLE = "expanded_desktop_style";

        /**
         * Whether to use a separate delay for "slide to unlock" and security
         * lock
         * @hide
         */
        public static final String SCREEN_LOCK_SLIDE_DELAY_TOGGLE = "screen_lock_slide_delay_toggle";

        /**
         * How many ms to delay before enabling the "slide to unlock" screen
         * lock when the screen goes off due to timeout
         * @hide
         */
        public static final String SCREEN_LOCK_SLIDE_TIMEOUT_DELAY = "screen_lock_slide_timeout_delay";

        /**
         * How many ms to delay before enabling the "slide to unlock" screen
         * lock when the screen is turned off by the user
         * @hide
         */
        public static final String SCREEN_LOCK_SLIDE_SCREENOFF_DELAY = "screen_lock_slide_screenoff_delay";

        /**
         * Whether to use the custom quick unlock screen control
         * @hide
         */
        public static final String LOCKSCREEN_QUICK_UNLOCK_CONTROL = "lockscreen_quick_unlock_control";

        /**
         * Boolean value whether to link ringtone and notification volumes
         *
         * @hide
         */
        public static final String VOLUME_LINK_NOTIFICATION = "volume_link_notification";

        /**
         * Whether to unlock the menu key.  The value is boolean (1 or 0).
         * @hide
         */
        public static final String MENU_UNLOCK_SCREEN = "menu_unlock_screen";

        /**
         * Whether to wake the screen with the home key, the value is boolean.
         * @hide
         */
        public static final String HOME_WAKE_SCREEN = "home_wake_screen";

        /**
         * Whether to wake the screen with the volume keys, the value is boolean.
         * @hide
         */
        public static final String VOLUME_WAKE_SCREEN = "volume_wake_screen";

        /**
         * Whether to change height of On screen Buttons.
         * @hide
         */
        public static final String ON_SCREEN_BUTTONS_HEIGHT = "on_screen_buttons_height";

        /**
         * Whether to change width of On screen Buttons.
         * @hide
         */
        public static final String ON_SCREEN_BUTTONS_WIDTH = "on_screen_buttons_width";


        /**
         * Whether or not volume button music controls should be enabled to seek media tracks
         * @hide
         */
        public static final String VOLBTN_MUSIC_CONTROLS = "volbtn_music_controls";

        /**
         * Whether or not to launch default music player when headset is connected
         * @hide
         */
        public static final String HEADSET_CONNECT_PLAYER = "headset_connect_player";

        /**
         * Whether national data roaming should be used.
         * @hide
         */
        public static final String MVNO_ROAMING = "mvno_roaming";

        /**
         * Whether to enable quiet hours.
         * @hide
         */
        public static final String QUIET_HOURS_ENABLED = "quiet_hours_enabled";

        /**
         * Sets when quiet hours starts. This is stored in minutes from the start of the day.
         * @hide
         */
        public static final String QUIET_HOURS_START = "quiet_hours_start";

        /**
         * Sets when quiet hours end. This is stored in minutes from the start of the day.
         * @hide
         */
        public static final String QUIET_HOURS_END = "quiet_hours_end";

        /**
         * Whether to remove the sound from outgoing notifications during quiet hours.
         * @hide
         */
        public static final String QUIET_HOURS_MUTE = "quiet_hours_mute";

        /**
         * Whether to disable haptic feedback during quiet hours.
         * @hide
         */
        public static final String QUIET_HOURS_HAPTIC = "quiet_hours_haptic";

        /**
         * Whether to remove the vibration from outgoing notifications during quiet hours.
         * @hide
         */
        public static final String QUIET_HOURS_STILL = "quiet_hours_still";

        /**
         * Whether to attempt to dim the LED color during quiet hours.
         * @hide
         */
        public static final String QUIET_HOURS_DIM = "quiet_hours_dim";

        /**
         * Sets the lockscreen background style
         * @hide
         */
        public static final String LOCKSCREEN_BACKGROUND = "lockscreen_background";

         /**
         * Action for long-pressing back button on lock screen
         * @hide
         */
        public static final String LOCKSCREEN_LONG_BACK_ACTION = "lockscreen_long_back_action";

        /**
         * Action for long-pressing home button on lock screen
         * @hide
         */
        public static final String LOCKSCREEN_LONG_HOME_ACTION = "lockscreen_long_home_action";

        /**
         * Action for long-pressing menu button on lock screen
         * @hide
         */
        public static final String LOCKSCREEN_LONG_MENU_ACTION = "lockscreen_long_menu_action";

         /**
          * Always show the battery status on the lockscreen
          * @hide
          */
        public static final String LOCKSCREEN_ALWAYS_SHOW_BATTERY = "lockscreen_always_show_battery";

        /**
         * Show the pending notification counts as overlays on the status bar
         * @hide
         */
        public static final String STATUS_BAR_NOTIF_COUNT = "status_bar_notif_count";

        /**
         * Whether to dim the notification shade when pulling down the status bar
         * @hide
         */
        public static final String NOTIFICATION_SHADE_DIM = "notification_shade_dim";

        /**
         * Whether to show the battery bar
         * @hide
         */
        public static final String STATUSBAR_BATTERY_BAR = "statusbar_battery_bar";

        /**
         * @hide
         */
        public static final String STATUSBAR_BATTERY_BAR_COLOR = "statusbar_battery_bar_color";

        /**
         * @hide
         */
        public static final String STATUSBAR_BATTERY_BAR_THICKNESS = "statusbar_battery_bar_thickness";

        /**
         * @hide
         */
        public static final String STATUSBAR_BATTERY_BAR_STYLE = "statusbar_battery_bar_style";

        /**
         * @hide
         */
        public static final String STATUSBAR_BATTERY_BAR_ANIMATE = "statusbar_battery_bar_animate";

        /**
         * Show the pending notification counts as overlays on the status bar
         * @hide
         */
        public static final String SYSTEM_PROFILES_ENABLED = "system_profiles_enabled";

        /**
         * Whether the power menu reboot menu is enabled
         * @hide
         */
        public static final String POWER_MENU_REBOOT_ENABLED = "power_menu_reboot_enabled";

        /**
         * Whether power menu screenshot is enabled
         * @hide
         */
        public static final String POWER_MENU_SCREENSHOT_ENABLED = "power_menu_screenshot_enabled";

        /**
         * Whether power menu expanded desktop is enabled
         * @hide
         */
        public static final String POWER_MENU_EXPANDED_DESKTOP_ENABLED = "power_menu_expanded_desktop_enabled";

        /**
         * Whether power menu profiles switcher is enabled
         * @hide
         */
        public static final String POWER_MENU_PROFILES_ENABLED = "power_menu_profiles_enabled";

        /**
         * Enable Stylus Gestures
         *
         * @hide
         */
        public static final String ENABLE_STYLUS_GESTURES = "enable_stylus_gestures";

        /**
         * Left Swipe Action
         *
         * @hide
         */
        public static final String GESTURES_LEFT_SWIPE = "gestures_left_swipe";

        /**
         * Right Swipe Action
         *
         * @hide
         */
        public static final String GESTURES_RIGHT_SWIPE = "gestures_right_swipe";

        /**
         * Up Swipe Action
         *
         * @hide
         */
        public static final String GESTURES_UP_SWIPE = "gestures_up_swipe";

        /**
         * down Swipe Action
         *
         * @hide
         */
        public static final String GESTURES_DOWN_SWIPE = "gestures_down_swipe";

        /**
         * Long press Action
         *
         * @hide
         */
        public static final String GESTURES_LONG_PRESS = "gestures_long_press";

        /**
         * double tap Action
         *
         * @hide
         */
        public static final String GESTURES_DOUBLE_TAP = "gestures_double_tap";

        /**
         * Whether power menu airplane toggle is enabled
         * @hide
         */
        public static final String POWER_MENU_AIRPLANE_ENABLED = "power_menu_airplane_enabled";

        /**
         * Whether power menu user switcher is enabled
         * @hide
         */
        public static final String POWER_MENU_USER_ENABLED = "power_menu_user_enabled";

        /**
         * Whether power menu silent mode is enabled
         * @hide
         */
        public static final String POWER_MENU_SOUND_ENABLED = "power_menu_silent_enabled";

        /**
         * Whether to unlock the screen with the home key.  The value is boolean (1 or 0).
         * @hide
         */
        public static final String HOME_UNLOCK_SCREEN = "home_unlock_screen";

        /**
         * Whether the lockscreen vibrate should be enabled.
         * @hide
         */
        public static final String LOCKSCREEN_VIBRATE_ENABLED = "lockscreen.vibrate_enabled";

        /**
         * Show the pending notification counts as overlays on the status bar
         * Whether to enable custom rebindings of the actions performed on
         * certain key press events.
         * @hide
         */
        public static final String HARDWARE_KEY_REBINDING = "hardware_key_rebinding";

         /**
          * Action to perform when the home key pressed. (Default is 1)
          * 0 - Nothing
          * 1 - Home
          * 2 - Back
          * 3 - Menu
          * 4 - App-switch
          * 5 - Search
          * 6 - Voice Search
          * 7 - In-App Search
          * 8 - Power Off
          * 9 - Kill App
          * 10 - Last App
          * 11 - Custom App
          * @hide
          */

         public static final String KEY_HOME_ACTION = "key_home_action";

         /**
          * Action to perform when the home key is long pressed. (Default is 4)
          * (See KEY_HOME_LONG_PRESS_ACTION for valid values)
          * @hide
          */
         public static final String KEY_HOME_LONG_PRESS_ACTION = "key_home_long_press_action";

         /**
          * Action to perform when the back key is pressed. (Default is 2)
          * (See KEY_HOME_LONG_PRESS_ACTION for valid values)
          * @hide
          */
         public static final String KEY_BACK_ACTION = "key_back_action";

         /**
          * Action to perform when the back key is long-pressed. (Default is 8)
          * (See KEY_HOME_LONG_PRESS_ACTION for valid values)
          * @hide
          */
         public static final String KEY_BACK_LONG_PRESS_ACTION = "key_back_long_press_action";

         /**
          * Action to perform when the menu key is pressed. (Default is 3)
          * (See KEY_HOME_LONG_PRESS_ACTION for valid values)
          * @hide
          */
         public static final String KEY_MENU_ACTION = "key_menu_action";

         /**
          * Action to perform when the menu key is long-pressed.
          * (Default is 0 on devices with a search key, 5 on devices without)
          * (See KEY_HOME_LONG_PRESS_ACTION for valid values)
          * @hide
          */
         public static final String KEY_MENU_LONG_PRESS_ACTION = "key_menu_long_press_action";

         /**
          * Action to perform when the assistant (search) key is pressed. (Default is 5)
          * (See KEY_HOME_LONG_PRESS_ACTION for valid values)
          * @hide
          */
         public static final String KEY_ASSIST_ACTION = "key_assist_action";

         /**
          * Swap volume buttons when the screen is rotated
          * 0 - Disabled
          * 1 - Enabled (screen is rotated by 90 or 180 degrees: phone, hybrid)
          * 2 - Enabled (screen is rotated by 180 or 270 degrees: tablet)
          * @hide
          */
         public static final String SWAP_VOLUME_KEYS_ON_ROTATION = "swap_volume_keys_on_rotation";

        /**
         * Weather to minimize lockscreen challenge on screen turned on
         * @hide
         */
        public static final String LOCKSCREEN_MAXIMIZE_WIDGETS = "lockscreen_maximize_widgets";

        /**
         * Notifications Expand Behavior
         * @hide
         */
        public static final String NOTIFICATIONS_BEHAVIOUR = "notifications_behaviour";

        /**
          * Action to perform when the assistant (search) key is long-pressed. (Default is 6)
          * (See KEY_HOME_LONG_PRESS_ACTION for valid values)
          * @hide
          */
         public static final String KEY_ASSIST_LONG_PRESS_ACTION = "key_assist_long_press_action";

         /**
          * Action to perform when the app switch key is pressed. (Default is 4)
          * (See KEY_HOME_LONG_PRESS_ACTION for valid values)
          * @hide
          */
         public static final String KEY_APP_SWITCH_ACTION = "key_app_switch_action";

         /**
          * Action to perform when the app switch key is long-pressed. (Default is 0)
          * (See KEY_HOME_LONG_PRESS_ACTION for valid values)
          * @hide
          */
         public static final String KEY_APP_SWITCH_LONG_PRESS_ACTION = "key_app_switch_long_press_action";

        /**
         * Control the display of the action overflow button within app UI.
         * 0 = use system default
         * 1 = force on
         * @hide
         */
        public static final String UI_FORCE_OVERFLOW_BUTTON = "ui_force_overflow_button";

         /**
          * Volume keys control cursor in text fields (default is 0)
          * 0 - Disabled
          * 1 - Volume up/down moves cursor left/right
          * 2 - Volume up/down moves cursor right/left
          * @hide
          */
         public static final String VOLUME_KEY_CURSOR_CONTROL = "volume_key_cursor_control";

        /**
         * toggle to "fix" the following: (found in NotificationManagerService)
         *  new in 4.2: if there was supposed to be a sound and we're in vibrate mode,
         *  we always vibrate, even if no vibration was specified
         * @hide
         */
        public static final String NOTIFICATION_CONVERT_SOUND_TO_VIBRATION = "convert_sound_to_vibration";

        /**
         * Custom navring actions
         *
         * @hide
         */
        public static final String[] NAVIGATION_RING_TARGETS = new String[] {
            "navigation_ring_targets_0",
            "navigation_ring_targets_1",
            "navigation_ring_targets_2",
        };

        /**
         * Volume key controls ringtone or media sound stream
         *
         * @hide
         */
        public static final String VOLUME_KEYS_CONTROL_RING_STREAM = "volume_keys_control_ring_stream";

        /**
         * Settings to backup. This is here so that it's in the same place as the settings
         * keys and easy to update.
         *
         * NOTE: Settings are backed up and restored in the order they appear
         *       in this array. If you have one setting depending on another,
         *       make sure that they are ordered appropriately.
         *
         * @hide
         */
        public static final String[] SETTINGS_TO_BACKUP = {
            STAY_ON_WHILE_PLUGGED_IN,   // moved to global
            WIFI_USE_STATIC_IP,
            WIFI_STATIC_IP,
            WIFI_STATIC_GATEWAY,
            WIFI_STATIC_NETMASK,
            WIFI_STATIC_DNS1,
            WIFI_STATIC_DNS2,
            MMS_AUTO_RETRIEVAL,
            MMS_AUTO_RETRIEVAL_ON_ROAMING,
            BLUETOOTH_DISCOVERABILITY,
            BLUETOOTH_DISCOVERABILITY_TIMEOUT,
            DIM_SCREEN,
            SCREEN_OFF_TIMEOUT,
            SCREEN_BRIGHTNESS,
            SCREEN_BRIGHTNESS_MODE,
            SCREEN_AUTO_BRIGHTNESS_ADJ,
            VIBRATE_INPUT_DEVICES,
            MODE_RINGER,                // moved to global
            MODE_RINGER_STREAMS_AFFECTED,
            MUTE_STREAMS_AFFECTED,
            VOLUME_VOICE,
            VOLUME_SYSTEM,
            VOLUME_RING,
            VOLUME_MUSIC,
            VOLUME_ALARM,
            VOLUME_NOTIFICATION,
            VOLUME_BLUETOOTH_SCO,
            VOLUME_VOICE + APPEND_FOR_LAST_AUDIBLE,
            VOLUME_SYSTEM + APPEND_FOR_LAST_AUDIBLE,
            VOLUME_RING + APPEND_FOR_LAST_AUDIBLE,
            VOLUME_MUSIC + APPEND_FOR_LAST_AUDIBLE,
            VOLUME_ALARM + APPEND_FOR_LAST_AUDIBLE,
            VOLUME_NOTIFICATION + APPEND_FOR_LAST_AUDIBLE,
            VOLUME_BLUETOOTH_SCO + APPEND_FOR_LAST_AUDIBLE,
            TEXT_AUTO_REPLACE,
            TEXT_AUTO_CAPS,
            TEXT_AUTO_PUNCTUATE,
            TEXT_SHOW_PASSWORD,
            AUTO_TIME,                  // moved to global
            AUTO_TIME_ZONE,             // moved to global
            TIME_12_24,
            DATE_FORMAT,
            ACCELEROMETER_ROTATION,
            USER_ROTATION,
            DTMF_TONE_WHEN_DIALING,
            DTMF_TONE_TYPE_WHEN_DIALING,
            HEARING_AID,
            TTY_MODE,
            NOISE_SUPPRESSION,
            SOUND_EFFECTS_ENABLED,
            HAPTIC_FEEDBACK_ENABLED,
            POWER_SOUNDS_ENABLED,       // moved to global
            DOCK_SOUNDS_ENABLED,        // moved to global
            LOCKSCREEN_SOUNDS_ENABLED,
            SHOW_WEB_SUGGESTIONS,
            NOTIFICATION_LIGHT_PULSE,
            NOTIFICATION_LIGHT_PULSE_DEFAULT_COLOR,
            NOTIFICATION_LIGHT_PULSE_DEFAULT_LED_ON,
            NOTIFICATION_LIGHT_PULSE_DEFAULT_LED_OFF,
            SIP_CALL_OPTIONS,
            SIP_RECEIVE_CALLS,
            POINTER_SPEED,
            QUIET_HOURS_ENABLED,
            QUIET_HOURS_START,
            QUIET_HOURS_END,
            QUIET_HOURS_MUTE,
            QUIET_HOURS_STILL,
            QUIET_HOURS_DIM,
            SYSTEM_PROFILES_ENABLED,
            POWER_MENU_SCREENSHOT_ENABLED,
            POWER_MENU_REBOOT_ENABLED,
            POWER_MENU_PROFILES_ENABLED,
            POWER_MENU_AIRPLANE_ENABLED,
            POWER_MENU_SOUND_ENABLED,
            POWER_MENU_USER_ENABLED,
            LOCKSCREEN_VIBRATE_ENABLED,
            LOCKSCREEN_ALWAYS_SHOW_BATTERY,
        };

        // Settings moved to Settings.Secure

        /**
         * @deprecated Use {@link android.provider.Settings.Global#ADB_ENABLED}
         * instead
         */
        @Deprecated
        public static final String ADB_ENABLED = Global.ADB_ENABLED;

        /**
         * @deprecated Use {@link android.provider.Settings.Secure#ANDROID_ID} instead
         */
        @Deprecated
        public static final String ANDROID_ID = Secure.ANDROID_ID;

        /**
         * @deprecated Use {@link android.provider.Settings.Global#BLUETOOTH_ON} instead
         */
        @Deprecated
        public static final String BLUETOOTH_ON = Global.BLUETOOTH_ON;

        /**
         * @deprecated Use {@link android.provider.Settings.Global#DATA_ROAMING} instead
         */
        @Deprecated
        public static final String DATA_ROAMING = Global.DATA_ROAMING;

        /**
         * @deprecated Use {@link android.provider.Settings.Global#DEVICE_PROVISIONED} instead
         */
        @Deprecated
        public static final String DEVICE_PROVISIONED = Global.DEVICE_PROVISIONED;

        /**
         * @deprecated Use {@link android.provider.Settings.Global#HTTP_PROXY} instead
         */
        @Deprecated
        public static final String HTTP_PROXY = Global.HTTP_PROXY;

        /**
         * @deprecated Use {@link android.provider.Settings.Global#INSTALL_NON_MARKET_APPS} instead
         */
        @Deprecated
        public static final String INSTALL_NON_MARKET_APPS = Global.INSTALL_NON_MARKET_APPS;

        /**
         * @deprecated Use {@link android.provider.Settings.Secure#LOCATION_PROVIDERS_ALLOWED}
         * instead
         */
        @Deprecated
        public static final String LOCATION_PROVIDERS_ALLOWED = Secure.LOCATION_PROVIDERS_ALLOWED;

        /**
         * @deprecated Use {@link android.provider.Settings.Secure#LOGGING_ID} instead
         */
        @Deprecated
        public static final String LOGGING_ID = Secure.LOGGING_ID;

        /**
         * @deprecated Use {@link android.provider.Settings.Global#NETWORK_PREFERENCE} instead
         */
        @Deprecated
        public static final String NETWORK_PREFERENCE = Global.NETWORK_PREFERENCE;

        /**
         * @deprecated Use {@link android.provider.Settings.Secure#PARENTAL_CONTROL_ENABLED}
         * instead
         */
        @Deprecated
        public static final String PARENTAL_CONTROL_ENABLED = Secure.PARENTAL_CONTROL_ENABLED;

        /**
         * @deprecated Use {@link android.provider.Settings.Secure#PARENTAL_CONTROL_LAST_UPDATE}
         * instead
         */
        @Deprecated
        public static final String PARENTAL_CONTROL_LAST_UPDATE = Secure.PARENTAL_CONTROL_LAST_UPDATE;

        /**
         * @deprecated Use {@link android.provider.Settings.Secure#PARENTAL_CONTROL_REDIRECT_URL}
         * instead
         */
        @Deprecated
        public static final String PARENTAL_CONTROL_REDIRECT_URL =
            Secure.PARENTAL_CONTROL_REDIRECT_URL;

        /**
         * @deprecated Use {@link android.provider.Settings.Secure#SETTINGS_CLASSNAME} instead
         */
        @Deprecated
        public static final String SETTINGS_CLASSNAME = Secure.SETTINGS_CLASSNAME;

        /**
         * @deprecated Use {@link android.provider.Settings.Global#USB_MASS_STORAGE_ENABLED} instead
         */
        @Deprecated
        public static final String USB_MASS_STORAGE_ENABLED = Global.USB_MASS_STORAGE_ENABLED;

        /**
         * @deprecated Use {@link android.provider.Settings.Global#USE_GOOGLE_MAIL} instead
         */
        @Deprecated
        public static final String USE_GOOGLE_MAIL = Global.USE_GOOGLE_MAIL;

       /**
         * @deprecated Use
         * {@link android.provider.Settings.Global#WIFI_MAX_DHCP_RETRY_COUNT} instead
         */
        @Deprecated
        public static final String WIFI_MAX_DHCP_RETRY_COUNT = Global.WIFI_MAX_DHCP_RETRY_COUNT;

        /**
         * @deprecated Use
         * {@link android.provider.Settings.Global#WIFI_MOBILE_DATA_TRANSITION_WAKELOCK_TIMEOUT_MS} instead
         */
        @Deprecated
        public static final String WIFI_MOBILE_DATA_TRANSITION_WAKELOCK_TIMEOUT_MS =
                Global.WIFI_MOBILE_DATA_TRANSITION_WAKELOCK_TIMEOUT_MS;

        /**
         * @deprecated Use
         * {@link android.provider.Settings.Global#WIFI_NETWORKS_AVAILABLE_NOTIFICATION_ON} instead
         */
        @Deprecated
        public static final String WIFI_NETWORKS_AVAILABLE_NOTIFICATION_ON =
                Global.WIFI_NETWORKS_AVAILABLE_NOTIFICATION_ON;

        /**
         * @deprecated Use
         * {@link android.provider.Settings.Global#WIFI_NETWORKS_AVAILABLE_REPEAT_DELAY} instead
         */
        @Deprecated
        public static final String WIFI_NETWORKS_AVAILABLE_REPEAT_DELAY =
                Global.WIFI_NETWORKS_AVAILABLE_REPEAT_DELAY;

        /**
         * @deprecated Use {@link android.provider.Settings.Global#WIFI_NUM_OPEN_NETWORKS_KEPT}
         * instead
         */
        @Deprecated
        public static final String WIFI_NUM_OPEN_NETWORKS_KEPT = Global.WIFI_NUM_OPEN_NETWORKS_KEPT;

        /**
         * @deprecated Use {@link android.provider.Settings.Global#WIFI_ON} instead
         */
        @Deprecated
        public static final String WIFI_ON = Global.WIFI_ON;

        /**
         * @deprecated Use
         * {@link android.provider.Settings.Secure#WIFI_WATCHDOG_ACCEPTABLE_PACKET_LOSS_PERCENTAGE}
         * instead
         */
        @Deprecated
        public static final String WIFI_WATCHDOG_ACCEPTABLE_PACKET_LOSS_PERCENTAGE =
                Secure.WIFI_WATCHDOG_ACCEPTABLE_PACKET_LOSS_PERCENTAGE;

        /**
         * @deprecated Use {@link android.provider.Settings.Secure#WIFI_WATCHDOG_AP_COUNT} instead
         */
        @Deprecated
        public static final String WIFI_WATCHDOG_AP_COUNT = Secure.WIFI_WATCHDOG_AP_COUNT;

        /**
         * @deprecated Use
         * {@link android.provider.Settings.Secure#WIFI_WATCHDOG_BACKGROUND_CHECK_DELAY_MS} instead
         */
        @Deprecated
        public static final String WIFI_WATCHDOG_BACKGROUND_CHECK_DELAY_MS =
                Secure.WIFI_WATCHDOG_BACKGROUND_CHECK_DELAY_MS;

        /**
         * @deprecated Use
         * {@link android.provider.Settings.Secure#WIFI_WATCHDOG_BACKGROUND_CHECK_ENABLED} instead
         */
        @Deprecated
        public static final String WIFI_WATCHDOG_BACKGROUND_CHECK_ENABLED =
                Secure.WIFI_WATCHDOG_BACKGROUND_CHECK_ENABLED;

        /**
         * @deprecated Use
         * {@link android.provider.Settings.Secure#WIFI_WATCHDOG_BACKGROUND_CHECK_TIMEOUT_MS}
         * instead
         */
        @Deprecated
        public static final String WIFI_WATCHDOG_BACKGROUND_CHECK_TIMEOUT_MS =
                Secure.WIFI_WATCHDOG_BACKGROUND_CHECK_TIMEOUT_MS;

        /**
         * @deprecated Use
         * {@link android.provider.Settings.Secure#WIFI_WATCHDOG_INITIAL_IGNORED_PING_COUNT} instead
         */
        @Deprecated
        public static final String WIFI_WATCHDOG_INITIAL_IGNORED_PING_COUNT =
            Secure.WIFI_WATCHDOG_INITIAL_IGNORED_PING_COUNT;

        /**
         * @deprecated Use {@link android.provider.Settings.Secure#WIFI_WATCHDOG_MAX_AP_CHECKS}
         * instead
         */
        @Deprecated
        public static final String WIFI_WATCHDOG_MAX_AP_CHECKS = Secure.WIFI_WATCHDOG_MAX_AP_CHECKS;

        /**
         * @deprecated Use {@link android.provider.Settings.Global#WIFI_WATCHDOG_ON} instead
         */
        @Deprecated
        public static final String WIFI_WATCHDOG_ON = Global.WIFI_WATCHDOG_ON;

        /**
         * @deprecated Use {@link android.provider.Settings.Secure#WIFI_WATCHDOG_PING_COUNT} instead
         */
        @Deprecated
        public static final String WIFI_WATCHDOG_PING_COUNT = Secure.WIFI_WATCHDOG_PING_COUNT;

        /**
         * @deprecated Use {@link android.provider.Settings.Secure#WIFI_WATCHDOG_PING_DELAY_MS}
         * instead
         */
        @Deprecated
        public static final String WIFI_WATCHDOG_PING_DELAY_MS = Secure.WIFI_WATCHDOG_PING_DELAY_MS;

        /**
         * @deprecated Use {@link android.provider.Settings.Secure#WIFI_WATCHDOG_PING_TIMEOUT_MS}
         * instead
         */
        @Deprecated
        public static final String WIFI_WATCHDOG_PING_TIMEOUT_MS =
            Secure.WIFI_WATCHDOG_PING_TIMEOUT_MS;

        /**
         * @hide
         */
        public static final String STATUS_BAR_BRIGHTNESS_SLIDER = "statusbar_brightness_slider";

        /**
         * @hide
         */
        public static final String STATUSBAR_TOGGLES_BRIGHTNESS_LOC = "statusbar_toggles_brightness_loc";

        /**
        * Sets the portrait background of notification drawer
        * @hide
        */
        public static final String NOTIFICATION_BACKGROUND = "notification_background";

        /**
        * Sets the landscape background of notification drawer
        * @hide
        */
        public static final String NOTIFICATION_BACKGROUND_LANDSCAPE = "notification_background_landscape";

        /**
        * Sets the alpha (transparency) of notification wallpaper
        * @hide
        */
        public static final String NOTIF_WALLPAPER_ALPHA = "notif_wallpaper_alpha";

        /**
         * Holds the text for the Carrier label. An empty string
         * will bring the default text back.
         * @hide
         */
        public static final String CUSTOM_CARRIER_LABEL = "custom_carrier_label";

        /**
         * Sets transparency of statusbar
         * @hide
         */
        public static final String STATUS_BAR_ALPHA = "status_bar_alpha";

        /**
         * Sets transparency mode of statusbar
         * 0 = only home, 1 = keyguard and home (default), 2 = always
         * @hide
         */
        public static final String STATUS_BAR_ALPHA_MODE = "status_bar_alpha_mode";

        /**
         * Sets color of statusbar
         * @hide
         */
        public static final String STATUS_BAR_COLOR = "status_bar_color";

        /**
         * AM/PM Style for clock options
         * 0 - Normal AM/PM
         * 1 - Small AM/PM
         * 2 - No AM/PM
         * @hide
         */
        public static final String STATUSBAR_CLOCK_AM_PM_STYLE = "statusbar_clock_am_pm_style";

        /**
         * Style of clock
         * 0 - Hide Clock
         * 1 - Right Clock
         * 2 - Center Clock
         * @hide
         */
        public static final String STATUSBAR_CLOCK_STYLE = "statusbar_clock_style";

        /**
         * Setting for clock color
         * @hide
         */
        public static final String STATUSBAR_CLOCK_COLOR = "statusbar_clock_color";

        /**
        * @hide
        * Shows custom date before clock time
        * 0 - No Date
        * 1 - Small Date
        * 2 - Normal Date
        */
        public static final String STATUSBAR_CLOCK_DATE_DISPLAY = "statusbar_clock_date_display";

        /**
        * @hide
        * Sets the date string style
        * 0 - Regular style
        * 1 - Lowercase
        * 2 - Uppercase
        */
        public static final String STATUSBAR_CLOCK_DATE_STYLE = "statusbar_clock_date_style";

        /**
        * @hide
        * Stores the java DateFormat string for the date
        */
        public static final String STATUSBAR_CLOCK_DATE_FORMAT = "statusbar_clock_date_format";

        /**
         * How long to wait between playing notification sounds from a package
         * Should be in milliseconds. 0 to disable
         * @hide
         */
        public static final String MUTE_ANNOYING_NOTIFICATIONS_THRESHOLD = "mute_annoying_notifications_threshold";

        /**
         * MediaScanner behavior on boot.
         * 0 = enabled
         * 1 = ask (notification)
         * 2 = disabled
         * @hide
         */
        public static final String MEDIA_SCANNER_ON_BOOT = "media_scanner_on_boot";

        /**
         * Lock Volume Keys, Whether to lock ringer volume changes in silent mode.
         * @hide
         */
        public static final String LOCK_VOLUME_KEYS = "lock_volume_keys";

        /**
         * Activity Action: Show settings to allow configuration of display.
         * <p>
         * In some cases, a matching Activity may not exist, so ensure you
         * safeguard against this.
         * <p>
         * Input: Nothing.
         * <p>
         * Output: Nothing.
         */
        @SdkConstant(SdkConstantType.ACTIVITY_INTENT_ACTION)
        public static final String ACTION_NOTIFICATION_SHORTCUTS_SETTINGS =            "android.settings.cyanogenmod.notificationshortcuts.NOTIFICATION_SHORTCUTS";

        /**
         * Whether to enable notification shortcuts (toggle)
         *
         * @hide
         */

        public static final String NOTIFICATION_SHORTCUTS_TOGGLE = "pref_notification_shortcuts_toggle";

        /**
         * Stores the number of notification shortcuts to display settings for
         * @hide
         */
        public static final String NOTIFICATION_SHORTCUTS_QUANTITY = "pref_notification_shortcuts_quantity";

        /**
         * Stores values for notification shortcut targets
         * @hide
         */
        public static final String NOTIFICATION_SHORTCUTS_TARGETS = "notification_shortcuts_targets";

        /**
         * Stores the value for notification shortcuts icon color
         * @hide
         */
        public static final String NOTIFICATION_SHORTCUTS_COLOR = "notification_shortcuts_color";

        /**
         * Whether to colorize the default application icons
         * @hide
         */
        public static final String NOTIFICATION_SHORTCUTS_COLORIZE_TOGGLE = "notification_shortcuts_colorize_toggle";

        /**
         * Whether to colorize the default application icons
         * @hide
         */
        public static final String NOTIFICATION_SHORTCUTS_HIDE_CARRIER = "notification_shortcuts_hide_carrier";

        /**
         * Battery warning preferences
         *
         * 0 = show dialog + play sound (default)
         * 1 = fire notification + play sound
         * 2 = show dialog only
         * 3 = fire notification only
         * 4 = play sound only
         * 5 = none
         * @hide
         */
        public static final String POWER_UI_LOW_BATTERY_WARNING_POLICY = "power_ui_low_battery_warning_policy";

        /**
         * Whether electronic beam animation is enabled or not
          * @hide
          */
        public static final String SYSTEM_POWER_ENABLE_CRT_OFF = "system_power_enable_crt_off";

        /**
         * Electronic beam animation mode
         * 0 = always horizontal, 1 = always vertical, 2 = dependent on orientation
          * @hide
          */
        public static final String SYSTEM_POWER_CRT_MODE = "system_power_crt_mode";

        /**
        * Sets the alpha (transparency) of notifications
        * @hide
        */
        public static final String NOTIF_ALPHA = "notif_alpha";

        /**
         * NFC polling mode configuration key
         *
         * @hide
         */
        public static final String NFC_POLLING_MODE = "nfc_polling_mode";

        /**
         * whether which Ram Usage Bar mode is used on recent switcher
         * 0 = none, 1 = only app use, 2 = app and cache use, 3 = app, cache and system use
         * @hide
         */
        public static final String RECENTS_RAM_BAR_MODE = "recents_ram_bar_mode";

        /**
         * Ram Usage Bar system mem color
         *
         * @hide
         */
        public static final String RECENTS_RAM_BAR_MEM_COLOR = "recents_ram_bar_mem_color";

        /**
         * Ram Usage Bar cached mem color
         *
         * @hide
         */
        public static final String RECENTS_RAM_BAR_CACHE_COLOR = "recents_ram_bar_cache_color";

        /**
         * Ram Usage Bar app mem color
         *
         * @hide
         */
        public static final String RECENTS_RAM_BAR_ACTIVE_APPS_COLOR = "recents_ram_bar_active_apps_color";

        /**
         * Override and forcefully disable the fullscreen keyboard
         * @hide
         */
        public static final String DISABLE_FULLSCREEN_KEYBOARD = "disable_fullscreen_keyboard";

        /**
         * Ability to enable/disable Daul pane prefs.
         */
        public static final String DUAL_PANE_PREFS = "dual_pane_prefs";

        /**
         * HALO, should default to 0 (no, do not show)
         * @hide
         */
        public static final String HALO_ACTIVE = "halo_active";

        /**
         * HALO reversed?, should default to 1 (yes, reverse)
         * @hide
         */
        public static final String HALO_REVERSED = "halo_reversed";

        /**
         * HALO hide?, should default to 0 (no, do not hide)
         * @hide
         */
        public static final String HALO_HIDE = "halo_hide";

        /**
         * HALO pause activities?, defaults to 0 (no, do not pause) on devices which isLargeRAM() == true
         * otherwise it defaults to 1 (yes, do pause)
         * @hide
         */
        public static final String HALO_PAUSE = "halo_pause";

        /**
         * Do you want popups/floating windows?
         * @hide
         */
        public static final String WE_WANT_POPUPS = "we_want_popups";

        /**
         * Is current activity launcher or not
         * @hide
         */
        public static final String IS_HOME = "is_home";

	/**
         * Navigation bar color
         * @hide
         */
        public static final String NAVIGATION_BAR_COLOR = "navigation_bar_color";
 
         /**
         * Navigation bar alpha
         * @hide
         */
        public static final String NAVIGATION_BAR_ALPHA = "navigation_bar_alpha";

        /**
         * Sets transparency mode of navigation bar
         * 0 = only home, 1 = keyguard and home (default), 2 = always
         * @hide
         */
        public static final String NAV_BAR_ALPHA_MODE = "nav_bar_alpha_mode";

    }

    /**
     * Secure system settings, containing system preferences that applications
     * can read but are not allowed to write.  These are for preferences that
     * the user must explicitly modify through the system UI or specialized
     * APIs for those values, not modified directly by applications.
     */
    public static final class Secure extends NameValueTable {
        public static final String SYS_PROP_SETTING_VERSION = "sys.settings_secure_version";

        /**
         * The content:// style URL for this table
         */
        public static final Uri CONTENT_URI =
            Uri.parse("content://" + AUTHORITY + "/secure");

        // Populated lazily, guarded by class object:
        private static final NameValueCache sNameValueCache = new NameValueCache(
                SYS_PROP_SETTING_VERSION,
                CONTENT_URI,
                CALL_METHOD_GET_SECURE,
                CALL_METHOD_PUT_SECURE);

        private static ILockSettings sLockSettings = null;

        private static boolean sIsSystemProcess;
        private static final HashSet<String> MOVED_TO_LOCK_SETTINGS;
        private static final HashSet<String> MOVED_TO_GLOBAL;
        static {
            MOVED_TO_LOCK_SETTINGS = new HashSet<String>(3);
            MOVED_TO_LOCK_SETTINGS.add(Secure.LOCK_PATTERN_ENABLED);
            MOVED_TO_LOCK_SETTINGS.add(Secure.LOCK_PATTERN_VISIBLE);
            MOVED_TO_LOCK_SETTINGS.add(Secure.LOCK_SHOW_ERROR_PATH);
            MOVED_TO_LOCK_SETTINGS.add(Secure.LOCK_DOTS_VISIBLE);
            MOVED_TO_LOCK_SETTINGS.add(Secure.LOCK_PATTERN_TACTILE_FEEDBACK_ENABLED);

            MOVED_TO_GLOBAL = new HashSet<String>();
            MOVED_TO_GLOBAL.add(Settings.Global.ADB_ENABLED);
            MOVED_TO_GLOBAL.add(Settings.Global.ASSISTED_GPS_ENABLED);
            MOVED_TO_GLOBAL.add(Settings.Global.BLUETOOTH_ON);
            MOVED_TO_GLOBAL.add(Settings.Global.CDMA_CELL_BROADCAST_SMS);
            MOVED_TO_GLOBAL.add(Settings.Global.CDMA_ROAMING_MODE);
            MOVED_TO_GLOBAL.add(Settings.Global.CDMA_SUBSCRIPTION_MODE);
            MOVED_TO_GLOBAL.add(Settings.Global.DATA_ACTIVITY_TIMEOUT_MOBILE);
            MOVED_TO_GLOBAL.add(Settings.Global.DATA_ACTIVITY_TIMEOUT_WIFI);
            MOVED_TO_GLOBAL.add(Settings.Global.DATA_ROAMING);
            MOVED_TO_GLOBAL.add(Settings.Global.DEVELOPMENT_SETTINGS_ENABLED);
            MOVED_TO_GLOBAL.add(Settings.Global.DEVICE_PROVISIONED);
            MOVED_TO_GLOBAL.add(Settings.Global.DISPLAY_DENSITY_FORCED);
            MOVED_TO_GLOBAL.add(Settings.Global.DISPLAY_SIZE_FORCED);
            MOVED_TO_GLOBAL.add(Settings.Global.DOWNLOAD_MAX_BYTES_OVER_MOBILE);
            MOVED_TO_GLOBAL.add(Settings.Global.DOWNLOAD_RECOMMENDED_MAX_BYTES_OVER_MOBILE);
            MOVED_TO_GLOBAL.add(Settings.Global.INSTALL_NON_MARKET_APPS);
            MOVED_TO_GLOBAL.add(Settings.Global.MOBILE_DATA);
            MOVED_TO_GLOBAL.add(Settings.Global.NETSTATS_DEV_BUCKET_DURATION);
            MOVED_TO_GLOBAL.add(Settings.Global.NETSTATS_DEV_DELETE_AGE);
            MOVED_TO_GLOBAL.add(Settings.Global.NETSTATS_DEV_PERSIST_BYTES);
            MOVED_TO_GLOBAL.add(Settings.Global.NETSTATS_DEV_ROTATE_AGE);
            MOVED_TO_GLOBAL.add(Settings.Global.NETSTATS_ENABLED);
            MOVED_TO_GLOBAL.add(Settings.Global.NETSTATS_GLOBAL_ALERT_BYTES);
            MOVED_TO_GLOBAL.add(Settings.Global.NETSTATS_POLL_INTERVAL);
            MOVED_TO_GLOBAL.add(Settings.Global.NETSTATS_REPORT_XT_OVER_DEV);
            MOVED_TO_GLOBAL.add(Settings.Global.NETSTATS_SAMPLE_ENABLED);
            MOVED_TO_GLOBAL.add(Settings.Global.NETSTATS_TIME_CACHE_MAX_AGE);
            MOVED_TO_GLOBAL.add(Settings.Global.NETSTATS_UID_BUCKET_DURATION);
            MOVED_TO_GLOBAL.add(Settings.Global.NETSTATS_UID_DELETE_AGE);
            MOVED_TO_GLOBAL.add(Settings.Global.NETSTATS_UID_PERSIST_BYTES);
            MOVED_TO_GLOBAL.add(Settings.Global.NETSTATS_UID_ROTATE_AGE);
            MOVED_TO_GLOBAL.add(Settings.Global.NETSTATS_UID_TAG_BUCKET_DURATION);
            MOVED_TO_GLOBAL.add(Settings.Global.NETSTATS_UID_TAG_DELETE_AGE);
            MOVED_TO_GLOBAL.add(Settings.Global.NETSTATS_UID_TAG_PERSIST_BYTES);
            MOVED_TO_GLOBAL.add(Settings.Global.NETSTATS_UID_TAG_ROTATE_AGE);
            MOVED_TO_GLOBAL.add(Settings.Global.NETWORK_PREFERENCE);
            MOVED_TO_GLOBAL.add(Settings.Global.NITZ_UPDATE_DIFF);
            MOVED_TO_GLOBAL.add(Settings.Global.NITZ_UPDATE_SPACING);
            MOVED_TO_GLOBAL.add(Settings.Global.NTP_SERVER);
            MOVED_TO_GLOBAL.add(Settings.Global.NTP_TIMEOUT);
            MOVED_TO_GLOBAL.add(Settings.Global.PDP_WATCHDOG_ERROR_POLL_COUNT);
            MOVED_TO_GLOBAL.add(Settings.Global.PDP_WATCHDOG_LONG_POLL_INTERVAL_MS);
            MOVED_TO_GLOBAL.add(Settings.Global.PDP_WATCHDOG_MAX_PDP_RESET_FAIL_COUNT);
            MOVED_TO_GLOBAL.add(Settings.Global.PDP_WATCHDOG_POLL_INTERVAL_MS);
            MOVED_TO_GLOBAL.add(Settings.Global.PDP_WATCHDOG_TRIGGER_PACKET_COUNT);
            MOVED_TO_GLOBAL.add(Settings.Global.SAMPLING_PROFILER_MS);
            MOVED_TO_GLOBAL.add(Settings.Global.SETUP_PREPAID_DATA_SERVICE_URL);
            MOVED_TO_GLOBAL.add(Settings.Global.SETUP_PREPAID_DETECTION_REDIR_HOST);
            MOVED_TO_GLOBAL.add(Settings.Global.SETUP_PREPAID_DETECTION_TARGET_URL);
            MOVED_TO_GLOBAL.add(Settings.Global.TETHER_DUN_APN);
            MOVED_TO_GLOBAL.add(Settings.Global.TETHER_DUN_REQUIRED);
            MOVED_TO_GLOBAL.add(Settings.Global.TETHER_SUPPORTED);
            MOVED_TO_GLOBAL.add(Settings.Global.THROTTLE_HELP_URI);
            MOVED_TO_GLOBAL.add(Settings.Global.THROTTLE_MAX_NTP_CACHE_AGE_SEC);
            MOVED_TO_GLOBAL.add(Settings.Global.THROTTLE_NOTIFICATION_TYPE);
            MOVED_TO_GLOBAL.add(Settings.Global.THROTTLE_POLLING_SEC);
            MOVED_TO_GLOBAL.add(Settings.Global.THROTTLE_RESET_DAY);
            MOVED_TO_GLOBAL.add(Settings.Global.THROTTLE_THRESHOLD_BYTES);
            MOVED_TO_GLOBAL.add(Settings.Global.THROTTLE_VALUE_KBITSPS);
            MOVED_TO_GLOBAL.add(Settings.Global.USB_MASS_STORAGE_ENABLED);
            MOVED_TO_GLOBAL.add(Settings.Global.USE_GOOGLE_MAIL);
            MOVED_TO_GLOBAL.add(Settings.Global.WEB_AUTOFILL_QUERY_URL);
            MOVED_TO_GLOBAL.add(Settings.Global.WIFI_COUNTRY_CODE);
            MOVED_TO_GLOBAL.add(Settings.Global.WIFI_FRAMEWORK_SCAN_INTERVAL_MS);
            MOVED_TO_GLOBAL.add(Settings.Global.WIFI_FREQUENCY_BAND);
            MOVED_TO_GLOBAL.add(Settings.Global.WIFI_IDLE_MS);
            MOVED_TO_GLOBAL.add(Settings.Global.WIFI_MAX_DHCP_RETRY_COUNT);
            MOVED_TO_GLOBAL.add(Settings.Global.WIFI_MOBILE_DATA_TRANSITION_WAKELOCK_TIMEOUT_MS);
            MOVED_TO_GLOBAL.add(Settings.Global.WIFI_NETWORKS_AVAILABLE_NOTIFICATION_ON);
            MOVED_TO_GLOBAL.add(Settings.Global.WIFI_NETWORKS_AVAILABLE_REPEAT_DELAY);
            MOVED_TO_GLOBAL.add(Settings.Global.WIFI_NUM_OPEN_NETWORKS_KEPT);
            MOVED_TO_GLOBAL.add(Settings.Global.WIFI_ON);
            MOVED_TO_GLOBAL.add(Settings.Global.WIFI_P2P_DEVICE_NAME);
            MOVED_TO_GLOBAL.add(Settings.Global.WIFI_SAVED_STATE);
            MOVED_TO_GLOBAL.add(Settings.Global.WIFI_SUPPLICANT_SCAN_INTERVAL_MS);
            MOVED_TO_GLOBAL.add(Settings.Global.WIFI_SUSPEND_OPTIMIZATIONS_ENABLED);
            MOVED_TO_GLOBAL.add(Settings.Global.WIFI_WATCHDOG_ON);
            MOVED_TO_GLOBAL.add(Settings.Global.WIFI_WATCHDOG_POOR_NETWORK_TEST_ENABLED);
            MOVED_TO_GLOBAL.add(Settings.Global.WIMAX_NETWORKS_AVAILABLE_NOTIFICATION_ON);
            MOVED_TO_GLOBAL.add(Settings.Global.PACKAGE_VERIFIER_ENABLE);
            MOVED_TO_GLOBAL.add(Settings.Global.PACKAGE_VERIFIER_TIMEOUT);
            MOVED_TO_GLOBAL.add(Settings.Global.PACKAGE_VERIFIER_DEFAULT_RESPONSE);
            MOVED_TO_GLOBAL.add(Settings.Global.DATA_STALL_ALARM_NON_AGGRESSIVE_DELAY_IN_MS);
            MOVED_TO_GLOBAL.add(Settings.Global.DATA_STALL_ALARM_AGGRESSIVE_DELAY_IN_MS);
            MOVED_TO_GLOBAL.add(Settings.Global.GPRS_REGISTER_CHECK_PERIOD_MS);
            MOVED_TO_GLOBAL.add(Settings.Global.WTF_IS_FATAL);
            MOVED_TO_GLOBAL.add(Settings.Global.BATTERY_DISCHARGE_DURATION_THRESHOLD);
            MOVED_TO_GLOBAL.add(Settings.Global.BATTERY_DISCHARGE_THRESHOLD);
            MOVED_TO_GLOBAL.add(Settings.Global.SEND_ACTION_APP_ERROR);
            MOVED_TO_GLOBAL.add(Settings.Global.DROPBOX_AGE_SECONDS);
            MOVED_TO_GLOBAL.add(Settings.Global.DROPBOX_MAX_FILES);
            MOVED_TO_GLOBAL.add(Settings.Global.DROPBOX_QUOTA_KB);
            MOVED_TO_GLOBAL.add(Settings.Global.DROPBOX_QUOTA_PERCENT);
            MOVED_TO_GLOBAL.add(Settings.Global.DROPBOX_RESERVE_PERCENT);
            MOVED_TO_GLOBAL.add(Settings.Global.DROPBOX_TAG_PREFIX);
            MOVED_TO_GLOBAL.add(Settings.Global.ERROR_LOGCAT_PREFIX);
            MOVED_TO_GLOBAL.add(Settings.Global.SYS_FREE_STORAGE_LOG_INTERVAL);
            MOVED_TO_GLOBAL.add(Settings.Global.DISK_FREE_CHANGE_REPORTING_THRESHOLD);
            MOVED_TO_GLOBAL.add(Settings.Global.SYS_STORAGE_THRESHOLD_PERCENTAGE);
            MOVED_TO_GLOBAL.add(Settings.Global.SYS_STORAGE_THRESHOLD_MAX_BYTES);
            MOVED_TO_GLOBAL.add(Settings.Global.SYS_STORAGE_FULL_THRESHOLD_BYTES);
            MOVED_TO_GLOBAL.add(Settings.Global.SYNC_MAX_RETRY_DELAY_IN_SECONDS);
            MOVED_TO_GLOBAL.add(Settings.Global.CONNECTIVITY_CHANGE_DELAY);
            MOVED_TO_GLOBAL.add(Settings.Global.CAPTIVE_PORTAL_DETECTION_ENABLED);
            MOVED_TO_GLOBAL.add(Settings.Global.CAPTIVE_PORTAL_SERVER);
            MOVED_TO_GLOBAL.add(Settings.Global.NSD_ON);
            MOVED_TO_GLOBAL.add(Settings.Global.SET_INSTALL_LOCATION);
            MOVED_TO_GLOBAL.add(Settings.Global.DEFAULT_INSTALL_LOCATION);
            MOVED_TO_GLOBAL.add(Settings.Global.INET_CONDITION_DEBOUNCE_UP_DELAY);
            MOVED_TO_GLOBAL.add(Settings.Global.INET_CONDITION_DEBOUNCE_DOWN_DELAY);
            MOVED_TO_GLOBAL.add(Settings.Global.READ_EXTERNAL_STORAGE_ENFORCED_DEFAULT);
            MOVED_TO_GLOBAL.add(Settings.Global.HTTP_PROXY);
            MOVED_TO_GLOBAL.add(Settings.Global.GLOBAL_HTTP_PROXY_HOST);
            MOVED_TO_GLOBAL.add(Settings.Global.GLOBAL_HTTP_PROXY_PORT);
            MOVED_TO_GLOBAL.add(Settings.Global.GLOBAL_HTTP_PROXY_EXCLUSION_LIST);
            MOVED_TO_GLOBAL.add(Settings.Global.SET_GLOBAL_HTTP_PROXY);
            MOVED_TO_GLOBAL.add(Settings.Global.DEFAULT_DNS_SERVER);
            MOVED_TO_GLOBAL.add(Settings.Global.PREFERRED_NETWORK_MODE);
            MOVED_TO_GLOBAL.add(Settings.Global.PREFERRED_CDMA_SUBSCRIPTION);
        }

        /** @hide */
        public static void getMovedKeys(HashSet<String> outKeySet) {
            outKeySet.addAll(MOVED_TO_GLOBAL);
        }

        /**
         * Look up a name in the database.
         * @param resolver to access the database with
         * @param name to look up in the table
         * @return the corresponding value, or null if not present
         */
        public static String getString(ContentResolver resolver, String name) {
            return getStringForUser(resolver, name, UserHandle.myUserId());
        }

        /** @hide */
        public static String getStringForUser(ContentResolver resolver, String name,
                int userHandle) {
            if (MOVED_TO_GLOBAL.contains(name)) {
                Log.w(TAG, "Setting " + name + " has moved from android.provider.Settings.Secure"
                        + " to android.provider.Settings.Global.");
                return Global.getStringForUser(resolver, name, userHandle);
            }

            if (MOVED_TO_LOCK_SETTINGS.contains(name)) {
                synchronized (Secure.class) {
                    if (sLockSettings == null) {
                        sLockSettings = ILockSettings.Stub.asInterface(
                                (IBinder) ServiceManager.getService("lock_settings"));
                        sIsSystemProcess = Process.myUid() == Process.SYSTEM_UID;
                    }
                }
                if (sLockSettings != null && !sIsSystemProcess) {
                    try {
                        return sLockSettings.getString(name, "0", userHandle);
                    } catch (RemoteException re) {
                        // Fall through
                    }
                }
            }

            return sNameValueCache.getStringForUser(resolver, name, userHandle);
        }

        /**
         * Store a name/value pair into the database.
         * @param resolver to access the database with
         * @param name to store
         * @param value to associate with the name
         * @return true if the value was set, false on database errors
         */
        public static boolean putString(ContentResolver resolver, String name, String value) {
            return putStringForUser(resolver, name, value, UserHandle.myUserId());
        }

        /** @hide */
        public static boolean putStringForUser(ContentResolver resolver, String name, String value,
                int userHandle) {
            if (MOVED_TO_GLOBAL.contains(name)) {
                Log.w(TAG, "Setting " + name + " has moved from android.provider.Settings.System"
                        + " to android.provider.Settings.Global");
                return Global.putStringForUser(resolver, name, value, userHandle);
            }
            return sNameValueCache.putStringForUser(resolver, name, value, userHandle);
        }

        /**
         * Construct the content URI for a particular name/value pair,
         * useful for monitoring changes with a ContentObserver.
         * @param name to look up in the table
         * @return the corresponding content URI, or null if not present
         */
        public static Uri getUriFor(String name) {
            if (MOVED_TO_GLOBAL.contains(name)) {
                Log.w(TAG, "Setting " + name + " has moved from android.provider.Settings.Secure"
                        + " to android.provider.Settings.Global, returning global URI.");
                return Global.getUriFor(Global.CONTENT_URI, name);
            }
            return getUriFor(CONTENT_URI, name);
        }

        /**
         * Convenience function for retrieving a single secure settings value
         * as an integer.  Note that internally setting values are always
         * stored as strings; this function converts the string to an integer
         * for you.  The default value will be returned if the setting is
         * not defined or not an integer.
         *
         * @param cr The ContentResolver to access.
         * @param name The name of the setting to retrieve.
         * @param def Value to return if the setting is not defined.
         *
         * @return The setting's current value, or 'def' if it is not defined
         * or not a valid integer.
         */
        public static int getInt(ContentResolver cr, String name, int def) {
            return getIntForUser(cr, name, def, UserHandle.myUserId());
        }

        /** @hide */
        public static int getIntForUser(ContentResolver cr, String name, int def, int userHandle) {
            String v = getStringForUser(cr, name, userHandle);
            try {
                return v != null ? Integer.parseInt(v) : def;
            } catch (NumberFormatException e) {
                return def;
            }
        }

        /**
         * Convenience function for retrieving a single secure settings value
         * as an integer.  Note that internally setting values are always
         * stored as strings; this function converts the string to an integer
         * for you.
         * <p>
         * This version does not take a default value.  If the setting has not
         * been set, or the string value is not a number,
         * it throws {@link SettingNotFoundException}.
         *
         * @param cr The ContentResolver to access.
         * @param name The name of the setting to retrieve.
         *
         * @throws SettingNotFoundException Thrown if a setting by the given
         * name can't be found or the setting value is not an integer.
         *
         * @return The setting's current value.
         */
        public static int getInt(ContentResolver cr, String name)
                throws SettingNotFoundException {
            return getIntForUser(cr, name, UserHandle.myUserId());
        }

        /** @hide */
        public static int getIntForUser(ContentResolver cr, String name, int userHandle)
                throws SettingNotFoundException {
            String v = getStringForUser(cr, name, userHandle);
            try {
                return Integer.parseInt(v);
            } catch (NumberFormatException e) {
                throw new SettingNotFoundException(name);
            }
        }

        /**
         * Convenience function for updating a single settings value as an
         * integer. This will either create a new entry in the table if the
         * given name does not exist, or modify the value of the existing row
         * with that name.  Note that internally setting values are always
         * stored as strings, so this function converts the given value to a
         * string before storing it.
         *
         * @param cr The ContentResolver to access.
         * @param name The name of the setting to modify.
         * @param value The new value for the setting.
         * @return true if the value was set, false on database errors
         */
        public static boolean putInt(ContentResolver cr, String name, int value) {
            return putIntForUser(cr, name, value, UserHandle.myUserId());
        }

        /** @hide */
        public static boolean putIntForUser(ContentResolver cr, String name, int value,
                int userHandle) {
            return putStringForUser(cr, name, Integer.toString(value), userHandle);
        }

        /**
         * Convenience function for retrieving a single secure settings value
         * as a {@code long}.  Note that internally setting values are always
         * stored as strings; this function converts the string to a {@code long}
         * for you.  The default value will be returned if the setting is
         * not defined or not a {@code long}.
         *
         * @param cr The ContentResolver to access.
         * @param name The name of the setting to retrieve.
         * @param def Value to return if the setting is not defined.
         *
         * @return The setting's current value, or 'def' if it is not defined
         * or not a valid {@code long}.
         */
        public static long getLong(ContentResolver cr, String name, long def) {
            return getLongForUser(cr, name, def, UserHandle.myUserId());
        }

        /** @hide */
        public static long getLongForUser(ContentResolver cr, String name, long def,
                int userHandle) {
            String valString = getStringForUser(cr, name, userHandle);
            long value;
            try {
                value = valString != null ? Long.parseLong(valString) : def;
            } catch (NumberFormatException e) {
                value = def;
            }
            return value;
        }

        /**
         * Convenience function for retrieving a single secure settings value
         * as a {@code long}.  Note that internally setting values are always
         * stored as strings; this function converts the string to a {@code long}
         * for you.
         * <p>
         * This version does not take a default value.  If the setting has not
         * been set, or the string value is not a number,
         * it throws {@link SettingNotFoundException}.
         *
         * @param cr The ContentResolver to access.
         * @param name The name of the setting to retrieve.
         *
         * @return The setting's current value.
         * @throws SettingNotFoundException Thrown if a setting by the given
         * name can't be found or the setting value is not an integer.
         */
        public static long getLong(ContentResolver cr, String name)
                throws SettingNotFoundException {
            return getLongForUser(cr, name, UserHandle.myUserId());
        }

        /** @hide */
        public static long getLongForUser(ContentResolver cr, String name, int userHandle)
                throws SettingNotFoundException {
            String valString = getStringForUser(cr, name, userHandle);
            try {
                return Long.parseLong(valString);
            } catch (NumberFormatException e) {
                throw new SettingNotFoundException(name);
            }
        }

        /**
         * Convenience function for updating a secure settings value as a long
         * integer. This will either create a new entry in the table if the
         * given name does not exist, or modify the value of the existing row
         * with that name.  Note that internally setting values are always
         * stored as strings, so this function converts the given value to a
         * string before storing it.
         *
         * @param cr The ContentResolver to access.
         * @param name The name of the setting to modify.
         * @param value The new value for the setting.
         * @return true if the value was set, false on database errors
         */
        public static boolean putLong(ContentResolver cr, String name, long value) {
            return putLongForUser(cr, name, value, UserHandle.myUserId());
        }

        /** @hide */
        public static boolean putLongForUser(ContentResolver cr, String name, long value,
                int userHandle) {
            return putStringForUser(cr, name, Long.toString(value), userHandle);
        }

        /**
         * Convenience function for retrieving a single secure settings value
         * as a floating point number.  Note that internally setting values are
         * always stored as strings; this function converts the string to an
         * float for you. The default value will be returned if the setting
         * is not defined or not a valid float.
         *
         * @param cr The ContentResolver to access.
         * @param name The name of the setting to retrieve.
         * @param def Value to return if the setting is not defined.
         *
         * @return The setting's current value, or 'def' if it is not defined
         * or not a valid float.
         */
        public static float getFloat(ContentResolver cr, String name, float def) {
            return getFloatForUser(cr, name, def, UserHandle.myUserId());
        }

        /** @hide */
        public static float getFloatForUser(ContentResolver cr, String name, float def,
                int userHandle) {
            String v = getStringForUser(cr, name, userHandle);
            try {
                return v != null ? Float.parseFloat(v) : def;
            } catch (NumberFormatException e) {
                return def;
            }
        }

        /**
         * Convenience function for retrieving a single secure settings value
         * as a float.  Note that internally setting values are always
         * stored as strings; this function converts the string to a float
         * for you.
         * <p>
         * This version does not take a default value.  If the setting has not
         * been set, or the string value is not a number,
         * it throws {@link SettingNotFoundException}.
         *
         * @param cr The ContentResolver to access.
         * @param name The name of the setting to retrieve.
         *
         * @throws SettingNotFoundException Thrown if a setting by the given
         * name can't be found or the setting value is not a float.
         *
         * @return The setting's current value.
         */
        public static float getFloat(ContentResolver cr, String name)
                throws SettingNotFoundException {
            return getFloatForUser(cr, name, UserHandle.myUserId());
        }

        /** @hide */
        public static float getFloatForUser(ContentResolver cr, String name, int userHandle)
                throws SettingNotFoundException {
            String v = getStringForUser(cr, name, userHandle);
            if (v == null) {
                throw new SettingNotFoundException(name);
            }
            try {
                return Float.parseFloat(v);
            } catch (NumberFormatException e) {
                throw new SettingNotFoundException(name);
            }
        }

        /**
         * Convenience function for updating a single settings value as a
         * floating point number. This will either create a new entry in the
         * table if the given name does not exist, or modify the value of the
         * existing row with that name.  Note that internally setting values
         * are always stored as strings, so this function converts the given
         * value to a string before storing it.
         *
         * @param cr The ContentResolver to access.
         * @param name The name of the setting to modify.
         * @param value The new value for the setting.
         * @return true if the value was set, false on database errors
         */
        public static boolean putFloat(ContentResolver cr, String name, float value) {
            return putFloatForUser(cr, name, value, UserHandle.myUserId());
        }

        /** @hide */
        public static boolean putFloatForUser(ContentResolver cr, String name, float value,
                int userHandle) {
            return putStringForUser(cr, name, Float.toString(value), userHandle);
        }

        /**
         * @deprecated Use {@link android.provider.Settings.Global#DEVELOPMENT_SETTINGS_ENABLED}
         * instead
         */
        @Deprecated
        public static final String DEVELOPMENT_SETTINGS_ENABLED =
                Global.DEVELOPMENT_SETTINGS_ENABLED;

        /**
         * When the user has enable the option to have a "bug report" command
         * in the power menu.
         * @hide
         */
        public static final String BUGREPORT_IN_POWER_MENU = "bugreport_in_power_menu";

        /**
         * @deprecated Use {@link android.provider.Settings.Global#ADB_ENABLED} instead
         */
        @Deprecated
        public static final String ADB_ENABLED = Global.ADB_ENABLED;

        /**
         * The TCP/IP port to run ADB on, or -1 for USB
         * @hide
         */
        public static final String ADB_PORT = "adb_port";

        /**
         * Whether to display the ADB notification.
         * @hide
         */
        public static final String ADB_NOTIFY = "adb_notify";

        /**
         * The hostname for this device
         * @hide
         */
        public static final String DEVICE_HOSTNAME = "device_hostname";

        /**
         * Setting to allow mock locations and location provider status to be injected into the
         * LocationManager service for testing purposes during application development.  These
         * locations and status values  override actual location and status information generated
         * by network, gps, or other location providers.
         */
        public static final String ALLOW_MOCK_LOCATION = "mock_location";

        /**
         * A 64-bit number (as a hex string) that is randomly
         * generated on the device's first boot and should remain
         * constant for the lifetime of the device.  (The value may
         * change if a factory reset is performed on the device.)
         */
        public static final String ANDROID_ID = "android_id";

        /**
         * @deprecated Use {@link android.provider.Settings.Global#BLUETOOTH_ON} instead
         */
        @Deprecated
        public static final String BLUETOOTH_ON = Global.BLUETOOTH_ON;

        /**
         * @deprecated Use {@link android.provider.Settings.Global#DATA_ROAMING} instead
         */
        @Deprecated
        public static final String DATA_ROAMING = Global.DATA_ROAMING;

        /**
         * Setting to record the input method used by default, holding the ID
         * of the desired method.
         */
        public static final String DEFAULT_INPUT_METHOD = "default_input_method";

        /**
         * Setting to record the input method subtype used by default, holding the ID
         * of the desired method.
         */
        public static final String SELECTED_INPUT_METHOD_SUBTYPE =
                "selected_input_method_subtype";

        /**
         * Setting to record the history of input method subtype, holding the pair of ID of IME
         * and its last used subtype.
         * @hide
         */
        public static final String INPUT_METHODS_SUBTYPE_HISTORY =
                "input_methods_subtype_history";

        /**
         * Setting to record the visibility of input method selector
         */
        public static final String INPUT_METHOD_SELECTOR_VISIBILITY =
                "input_method_selector_visibility";

        /**
         * @deprecated Use {@link android.provider.Settings.Global#DEVICE_PROVISIONED} instead
         */
        @Deprecated
        public static final String DEVICE_PROVISIONED = Global.DEVICE_PROVISIONED;

        /**
         * Whether the current user has been set up via setup wizard (0 = false, 1 = true)
         * @hide
         */
        public static final String USER_SETUP_COMPLETE = "user_setup_complete";

        /**
         * List of input methods that are currently enabled.  This is a string
         * containing the IDs of all enabled input methods, each ID separated
         * by ':'.
         */
        public static final String ENABLED_INPUT_METHODS = "enabled_input_methods";

        /**
         * List of system input methods that are currently disabled.  This is a string
         * containing the IDs of all disabled input methods, each ID separated
         * by ':'.
         * @hide
         */
        public static final String DISABLED_SYSTEM_INPUT_METHODS = "disabled_system_input_methods";

        /**
         * Host name and port for global http proxy. Uses ':' seperator for
         * between host and port.
         *
         * @deprecated Use {@link Global#HTTP_PROXY}
         */
        @Deprecated
        public static final String HTTP_PROXY = Global.HTTP_PROXY;

        /**
         * @deprecated Use {@link android.provider.Settings.Global#INSTALL_NON_MARKET_APPS} instead
         */
        @Deprecated
        public static final String INSTALL_NON_MARKET_APPS = Global.INSTALL_NON_MARKET_APPS;

        /**
         * Comma-separated list of location providers that activities may access.
         */
        public static final String LOCATION_PROVIDERS_ALLOWED = "location_providers_allowed";

        /**
         * A flag containing settings used for biometric weak
         * @hide
         */
        public static final String LOCK_BIOMETRIC_WEAK_FLAGS =
                "lock_biometric_weak_flags";

        /**
         * Whether autolock is enabled (0 = false, 1 = true)
         */
        public static final String LOCK_PATTERN_ENABLED = "lock_pattern_autolock";

        /**
         * Whether lock pattern is visible as user enters (0 = false, 1 = true)
         */
        public static final String LOCK_PATTERN_VISIBLE = "lock_pattern_visible_pattern";

        /**
         * Whether lock pattern will vibrate as user enters (0 = false, 1 =
         * true)
         *
         * @deprecated Starting in {@link VERSION_CODES#JELLY_BEAN_MR1} the
         *             lockscreen uses
         *             {@link Settings.System#HAPTIC_FEEDBACK_ENABLED}.
         */
        @Deprecated
        public static final String
                LOCK_PATTERN_TACTILE_FEEDBACK_ENABLED = "lock_pattern_tactile_feedback_enabled";

        /**
         * Whether lock pattern will show dots (0 = false, 1 = true)
         * @hide
         */
        public static final String LOCK_DOTS_VISIBLE = "lock_pattern_dotsvisible";

        /**
         * Whether lockscreen error pattern is visible (0 = false, 1 = true)
         * @hide
         */
        public static final String LOCK_SHOW_ERROR_PATH = "lock_pattern_show_error_path";

        /**
         * This preference allows the device to be locked given time after screen goes off,
         * subject to current DeviceAdmin policy limits.
         * @hide
         */
        public static final String LOCK_SCREEN_LOCK_AFTER_TIMEOUT = "lock_screen_lock_after_timeout";


        /**
         * This preference contains the string that shows for owner info on LockScreen.
         * @hide
         */
        public static final String LOCK_SCREEN_OWNER_INFO = "lock_screen_owner_info";

        /**
         * Ids of the user-selected appwidgets on the lockscreen (comma-delimited).
         * @hide
         */
        public static final String LOCK_SCREEN_APPWIDGET_IDS =
            "lock_screen_appwidget_ids";

        /**
         * Id of the appwidget shown on the lock screen when appwidgets are disabled.
         * @hide
         */
        public static final String LOCK_SCREEN_FALLBACK_APPWIDGET_ID =
            "lock_screen_fallback_appwidget_id";

        /**
         * Index of the lockscreen appwidget to restore, -1 if none.
         * @hide
         */
        public static final String LOCK_SCREEN_STICKY_APPWIDGET =
            "lock_screen_sticky_appwidget";

        /**
         * This preference enables showing the owner info on LockScreen.
         * @hide
         */
        public static final String LOCK_SCREEN_OWNER_INFO_ENABLED =
            "lock_screen_owner_info_enabled";

        /**
         * Whether the unsecure widget screen will be shown before a secure
         * lock screen
         * @hide
         */
        public static final String LOCK_BEFORE_UNLOCK =
            "lock_before_unlock";

        /**
         * Determines the width and height of the LockPatternView widget
         * @hide
         */
        public static final String LOCK_PATTERN_SIZE =
            "lock_pattern_size";

        /**
         * The Logging ID (a unique 64-bit value) as a hex string.
         * Used as a pseudonymous identifier for logging.
         * @deprecated This identifier is poorly initialized and has
         * many collisions.  It should not be used.
         */
        @Deprecated
        public static final String LOGGING_ID = "logging_id";

        /**
         * @deprecated Use {@link android.provider.Settings.Global#NETWORK_PREFERENCE} instead
         */
        @Deprecated
        public static final String NETWORK_PREFERENCE = Global.NETWORK_PREFERENCE;

        /**
         * No longer supported.
         */
        public static final String PARENTAL_CONTROL_ENABLED = "parental_control_enabled";

        /**
         * No longer supported.
         */
        public static final String PARENTAL_CONTROL_LAST_UPDATE = "parental_control_last_update";

        /**
         * No longer supported.
         */
        public static final String PARENTAL_CONTROL_REDIRECT_URL = "parental_control_redirect_url";

        /**
         * Settings classname to launch when Settings is clicked from All
         * Applications.  Needed because of user testing between the old
         * and new Settings apps.
         */
        // TODO: 881807
        public static final String SETTINGS_CLASSNAME = "settings_classname";

        /**
         * @deprecated Use {@link android.provider.Settings.Global#USB_MASS_STORAGE_ENABLED} instead
         */
        @Deprecated
        public static final String USB_MASS_STORAGE_ENABLED = Global.USB_MASS_STORAGE_ENABLED;

        /**
         * @deprecated Use {@link android.provider.Settings.Global#USE_GOOGLE_MAIL} instead
         */
        @Deprecated
        public static final String USE_GOOGLE_MAIL = Global.USE_GOOGLE_MAIL;

        /**
         * If accessibility is enabled.
         */
        public static final String ACCESSIBILITY_ENABLED = "accessibility_enabled";

        /**
         * If touch exploration is enabled.
         */
        public static final String TOUCH_EXPLORATION_ENABLED = "touch_exploration_enabled";

        /**
         * List of the enabled accessibility providers.
         */
        public static final String ENABLED_ACCESSIBILITY_SERVICES =
            "enabled_accessibility_services";

        /**
         * List of the accessibility services to which the user has granted
         * permission to put the device into touch exploration mode.
         *
         * @hide
         */
        public static final String TOUCH_EXPLORATION_GRANTED_ACCESSIBILITY_SERVICES =
            "touch_exploration_granted_accessibility_services";

        /**
         * Whether to speak passwords while in accessibility mode.
         */
        public static final String ACCESSIBILITY_SPEAK_PASSWORD = "speak_password";

        /**
         * If injection of accessibility enhancing JavaScript screen-reader
         * is enabled.
         * <p>
         *   Note: The JavaScript based screen-reader is served by the
         *   Google infrastructure and enable users with disabilities to
         *   efficiently navigate in and explore web content.
         * </p>
         * <p>
         *   This property represents a boolean value.
         * </p>
         * @hide
         */
        public static final String ACCESSIBILITY_SCRIPT_INJECTION =
            "accessibility_script_injection";

        /**
         * The URL for the injected JavaScript based screen-reader used
         * for providing accessibility of content in WebView.
         * <p>
         *   Note: The JavaScript based screen-reader is served by the
         *   Google infrastructure and enable users with disabilities to
         *   efficiently navigate in and explore web content.
         * </p>
         * <p>
         *   This property represents a string value.
         * </p>
         * @hide
         */
        public static final String ACCESSIBILITY_SCREEN_READER_URL =
            "accessibility_script_injection_url";

        /**
         * Key bindings for navigation in built-in accessibility support for web content.
         * <p>
         *   Note: These key bindings are for the built-in accessibility navigation for
         *   web content which is used as a fall back solution if JavaScript in a WebView
         *   is not enabled or the user has not opted-in script injection from Google.
         * </p>
         * <p>
         *   The bindings are separated by semi-colon. A binding is a mapping from
         *   a key to a sequence of actions (for more details look at
         *   android.webkit.AccessibilityInjector). A key is represented as the hexademical
         *   string representation of an integer obtained from a meta state (optional) shifted
         *   sixteen times left and bitwise ored with a key code. An action is represented
         *   as a hexademical string representation of an integer where the first two digits
         *   are navigation action index, the second, the third, and the fourth digit pairs
         *   represent the action arguments. The separate actions in a binding are colon
         *   separated. The key and the action sequence it maps to are separated by equals.
         * </p>
         * <p>
         *   For example, the binding below maps the DPAD right button to traverse the
         *   current navigation axis once without firing an accessibility event and to
         *   perform the same traversal again but to fire an event:
         *   <code>
         *     0x16=0x01000100:0x01000101;
         *   </code>
         * </p>
         * <p>
         *   The goal of this binding is to enable dynamic rebinding of keys to
         *   navigation actions for web content without requiring a framework change.
         * </p>
         * <p>
         *   This property represents a string value.
         * </p>
         * @hide
         */
        public static final String ACCESSIBILITY_WEB_CONTENT_KEY_BINDINGS =
            "accessibility_web_content_key_bindings";

        /**
         * Setting that specifies whether the display magnification is enabled.
         * Display magnifications allows the user to zoom in the display content
         * and is targeted to low vision users. The current magnification scale
         * is controlled by {@link #ACCESSIBILITY_DISPLAY_MAGNIFICATION_SCALE}.
         *
         * @hide
         */
        public static final String ACCESSIBILITY_DISPLAY_MAGNIFICATION_ENABLED =
                "accessibility_display_magnification_enabled";

        /**
         * Setting that specifies what the display magnification scale is.
         * Display magnifications allows the user to zoom in the display
         * content and is targeted to low vision users. Whether a display
         * magnification is performed is controlled by
         * {@link #ACCESSIBILITY_DISPLAY_MAGNIFICATION_ENABLED}
         *
         * @hide
         */
        public static final String ACCESSIBILITY_DISPLAY_MAGNIFICATION_SCALE =
                "accessibility_display_magnification_scale";

        /**
         * Setting that specifies whether the display magnification should be
         * automatically updated. If this fearture is enabled the system will
         * exit magnification mode or pan the viewport when a context change
         * occurs. For example, on staring a new activity or rotating the screen,
         * the system may zoom out so the user can see the new context he is in.
         * Another example is on showing a window that is not visible in the
         * magnified viewport the system may pan the viewport to make the window
         * the has popped up so the user knows that the context has changed.
         * Whether a screen magnification is performed is controlled by
         * {@link #ACCESSIBILITY_DISPLAY_MAGNIFICATION_ENABLED}
         *
         * @hide
         */
        public static final String ACCESSIBILITY_DISPLAY_MAGNIFICATION_AUTO_UPDATE =
                "accessibility_display_magnification_auto_update";

        /**
         * The timout for considering a press to be a long press in milliseconds.
         * @hide
         */
        public static final String LONG_PRESS_TIMEOUT = "long_press_timeout";

        /**
         * Setting to always use the default text-to-speech settings regardless
         * of the application settings.
         * 1 = override application settings,
         * 0 = use application settings (if specified).
         *
         * @deprecated  The value of this setting is no longer respected by
         * the framework text to speech APIs as of the Ice Cream Sandwich release.
         */
        @Deprecated
        public static final String TTS_USE_DEFAULTS = "tts_use_defaults";

        /**
         * Default text-to-speech engine speech rate. 100 = 1x
         */
        public static final String TTS_DEFAULT_RATE = "tts_default_rate";

        /**
         * Default text-to-speech engine pitch. 100 = 1x
         */
        public static final String TTS_DEFAULT_PITCH = "tts_default_pitch";

        /**
         * Default text-to-speech engine.
         */
        public static final String TTS_DEFAULT_SYNTH = "tts_default_synth";

        /**
         * Default text-to-speech language.
         *
         * @deprecated this setting is no longer in use, as of the Ice Cream
         * Sandwich release. Apps should never need to read this setting directly,
         * instead can query the TextToSpeech framework classes for the default
         * locale. {@link TextToSpeech#getLanguage()}.
         */
        @Deprecated
        public static final String TTS_DEFAULT_LANG = "tts_default_lang";

        /**
         * Default text-to-speech country.
         *
         * @deprecated this setting is no longer in use, as of the Ice Cream
         * Sandwich release. Apps should never need to read this setting directly,
         * instead can query the TextToSpeech framework classes for the default
         * locale. {@link TextToSpeech#getLanguage()}.
         */
        @Deprecated
        public static final String TTS_DEFAULT_COUNTRY = "tts_default_country";

        /**
         * Default text-to-speech locale variant.
         *
         * @deprecated this setting is no longer in use, as of the Ice Cream
         * Sandwich release. Apps should never need to read this setting directly,
         * instead can query the TextToSpeech framework classes for the
         * locale that is in use {@link TextToSpeech#getLanguage()}.
         */
        @Deprecated
        public static final String TTS_DEFAULT_VARIANT = "tts_default_variant";

        /**
         * Stores the default tts locales on a per engine basis. Stored as
         * a comma seperated list of values, each value being of the form
         * {@code engine_name:locale} for example,
         * {@code com.foo.ttsengine:eng-USA,com.bar.ttsengine:esp-ESP}. This
         * supersedes {@link #TTS_DEFAULT_LANG}, {@link #TTS_DEFAULT_COUNTRY} and
         * {@link #TTS_DEFAULT_VARIANT}. Apps should never need to read this
         * setting directly, and can query the TextToSpeech framework classes
         * for the locale that is in use.
         *
         * @hide
         */
        public static final String TTS_DEFAULT_LOCALE = "tts_default_locale";

        /**
         * Space delimited list of plugin packages that are enabled.
         */
        public static final String TTS_ENABLED_PLUGINS = "tts_enabled_plugins";

        /**
         * @deprecated Use {@link android.provider.Settings.Global#WIFI_NETWORKS_AVAILABLE_NOTIFICATION_ON}
         * instead.
         */
        @Deprecated
        public static final String WIFI_NETWORKS_AVAILABLE_NOTIFICATION_ON =
                Global.WIFI_NETWORKS_AVAILABLE_NOTIFICATION_ON;

        /**
         * @deprecated Use {@link android.provider.Settings.Global#WIFI_NETWORKS_AVAILABLE_REPEAT_DELAY}
         * instead.
         */
        @Deprecated
        public static final String WIFI_NETWORKS_AVAILABLE_REPEAT_DELAY =
                Global.WIFI_NETWORKS_AVAILABLE_REPEAT_DELAY;

        /**
         * @deprecated Use {@link android.provider.Settings.Global#WIFI_NUM_OPEN_NETWORKS_KEPT}
         * instead.
         */
        @Deprecated
        public static final String WIFI_NUM_OPEN_NETWORKS_KEPT =
                Global.WIFI_NUM_OPEN_NETWORKS_KEPT;

        /**
         * @deprecated Use {@link android.provider.Settings.Global#WIFI_ON}
         * instead.
         */
        @Deprecated
        public static final String WIFI_ON = Global.WIFI_ON;

        /**
         * The acceptable packet loss percentage (range 0 - 100) before trying
         * another AP on the same network.
         * @deprecated This setting is not used.
         */
        @Deprecated
        public static final String WIFI_WATCHDOG_ACCEPTABLE_PACKET_LOSS_PERCENTAGE =
                "wifi_watchdog_acceptable_packet_loss_percentage";

        /**
         * The number of access points required for a network in order for the
         * watchdog to monitor it.
         * @deprecated This setting is not used.
         */
        @Deprecated
        public static final String WIFI_WATCHDOG_AP_COUNT = "wifi_watchdog_ap_count";

        public static final String ENABLE_PERMISSIONS_MANAGEMENT = "enable_permissions_management";

        /**
         * The delay between background checks.
         * @deprecated This setting is not used.
         */
        @Deprecated
        public static final String WIFI_WATCHDOG_BACKGROUND_CHECK_DELAY_MS =
                "wifi_watchdog_background_check_delay_ms";

        /**
         * Whether the Wi-Fi watchdog is enabled for background checking even
         * after it thinks the user has connected to a good access point.
         * @deprecated This setting is not used.
         */
        @Deprecated
        public static final String WIFI_WATCHDOG_BACKGROUND_CHECK_ENABLED =
                "wifi_watchdog_background_check_enabled";

        /**
         * The timeout for a background ping
         * @deprecated This setting is not used.
         */
        @Deprecated
        public static final String WIFI_WATCHDOG_BACKGROUND_CHECK_TIMEOUT_MS =
                "wifi_watchdog_background_check_timeout_ms";

        /**
         * The number of initial pings to perform that *may* be ignored if they
         * fail. Again, if these fail, they will *not* be used in packet loss
         * calculation. For example, one network always seemed to time out for
         * the first couple pings, so this is set to 3 by default.
         * @deprecated This setting is not used.
         */
        @Deprecated
        public static final String WIFI_WATCHDOG_INITIAL_IGNORED_PING_COUNT =
            "wifi_watchdog_initial_ignored_ping_count";

        /**
         * The maximum number of access points (per network) to attempt to test.
         * If this number is reached, the watchdog will no longer monitor the
         * initial connection state for the network. This is a safeguard for
         * networks containing multiple APs whose DNS does not respond to pings.
         * @deprecated This setting is not used.
         */
        @Deprecated
        public static final String WIFI_WATCHDOG_MAX_AP_CHECKS = "wifi_watchdog_max_ap_checks";

        /**
         * @deprecated Use {@link android.provider.Settings.Global#WIFI_WATCHDOG_ON} instead
         */
        @Deprecated
        public static final String WIFI_WATCHDOG_ON = "wifi_watchdog_on";

        /**
         * A comma-separated list of SSIDs for which the Wi-Fi watchdog should be enabled.
         * @deprecated This setting is not used.
         */
        @Deprecated
        public static final String WIFI_WATCHDOG_WATCH_LIST = "wifi_watchdog_watch_list";

        /**
         * The number of pings to test if an access point is a good connection.
         * @deprecated This setting is not used.
         */
        @Deprecated
        public static final String WIFI_WATCHDOG_PING_COUNT = "wifi_watchdog_ping_count";

        /**
         * The delay between pings.
         * @deprecated This setting is not used.
         */
        @Deprecated
        public static final String WIFI_WATCHDOG_PING_DELAY_MS = "wifi_watchdog_ping_delay_ms";

        /**
         * The timeout per ping.
         * @deprecated This setting is not used.
         */
        @Deprecated
        public static final String WIFI_WATCHDOG_PING_TIMEOUT_MS = "wifi_watchdog_ping_timeout_ms";

        /**
         * @deprecated Use
         * {@link android.provider.Settings.Global#WIFI_MAX_DHCP_RETRY_COUNT} instead
         */
        @Deprecated
        public static final String WIFI_MAX_DHCP_RETRY_COUNT = Global.WIFI_MAX_DHCP_RETRY_COUNT;

        /**
         * @deprecated Use
         * {@link android.provider.Settings.Global#WIFI_MOBILE_DATA_TRANSITION_WAKELOCK_TIMEOUT_MS} instead
         */
        @Deprecated
        public static final String WIFI_MOBILE_DATA_TRANSITION_WAKELOCK_TIMEOUT_MS =
                Global.WIFI_MOBILE_DATA_TRANSITION_WAKELOCK_TIMEOUT_MS;

        /**
         * Whether the Wimax should be on.  Only the WiMAX service should touch this.
         * @hide
         */
        public static final String WIMAX_ON = "wimax_on";

        /**
         * Whether background data usage is allowed.
         *
         * @deprecated As of {@link VERSION_CODES#ICE_CREAM_SANDWICH},
         *             availability of background data depends on several
         *             combined factors. When background data is unavailable,
         *             {@link ConnectivityManager#getActiveNetworkInfo()} will
         *             now appear disconnected.
         */
        @Deprecated
        public static final String BACKGROUND_DATA = "background_data";

        /**
         * Origins for which browsers should allow geolocation by default.
         * The value is a space-separated list of origins.
         */
        public static final String ALLOWED_GEOLOCATION_ORIGINS
                = "allowed_geolocation_origins";

        /**
         * The preferred TTY mode     0 = TTy Off, CDMA default
         *                            1 = TTY Full
         *                            2 = TTY HCO
         *                            3 = TTY VCO
         * @hide
         */
        public static final String PREFERRED_TTY_MODE =
                "preferred_tty_mode";

        /**
         * Whether the enhanced voice privacy mode is enabled.
         * 0 = normal voice privacy
         * 1 = enhanced voice privacy
         * @hide
         */
        public static final String ENHANCED_VOICE_PRIVACY_ENABLED = "enhanced_voice_privacy_enabled";

        /**
         * Whether the TTY mode mode is enabled.
         * 0 = disabled
         * 1 = enabled
         * @hide
         */
        public static final String TTY_MODE_ENABLED = "tty_mode_enabled";

        /**
         * Controls whether settings backup is enabled.
         * Type: int ( 0 = disabled, 1 = enabled )
         * @hide
         */
        public static final String BACKUP_ENABLED = "backup_enabled";

        /**
         * Controls whether application data is automatically restored from backup
         * at install time.
         * Type: int ( 0 = disabled, 1 = enabled )
         * @hide
         */
        public static final String BACKUP_AUTO_RESTORE = "backup_auto_restore";

        /**
         * Indicates whether settings backup has been fully provisioned.
         * Type: int ( 0 = unprovisioned, 1 = fully provisioned )
         * @hide
         */
        public static final String BACKUP_PROVISIONED = "backup_provisioned";

        /**
         * Component of the transport to use for backup/restore.
         * @hide
         */
        public static final String BACKUP_TRANSPORT = "backup_transport";

        /**
         * Version for which the setup wizard was last shown.  Bumped for
         * each release when there is new setup information to show.
         * @hide
         */
        public static final String LAST_SETUP_SHOWN = "last_setup_shown";

        /**
         * The interval in milliseconds after which Wi-Fi is considered idle.
         * When idle, it is possible for the device to be switched from Wi-Fi to
         * the mobile data network.
         * @hide
         * @deprecated Use {@link android.provider.Settings.Global#WIFI_IDLE_MS}
         * instead.
         */
        @Deprecated
        public static final String WIFI_IDLE_MS = Global.WIFI_IDLE_MS;

        /**
         * The global search provider chosen by the user (if multiple global
         * search providers are installed). This will be the provider returned
         * by {@link SearchManager#getGlobalSearchActivity()} if it's still
         * installed. This setting is stored as a flattened component name as
         * per {@link ComponentName#flattenToString()}.
         *
         * @hide
         */
        public static final String SEARCH_GLOBAL_SEARCH_ACTIVITY =
                "search_global_search_activity";

        /**
         * The number of promoted sources in GlobalSearch.
         * @hide
         */
        public static final String SEARCH_NUM_PROMOTED_SOURCES = "search_num_promoted_sources";
        /**
         * The maximum number of suggestions returned by GlobalSearch.
         * @hide
         */
        public static final String SEARCH_MAX_RESULTS_TO_DISPLAY = "search_max_results_to_display";
        /**
         * The number of suggestions GlobalSearch will ask each non-web search source for.
         * @hide
         */
        public static final String SEARCH_MAX_RESULTS_PER_SOURCE = "search_max_results_per_source";
        /**
         * The number of suggestions the GlobalSearch will ask the web search source for.
         * @hide
         */
        public static final String SEARCH_WEB_RESULTS_OVERRIDE_LIMIT =
                "search_web_results_override_limit";
        /**
         * The number of milliseconds that GlobalSearch will wait for suggestions from
         * promoted sources before continuing with all other sources.
         * @hide
         */
        public static final String SEARCH_PROMOTED_SOURCE_DEADLINE_MILLIS =
                "search_promoted_source_deadline_millis";
        /**
         * The number of milliseconds before GlobalSearch aborts search suggesiton queries.
         * @hide
         */
        public static final String SEARCH_SOURCE_TIMEOUT_MILLIS = "search_source_timeout_millis";
        /**
         * The maximum number of milliseconds that GlobalSearch shows the previous results
         * after receiving a new query.
         * @hide
         */
        public static final String SEARCH_PREFILL_MILLIS = "search_prefill_millis";
        /**
         * The maximum age of log data used for shortcuts in GlobalSearch.
         * @hide
         */
        public static final String SEARCH_MAX_STAT_AGE_MILLIS = "search_max_stat_age_millis";
        /**
         * The maximum age of log data used for source ranking in GlobalSearch.
         * @hide
         */
        public static final String SEARCH_MAX_SOURCE_EVENT_AGE_MILLIS =
                "search_max_source_event_age_millis";
        /**
         * The minimum number of impressions needed to rank a source in GlobalSearch.
         * @hide
         */
        public static final String SEARCH_MIN_IMPRESSIONS_FOR_SOURCE_RANKING =
                "search_min_impressions_for_source_ranking";
        /**
         * The minimum number of clicks needed to rank a source in GlobalSearch.
         * @hide
         */
        public static final String SEARCH_MIN_CLICKS_FOR_SOURCE_RANKING =
                "search_min_clicks_for_source_ranking";
        /**
         * The maximum number of shortcuts shown by GlobalSearch.
         * @hide
         */
        public static final String SEARCH_MAX_SHORTCUTS_RETURNED = "search_max_shortcuts_returned";
        /**
         * The size of the core thread pool for suggestion queries in GlobalSearch.
         * @hide
         */
        public static final String SEARCH_QUERY_THREAD_CORE_POOL_SIZE =
                "search_query_thread_core_pool_size";
        /**
         * The maximum size of the thread pool for suggestion queries in GlobalSearch.
         * @hide
         */
        public static final String SEARCH_QUERY_THREAD_MAX_POOL_SIZE =
                "search_query_thread_max_pool_size";
        /**
         * The size of the core thread pool for shortcut refreshing in GlobalSearch.
         * @hide
         */
        public static final String SEARCH_SHORTCUT_REFRESH_CORE_POOL_SIZE =
                "search_shortcut_refresh_core_pool_size";
        /**
         * The maximum size of the thread pool for shortcut refreshing in GlobalSearch.
         * @hide
         */
        public static final String SEARCH_SHORTCUT_REFRESH_MAX_POOL_SIZE =
                "search_shortcut_refresh_max_pool_size";
        /**
         * The maximun time that excess threads in the GlobalSeach thread pools will
         * wait before terminating.
         * @hide
         */
        public static final String SEARCH_THREAD_KEEPALIVE_SECONDS =
                "search_thread_keepalive_seconds";
        /**
         * The maximum number of concurrent suggestion queries to each source.
         * @hide
         */
        public static final String SEARCH_PER_SOURCE_CONCURRENT_QUERY_LIMIT =
                "search_per_source_concurrent_query_limit";

        /**
         * Whether or not alert sounds are played on MountService events. (0 = false, 1 = true)
         * @hide
         */
        public static final String MOUNT_PLAY_NOTIFICATION_SND = "mount_play_not_snd";

        /**
         * Whether or not UMS auto-starts on UMS host detection. (0 = false, 1 = true)
         * @hide
         */
        public static final String MOUNT_UMS_AUTOSTART = "mount_ums_autostart";

        /**
         * Whether or not a notification is displayed on UMS host detection. (0 = false, 1 = true)
         * @hide
         */
        public static final String MOUNT_UMS_PROMPT = "mount_ums_prompt";

        /**
         * Whether or not a notification is displayed while UMS is enabled. (0 = false, 1 = true)
         * @hide
         */
        public static final String MOUNT_UMS_NOTIFY_ENABLED = "mount_ums_notify_enabled";

        /**
         * If nonzero, ANRs in invisible background processes bring up a dialog.
         * Otherwise, the process will be silently killed.
         * @hide
         */
        public static final String ANR_SHOW_BACKGROUND = "anr_show_background";

        /**
         * The {@link ComponentName} string of the service to be used as the voice recognition
         * service.
         *
         * @hide
         */
        public static final String VOICE_RECOGNITION_SERVICE = "voice_recognition_service";


        /**
         * The {@link ComponentName} string of the selected spell checker service which is
         * one of the services managed by the text service manager.
         *
         * @hide
         */
        public static final String SELECTED_SPELL_CHECKER = "selected_spell_checker";

        /**
         * The {@link ComponentName} string of the selected subtype of the selected spell checker
         * service which is one of the services managed by the text service manager.
         *
         * @hide
         */
        public static final String SELECTED_SPELL_CHECKER_SUBTYPE =
                "selected_spell_checker_subtype";

        /**
         * The {@link ComponentName} string whether spell checker is enabled or not.
         *
         * @hide
         */
        public static final String SPELL_CHECKER_ENABLED = "spell_checker_enabled";

        /**
         * What happens when the user presses the Power button while in-call
         * and the screen is on.<br/>
         * <b>Values:</b><br/>
         * 1 - The Power button turns off the screen and locks the device. (Default behavior)<br/>
         * 2 - The Power button hangs up the current call.<br/>
         *
         * @hide
         */
        public static final String INCALL_POWER_BUTTON_BEHAVIOR = "incall_power_button_behavior";

        /**
         * INCALL_POWER_BUTTON_BEHAVIOR value for "turn off screen".
         * @hide
         */
        public static final int INCALL_POWER_BUTTON_BEHAVIOR_SCREEN_OFF = 0x1;

        /**
         * INCALL_POWER_BUTTON_BEHAVIOR value for "hang up".
         * @hide
         */
        public static final int INCALL_POWER_BUTTON_BEHAVIOR_HANGUP = 0x2;

        /**
         * INCALL_POWER_BUTTON_BEHAVIOR default value.
         * @hide
         */
        public static final int INCALL_POWER_BUTTON_BEHAVIOR_DEFAULT =
                INCALL_POWER_BUTTON_BEHAVIOR_SCREEN_OFF;

        /**
         * What happens when the user presses the Home button when the
         * phone is ringing.<br/>
         * <b>Values:</b><br/>
         * 1 - Nothing happens. (Default behavior)<br/>
         * 2 - The Home button answer the current call.<br/>
         *
         * @hide
         */
        public static final String RING_HOME_BUTTON_BEHAVIOR = "ring_home_button_behavior";

        /**
         * RING_HOME_BUTTON_BEHAVIOR value for "do nothing".
         * @hide
         */
        public static final int RING_HOME_BUTTON_BEHAVIOR_DO_NOTHING = 0x1;

        /**
         * RING_HOME_BUTTON_BEHAVIOR value for "answer".
         * @hide
         */
        public static final int RING_HOME_BUTTON_BEHAVIOR_ANSWER = 0x2;

        /**
         * RING_HOME_BUTTON_BEHAVIOR default value.
         * @hide
         */
        public static final int RING_HOME_BUTTON_BEHAVIOR_DEFAULT =
                RING_HOME_BUTTON_BEHAVIOR_DO_NOTHING;

        /**
         * The current night mode that has been selected by the user.  Owned
         * and controlled by UiModeManagerService.  Constants are as per
         * UiModeManager.
         * @hide
         */
        public static final String UI_NIGHT_MODE = "ui_night_mode";

        /**
         * Whether screensavers are enabled.
         * @hide
         */
        public static final String SCREENSAVER_ENABLED = "screensaver_enabled";

        /**
         * The user's chosen screensaver components.
         *
         * These will be launched by the PhoneWindowManager after a timeout when not on
         * battery, or upon dock insertion (if SCREENSAVER_ACTIVATE_ON_DOCK is set to 1).
         * @hide
         */
        public static final String SCREENSAVER_COMPONENTS = "screensaver_components";

        /**
         * If screensavers are enabled, whether the screensaver should be automatically launched
         * when the device is inserted into a (desk) dock.
         * @hide
         */
        public static final String SCREENSAVER_ACTIVATE_ON_DOCK = "screensaver_activate_on_dock";

        /**
         * If screensavers are enabled, whether the screensaver should be automatically launched
         * when the screen times out when not on battery.
         * @hide
         */
        public static final String SCREENSAVER_ACTIVATE_ON_SLEEP = "screensaver_activate_on_sleep";

        /**
         * If screensavers are enabled, the default screensaver component.
         * @hide
         */
        public static final String SCREENSAVER_DEFAULT_COMPONENT = "screensaver_default_component";

        /**
         * Whether to include options in power menu for rebooting into recovery or bootloader
         * @hide
         */
        public static final String ADVANCED_REBOOT = "advanced_reboot";

        /**
         * This are the settings to be backed up.
         *
         * NOTE: Settings are backed up and restored in the order they appear
         *       in this array. If you have one setting depending on another,
         *       make sure that they are ordered appropriately.
         *
         * @hide
         */
        public static final String[] SETTINGS_TO_BACKUP = {
            BUGREPORT_IN_POWER_MENU,
            ALLOW_MOCK_LOCATION,
            PARENTAL_CONTROL_ENABLED,
            PARENTAL_CONTROL_REDIRECT_URL,
            USB_MASS_STORAGE_ENABLED,                           // moved to global
            ACCESSIBILITY_DISPLAY_MAGNIFICATION_ENABLED,
            ACCESSIBILITY_DISPLAY_MAGNIFICATION_SCALE,
            ACCESSIBILITY_DISPLAY_MAGNIFICATION_AUTO_UPDATE,
            ACCESSIBILITY_SCRIPT_INJECTION,
            BACKUP_AUTO_RESTORE,
            ENABLED_ACCESSIBILITY_SERVICES,
            TOUCH_EXPLORATION_GRANTED_ACCESSIBILITY_SERVICES,
            TOUCH_EXPLORATION_ENABLED,
            ACCESSIBILITY_ENABLED,
            ACCESSIBILITY_SPEAK_PASSWORD,
            TTS_USE_DEFAULTS,
            TTS_DEFAULT_RATE,
            TTS_DEFAULT_PITCH,
            TTS_DEFAULT_SYNTH,
            TTS_DEFAULT_LANG,
            TTS_DEFAULT_COUNTRY,
            TTS_ENABLED_PLUGINS,
            TTS_DEFAULT_LOCALE,
            WIFI_NETWORKS_AVAILABLE_NOTIFICATION_ON,            // moved to global
            WIFI_NETWORKS_AVAILABLE_REPEAT_DELAY,               // moved to global
            WIFI_NUM_OPEN_NETWORKS_KEPT,                        // moved to global
            MOUNT_PLAY_NOTIFICATION_SND,
            MOUNT_UMS_AUTOSTART,
            MOUNT_UMS_PROMPT,
            MOUNT_UMS_NOTIFY_ENABLED,
            UI_NIGHT_MODE,
            LOCK_SCREEN_OWNER_INFO,
            LOCK_SCREEN_OWNER_INFO_ENABLED,
            ADVANCED_REBOOT
        };

        /**
         * Helper method for determining if a location provider is enabled.
         * @param cr the content resolver to use
         * @param provider the location provider to query
         * @return true if the provider is enabled
         */
        public static final boolean isLocationProviderEnabled(ContentResolver cr, String provider) {
            return isLocationProviderEnabledForUser(cr, provider, UserHandle.myUserId());
        }

        /**
         * Helper method for determining if a location provider is enabled.
         * @param cr the content resolver to use
         * @param provider the location provider to query
         * @param userId the userId to query
         * @return true if the provider is enabled
         * @hide
         */
        public static final boolean isLocationProviderEnabledForUser(ContentResolver cr, String provider, int userId) {
            String allowedProviders = Settings.Secure.getStringForUser(cr,
                    LOCATION_PROVIDERS_ALLOWED, userId);
            return TextUtils.delimitedStringContains(allowedProviders, ',', provider);
        }

        /**
         * Thread-safe method for enabling or disabling a single location provider.
         * @param cr the content resolver to use
         * @param provider the location provider to enable or disable
         * @param enabled true if the provider should be enabled
         */
        public static final void setLocationProviderEnabled(ContentResolver cr,
                String provider, boolean enabled) {
            setLocationProviderEnabledForUser(cr, provider, enabled, UserHandle.myUserId());
        }

        /**
         * Thread-safe method for enabling or disabling a single location provider.
         * @param cr the content resolver to use
         * @param provider the location provider to enable or disable
         * @param enabled true if the provider should be enabled
         * @param userId the userId for which to enable/disable providers
         * @hide
         */
        public static final void setLocationProviderEnabledForUser(ContentResolver cr,
                String provider, boolean enabled, int userId) {
            // to ensure thread safety, we write the provider name with a '+' or '-'
            // and let the SettingsProvider handle it rather than reading and modifying
            // the list of enabled providers.
            if (enabled) {
                provider = "+" + provider;
            } else {
                provider = "-" + provider;
            }
            putStringForUser(cr, Settings.Secure.LOCATION_PROVIDERS_ALLOWED, provider,
                    userId);
        }
    }

    /**
     * Global system settings, containing preferences that always apply identically
     * to all defined users.  Applications can read these but are not allowed to write;
     * like the "Secure" settings, these are for preferences that the user must
     * explicitly modify through the system UI or specialized APIs for those values.
     */
    public static final class Global extends NameValueTable {
        public static final String SYS_PROP_SETTING_VERSION = "sys.settings_global_version";

        /**
         * The content:// style URL for global secure settings items.  Not public.
         */
        public static final Uri CONTENT_URI = Uri.parse("content://" + AUTHORITY + "/global");

        /**
         * Setting whether the global gesture for enabling accessibility is enabled.
         * If this gesture is enabled the user will be able to perfrom it to enable
         * the accessibility state without visiting the settings app.
         * @hide
         */
        public static final String ENABLE_ACCESSIBILITY_GLOBAL_GESTURE_ENABLED =
                "enable_accessibility_global_gesture_enabled";

        /**
         * Whether Airplane Mode is on.
         */
        public static final String AIRPLANE_MODE_ON = "airplane_mode_on";

        /**
         * Constant for use in AIRPLANE_MODE_RADIOS to specify Bluetooth radio.
         */
        public static final String RADIO_BLUETOOTH = "bluetooth";

        /**
         * Constant for use in AIRPLANE_MODE_RADIOS to specify Wi-Fi radio.
         */
        public static final String RADIO_WIFI = "wifi";

        /**
         * {@hide}
         */
        public static final String RADIO_WIMAX = "wimax";
        /**
         * Constant for use in AIRPLANE_MODE_RADIOS to specify Cellular radio.
         */
        public static final String RADIO_CELL = "cell";

        /**
         * Constant for use in AIRPLANE_MODE_RADIOS to specify NFC radio.
         */
        public static final String RADIO_NFC = "nfc";

        /**
         * A comma separated list of radios that need to be disabled when airplane mode
         * is on. This overrides WIFI_ON and BLUETOOTH_ON, if Wi-Fi and bluetooth are
         * included in the comma separated list.
         */
        public static final String AIRPLANE_MODE_RADIOS = "airplane_mode_radios";

        /**
         * A comma separated list of radios that should to be disabled when airplane mode
         * is on, but can be manually reenabled by the user.  For example, if RADIO_WIFI is
         * added to both AIRPLANE_MODE_RADIOS and AIRPLANE_MODE_TOGGLEABLE_RADIOS, then Wifi
         * will be turned off when entering airplane mode, but the user will be able to reenable
         * Wifi in the Settings app.
         *
         * {@hide}
         */
        public static final String AIRPLANE_MODE_TOGGLEABLE_RADIOS = "airplane_mode_toggleable_radios";

        /**
         * The policy for deciding when Wi-Fi should go to sleep (which will in
         * turn switch to using the mobile data as an Internet connection).
         * <p>
         * Set to one of {@link #WIFI_SLEEP_POLICY_DEFAULT},
         * {@link #WIFI_SLEEP_POLICY_NEVER_WHILE_PLUGGED}, or
         * {@link #WIFI_SLEEP_POLICY_NEVER}.
         */
        public static final String WIFI_SLEEP_POLICY = "wifi_sleep_policy";

        /**
         * Value for {@link #WIFI_SLEEP_POLICY} to use the default Wi-Fi sleep
         * policy, which is to sleep shortly after the turning off
         * according to the {@link #STAY_ON_WHILE_PLUGGED_IN} setting.
         */
        public static final int WIFI_SLEEP_POLICY_DEFAULT = 0;

        /**
         * Value for {@link #WIFI_SLEEP_POLICY} to use the default policy when
         * the device is on battery, and never go to sleep when the device is
         * plugged in.
         */
        public static final int WIFI_SLEEP_POLICY_NEVER_WHILE_PLUGGED = 1;

        /**
         * Value for {@link #WIFI_SLEEP_POLICY} to never go to sleep.
         */
        public static final int WIFI_SLEEP_POLICY_NEVER = 2;

        /**
         * Value to specify if the user prefers the date, time and time zone
         * to be automatically fetched from the network (NITZ). 1=yes, 0=no
         */
        public static final String AUTO_TIME = "auto_time";

        /**
         * Value to specify if the user prefers the time zone
         * to be automatically fetched from the network (NITZ). 1=yes, 0=no
         */
        public static final String AUTO_TIME_ZONE = "auto_time_zone";

        /**
         * URI for the car dock "in" event sound.
         * @hide
         */
        public static final String CAR_DOCK_SOUND = "car_dock_sound";

        /**
         * URI for the car dock "out" event sound.
         * @hide
         */
        public static final String CAR_UNDOCK_SOUND = "car_undock_sound";

        /**
         * URI for the desk dock "in" event sound.
         * @hide
         */
        public static final String DESK_DOCK_SOUND = "desk_dock_sound";

        /**
         * URI for the desk dock "out" event sound.
         * @hide
         */
        public static final String DESK_UNDOCK_SOUND = "desk_undock_sound";

        /**
         * Whether to play a sound for dock events.
         * @hide
         */
        public static final String DOCK_SOUNDS_ENABLED = "dock_sounds_enabled";

        /**
         * URI for the "device locked" (keyguard shown) sound.
         * @hide
         */
        public static final String LOCK_SOUND = "lock_sound";

        /**
         * URI for the "device unlocked" sound.
         * @hide
         */
        public static final String UNLOCK_SOUND = "unlock_sound";

        /**
         * URI for the low battery sound file.
         * @hide
         */
        public static final String LOW_BATTERY_SOUND = "low_battery_sound";

        /**
         * Whether to play a sound for low-battery alerts.
         * @hide
         */
        public static final String POWER_SOUNDS_ENABLED = "power_sounds_enabled";

        /**
         * Whether to sound when charger power is connected/disconnected
         * @hide
         */
        public static final String POWER_NOTIFICATIONS_ENABLED = "power_notifications_enabled";

        /**
         * Whether to vibrate when charger power is connected/disconnected
         * @hide
         */
        public static final String POWER_NOTIFICATIONS_VIBRATE = "power_notifications_vibrate";

        /**
         * URI for power notification sounds
         * @hide
         */
        public static final String POWER_NOTIFICATIONS_RINGTONE = "power_notifications_ringtone";

        /**
         * URI for the "wireless charging started" sound.
         * @hide
         */
        public static final String WIRELESS_CHARGING_STARTED_SOUND =
                "wireless_charging_started_sound";

        /**
         * Whether we keep the device on while the device is plugged in.
         * Supported values are:
         * <ul>
         * <li>{@code 0} to never stay on while plugged in</li>
         * <li>{@link BatteryManager#BATTERY_PLUGGED_AC} to stay on for AC charger</li>
         * <li>{@link BatteryManager#BATTERY_PLUGGED_USB} to stay on for USB charger</li>
         * <li>{@link BatteryManager#BATTERY_PLUGGED_WIRELESS} to stay on for wireless charger</li>
         * </ul>
         * These values can be OR-ed together.
         */
        public static final String STAY_ON_WHILE_PLUGGED_IN = "stay_on_while_plugged_in";

        /**
         * Whether ADB is enabled.
         */
        public static final String ADB_ENABLED = "adb_enabled";

        /**
         * Whether assisted GPS should be enabled or not.
         * @hide
         */
        public static final String ASSISTED_GPS_ENABLED = "assisted_gps_enabled";

        /**
         * Whether bluetooth is enabled/disabled
         * 0=disabled. 1=enabled.
         */
        public static final String BLUETOOTH_ON = "bluetooth_on";

        /**
         * CDMA Cell Broadcast SMS
         *                            0 = CDMA Cell Broadcast SMS disabled
         *                            1 = CDMA Cell Broadcast SMS enabled
         * @hide
         */
        public static final String CDMA_CELL_BROADCAST_SMS =
                "cdma_cell_broadcast_sms";

        /**
         * The CDMA roaming mode 0 = Home Networks, CDMA default
         *                       1 = Roaming on Affiliated networks
         *                       2 = Roaming on any networks
         * @hide
         */
        public static final String CDMA_ROAMING_MODE = "roaming_settings";

        /**
         * The CDMA subscription mode 0 = RUIM/SIM (default)
         *                                1 = NV
         * @hide
         */
        public static final String CDMA_SUBSCRIPTION_MODE = "subscription_mode";

        /** Inactivity timeout to track mobile data activity.
        *
        * If set to a positive integer, it indicates the inactivity timeout value in seconds to
        * infer the data activity of mobile network. After a period of no activity on mobile
        * networks with length specified by the timeout, an {@code ACTION_DATA_ACTIVITY_CHANGE}
        * intent is fired to indicate a transition of network status from "active" to "idle". Any
        * subsequent activity on mobile networks triggers the firing of {@code
        * ACTION_DATA_ACTIVITY_CHANGE} intent indicating transition from "idle" to "active".
        *
        * Network activity refers to transmitting or receiving data on the network interfaces.
        *
        * Tracking is disabled if set to zero or negative value.
        *
        * @hide
        */
       public static final String DATA_ACTIVITY_TIMEOUT_MOBILE = "data_activity_timeout_mobile";

       /** Timeout to tracking Wifi data activity. Same as {@code DATA_ACTIVITY_TIMEOUT_MOBILE}
        * but for Wifi network.
        * @hide
        */
       public static final String DATA_ACTIVITY_TIMEOUT_WIFI = "data_activity_timeout_wifi";

       /**
        * Whether or not data roaming is enabled. (0 = false, 1 = true)
        */
       public static final String DATA_ROAMING = "data_roaming";

       /**
        * Whether user has enabled development settings.
        */
       public static final String DEVELOPMENT_SETTINGS_ENABLED = "development_settings_enabled";

       /**
        * Whether the device has been provisioned (0 = false, 1 = true)
        */
       public static final String DEVICE_PROVISIONED = "device_provisioned";

       /**
        * The saved value for WindowManagerService.setForcedDisplayDensity().
        * One integer in dpi.  If unset, then use the real display density.
        * @hide
        */
       public static final String DISPLAY_DENSITY_FORCED = "display_density_forced";

       /**
        * The saved value for WindowManagerService.setForcedDisplaySize().
        * Two integers separated by a comma.  If unset, then use the real display size.
        * @hide
        */
       public static final String DISPLAY_SIZE_FORCED = "display_size_forced";

       /**
        * The maximum size, in bytes, of a download that the download manager will transfer over
        * a non-wifi connection.
        * @hide
        */
       public static final String DOWNLOAD_MAX_BYTES_OVER_MOBILE =
               "download_manager_max_bytes_over_mobile";

       /**
        * The recommended maximum size, in bytes, of a download that the download manager should
        * transfer over a non-wifi connection. Over this size, the use will be warned, but will
        * have the option to start the download over the mobile connection anyway.
        * @hide
        */
       public static final String DOWNLOAD_RECOMMENDED_MAX_BYTES_OVER_MOBILE =
               "download_manager_recommended_max_bytes_over_mobile";

       /**
        * Whether the package installer should allow installation of apps downloaded from
        * sources other than Google Play.
        *
        * 1 = allow installing from other sources
        * 0 = only allow installing from Google Play
        */
       public static final String INSTALL_NON_MARKET_APPS = "install_non_market_apps";

       /**
        * Whether mobile data connections are allowed by the user.  See
        * ConnectivityManager for more info.
        * @hide
        */
       public static final String MOBILE_DATA = "mobile_data";

       /** {@hide} */
       public static final String NETSTATS_ENABLED = "netstats_enabled";
       /** {@hide} */
       public static final String NETSTATS_POLL_INTERVAL = "netstats_poll_interval";
       /** {@hide} */
       public static final String NETSTATS_TIME_CACHE_MAX_AGE = "netstats_time_cache_max_age";
       /** {@hide} */
       public static final String NETSTATS_GLOBAL_ALERT_BYTES = "netstats_global_alert_bytes";
       /** {@hide} */
       public static final String NETSTATS_SAMPLE_ENABLED = "netstats_sample_enabled";
       /** {@hide} */
       public static final String NETSTATS_REPORT_XT_OVER_DEV = "netstats_report_xt_over_dev";

       /** {@hide} */
       public static final String NETSTATS_DEV_BUCKET_DURATION = "netstats_dev_bucket_duration";
       /** {@hide} */
       public static final String NETSTATS_DEV_PERSIST_BYTES = "netstats_dev_persist_bytes";
       /** {@hide} */
       public static final String NETSTATS_DEV_ROTATE_AGE = "netstats_dev_rotate_age";
       /** {@hide} */
       public static final String NETSTATS_DEV_DELETE_AGE = "netstats_dev_delete_age";

       /** {@hide} */
       public static final String NETSTATS_UID_BUCKET_DURATION = "netstats_uid_bucket_duration";
       /** {@hide} */
       public static final String NETSTATS_UID_PERSIST_BYTES = "netstats_uid_persist_bytes";
       /** {@hide} */
       public static final String NETSTATS_UID_ROTATE_AGE = "netstats_uid_rotate_age";
       /** {@hide} */
       public static final String NETSTATS_UID_DELETE_AGE = "netstats_uid_delete_age";

       /** {@hide} */
       public static final String NETSTATS_UID_TAG_BUCKET_DURATION = "netstats_uid_tag_bucket_duration";
       /** {@hide} */
       public static final String NETSTATS_UID_TAG_PERSIST_BYTES = "netstats_uid_tag_persist_bytes";
       /** {@hide} */
       public static final String NETSTATS_UID_TAG_ROTATE_AGE = "netstats_uid_tag_rotate_age";
       /** {@hide} */
       public static final String NETSTATS_UID_TAG_DELETE_AGE = "netstats_uid_tag_delete_age";

       /**
        * User preference for which network(s) should be used. Only the
        * connectivity service should touch this.
        */
       public static final String NETWORK_PREFERENCE = "network_preference";

       /**
        * If the NITZ_UPDATE_DIFF time is exceeded then an automatic adjustment
        * to SystemClock will be allowed even if NITZ_UPDATE_SPACING has not been
        * exceeded.
        * @hide
        */
       public static final String NITZ_UPDATE_DIFF = "nitz_update_diff";

       /**
        * The length of time in milli-seconds that automatic small adjustments to
        * SystemClock are ignored if NITZ_UPDATE_DIFF is not exceeded.
        * @hide
        */
       public static final String NITZ_UPDATE_SPACING = "nitz_update_spacing";

       /** Preferred NTP server. {@hide} */
       public static final String NTP_SERVER = "ntp_server";
       /** Timeout in milliseconds to wait for NTP server. {@hide} */
       public static final String NTP_TIMEOUT = "ntp_timeout";

       /**
        * Whether the package manager should send package verification broadcasts for verifiers to
        * review apps prior to installation.
        * 1 = request apps to be verified prior to installation, if a verifier exists.
        * 0 = do not verify apps before installation
        * @hide
        */
       public static final String PACKAGE_VERIFIER_ENABLE = "package_verifier_enable";

       /** Timeout for package verification.
        * @hide */
       public static final String PACKAGE_VERIFIER_TIMEOUT = "verifier_timeout";

       /** Default response code for package verification.
        * @hide */
       public static final String PACKAGE_VERIFIER_DEFAULT_RESPONSE = "verifier_default_response";

       /**
        * Show package verification setting in the Settings app.
        * 1 = show (default)
        * 0 = hide
        * @hide
        */
       public static final String PACKAGE_VERIFIER_SETTING_VISIBLE = "verifier_setting_visible";

       /**
        * Run package verificaiton on apps installed through ADB/ADT/USB
        * 1 = perform package verification on ADB installs (default)
        * 0 = bypass package verification on ADB installs
        * @hide
        */
       public static final String PACKAGE_VERIFIER_INCLUDE_ADB = "verifier_verify_adb_installs";

       /**
        * The interval in milliseconds at which to check packet counts on the
        * mobile data interface when screen is on, to detect possible data
        * connection problems.
        * @hide
        */
       public static final String PDP_WATCHDOG_POLL_INTERVAL_MS =
               "pdp_watchdog_poll_interval_ms";

       /**
        * The interval in milliseconds at which to check packet counts on the
        * mobile data interface when screen is off, to detect possible data
        * connection problems.
        * @hide
        */
       public static final String PDP_WATCHDOG_LONG_POLL_INTERVAL_MS =
               "pdp_watchdog_long_poll_interval_ms";

       /**
        * The interval in milliseconds at which to check packet counts on the
        * mobile data interface after {@link #PDP_WATCHDOG_TRIGGER_PACKET_COUNT}
        * outgoing packets has been reached without incoming packets.
        * @hide
        */
       public static final String PDP_WATCHDOG_ERROR_POLL_INTERVAL_MS =
               "pdp_watchdog_error_poll_interval_ms";

       /**
        * The number of outgoing packets sent without seeing an incoming packet
        * that triggers a countdown (of {@link #PDP_WATCHDOG_ERROR_POLL_COUNT}
        * device is logged to the event log
        * @hide
        */
       public static final String PDP_WATCHDOG_TRIGGER_PACKET_COUNT =
               "pdp_watchdog_trigger_packet_count";

       /**
        * The number of polls to perform (at {@link #PDP_WATCHDOG_ERROR_POLL_INTERVAL_MS})
        * after hitting {@link #PDP_WATCHDOG_TRIGGER_PACKET_COUNT} before
        * attempting data connection recovery.
        * @hide
        */
       public static final String PDP_WATCHDOG_ERROR_POLL_COUNT =
               "pdp_watchdog_error_poll_count";

       /**
        * The number of failed PDP reset attempts before moving to something more
        * drastic: re-registering to the network.
        * @hide
        */
       public static final String PDP_WATCHDOG_MAX_PDP_RESET_FAIL_COUNT =
               "pdp_watchdog_max_pdp_reset_fail_count";

       /**
        * A positive value indicates how often the SamplingProfiler
        * should take snapshots. Zero value means SamplingProfiler
        * is disabled.
        *
        * @hide
        */
       public static final String SAMPLING_PROFILER_MS = "sampling_profiler_ms";

       /**
        * URL to open browser on to allow user to manage a prepay account
        * @hide
        */
       public static final String SETUP_PREPAID_DATA_SERVICE_URL =
               "setup_prepaid_data_service_url";

       /**
        * URL to attempt a GET on to see if this is a prepay device
        * @hide
        */
       public static final String SETUP_PREPAID_DETECTION_TARGET_URL =
               "setup_prepaid_detection_target_url";

       /**
        * Host to check for a redirect to after an attempt to GET
        * SETUP_PREPAID_DETECTION_TARGET_URL. (If we redirected there,
        * this is a prepaid device with zero balance.)
        * @hide
        */
       public static final String SETUP_PREPAID_DETECTION_REDIR_HOST =
               "setup_prepaid_detection_redir_host";

       /**
        * The interval in milliseconds at which to check the number of SMS sent out without asking
        * for use permit, to limit the un-authorized SMS usage.
        *
        * @hide
        */
       public static final String SMS_OUTGOING_CHECK_INTERVAL_MS =
               "sms_outgoing_check_interval_ms";

       /**
        * The number of outgoing SMS sent without asking for user permit (of {@link
        * #SMS_OUTGOING_CHECK_INTERVAL_MS}
        *
        * @hide
        */
       public static final String SMS_OUTGOING_CHECK_MAX_COUNT =
               "sms_outgoing_check_max_count";

       /**
        * Used to disable SMS short code confirmation - defaults to true.
        * True indcates we will do the check, etc.  Set to false to disable.
        * @see com.android.internal.telephony.SmsUsageMonitor
        * @hide
        */
       public static final String SMS_SHORT_CODE_CONFIRMATION = "sms_short_code_confirmation";

        /**
         * Used to select which country we use to determine premium sms codes.
         * One of com.android.internal.telephony.SMSDispatcher.PREMIUM_RULE_USE_SIM,
         * com.android.internal.telephony.SMSDispatcher.PREMIUM_RULE_USE_NETWORK,
         * or com.android.internal.telephony.SMSDispatcher.PREMIUM_RULE_USE_BOTH.
         * @hide
         */
        public static final String SMS_SHORT_CODE_RULE = "sms_short_code_rule";

       /**
        * Used to disable Tethering on a device - defaults to true
        * @hide
        */
       public static final String TETHER_SUPPORTED = "tether_supported";

       /**
        * Used to require DUN APN on the device or not - defaults to a build config value
        * which defaults to false
        * @hide
        */
       public static final String TETHER_DUN_REQUIRED = "tether_dun_required";

       /**
        * Used to hold a gservices-provisioned apn value for DUN.  If set, or the
        * corresponding build config values are set it will override the APN DB
        * values.
        * Consists of a comma seperated list of strings:
        * "name,apn,proxy,port,username,password,server,mmsc,mmsproxy,mmsport,mcc,mnc,auth,type"
        * note that empty fields can be ommitted: "name,apn,,,,,,,,,310,260,,DUN"
        * @hide
        */
       public static final String TETHER_DUN_APN = "tether_dun_apn";

       /**
        * The bandwidth throttle polling freqency in seconds
        * @hide
        */
       public static final String THROTTLE_POLLING_SEC = "throttle_polling_sec";

       /**
        * The bandwidth throttle threshold (long)
        * @hide
        */
       public static final String THROTTLE_THRESHOLD_BYTES = "throttle_threshold_bytes";

       /**
        * The bandwidth throttle value (kbps)
        * @hide
        */
       public static final String THROTTLE_VALUE_KBITSPS = "throttle_value_kbitsps";

       /**
        * The bandwidth throttle reset calendar day (1-28)
        * @hide
        */
       public static final String THROTTLE_RESET_DAY = "throttle_reset_day";

       /**
        * The throttling notifications we should send
        * @hide
        */
       public static final String THROTTLE_NOTIFICATION_TYPE = "throttle_notification_type";

       /**
        * Help URI for data throttling policy
        * @hide
        */
       public static final String THROTTLE_HELP_URI = "throttle_help_uri";

       /**
        * The length of time in Sec that we allow our notion of NTP time
        * to be cached before we refresh it
        * @hide
        */
       public static final String THROTTLE_MAX_NTP_CACHE_AGE_SEC =
               "throttle_max_ntp_cache_age_sec";

       /**
        * USB Mass Storage Enabled
        */
       public static final String USB_MASS_STORAGE_ENABLED = "usb_mass_storage_enabled";

       /**
        * If this setting is set (to anything), then all references
        * to Gmail on the device must change to Google Mail.
        */
       public static final String USE_GOOGLE_MAIL = "use_google_mail";

       /** Autofill server address (Used in WebView/browser).
        * {@hide} */
       public static final String WEB_AUTOFILL_QUERY_URL =
           "web_autofill_query_url";

       /**
        * Whether Wifi display is enabled/disabled
        * 0=disabled. 1=enabled.
        * @hide
        */
       public static final String WIFI_DISPLAY_ON = "wifi_display_on";

       /**
        * Whether to notify the user of open networks.
        * <p>
        * If not connected and the scan results have an open network, we will
        * put this notification up. If we attempt to connect to a network or
        * the open network(s) disappear, we remove the notification. When we
        * show the notification, we will not show it again for
        * {@link android.provider.Settings.Secure#WIFI_NETWORKS_AVAILABLE_REPEAT_DELAY} time.
        */
       public static final String WIFI_NETWORKS_AVAILABLE_NOTIFICATION_ON =
               "wifi_networks_available_notification_on";
       /**
        * {@hide}
        */
       public static final String WIMAX_NETWORKS_AVAILABLE_NOTIFICATION_ON =
               "wimax_networks_available_notification_on";

       /**
        * Delay (in seconds) before repeating the Wi-Fi networks available notification.
        * Connecting to a network will reset the timer.
        */
       public static final String WIFI_NETWORKS_AVAILABLE_REPEAT_DELAY =
               "wifi_networks_available_repeat_delay";

       /**
        * 802.11 country code in ISO 3166 format
        * @hide
        */
       public static final String WIFI_COUNTRY_CODE = "wifi_country_code";

       /**
        * The interval in milliseconds to issue wake up scans when wifi needs
        * to connect. This is necessary to connect to an access point when
        * device is on the move and the screen is off.
        * @hide
        */
       public static final String WIFI_FRAMEWORK_SCAN_INTERVAL_MS =
               "wifi_framework_scan_interval_ms";

       /**
        * The interval in milliseconds after which Wi-Fi is considered idle.
        * When idle, it is possible for the device to be switched from Wi-Fi to
        * the mobile data network.
        * @hide
        */
       public static final String WIFI_IDLE_MS = "wifi_idle_ms";

       /**
        * When the number of open networks exceeds this number, the
        * least-recently-used excess networks will be removed.
        */
       public static final String WIFI_NUM_OPEN_NETWORKS_KEPT = "wifi_num_open_networks_kept";

       /**
        * Whether the Wi-Fi should be on.  Only the Wi-Fi service should touch this.
        */
       public static final String WIFI_ON = "wifi_on";

       /**
        * Used to save the Wifi_ON state prior to tethering.
        * This state will be checked to restore Wifi after
        * the user turns off tethering.
        *
        * @hide
        */
       public static final String WIFI_SAVED_STATE = "wifi_saved_state";

       /**
        * The interval in milliseconds to scan as used by the wifi supplicant
        * @hide
        */
       public static final String WIFI_SUPPLICANT_SCAN_INTERVAL_MS =
               "wifi_supplicant_scan_interval_ms";

       /**
        * The interval in milliseconds to scan at supplicant when p2p is connected
        * @hide
        */
       public static final String WIFI_SCAN_INTERVAL_WHEN_P2P_CONNECTED_MS =
               "wifi_scan_interval_p2p_connected_ms";

       /**
        * Whether the Wi-Fi watchdog is enabled.
        */
       public static final String WIFI_WATCHDOG_ON = "wifi_watchdog_on";

       /**
        * Setting to turn off poor network avoidance on Wi-Fi. Feature is enabled by default and
        * the setting needs to be set to 0 to disable it.
        * @hide
        */
       public static final String WIFI_WATCHDOG_POOR_NETWORK_TEST_ENABLED =
               "wifi_watchdog_poor_network_test_enabled";

       /**
        * Setting to turn on suspend optimizations at screen off on Wi-Fi. Enabled by default and
        * needs to be set to 0 to disable it.
        * @hide
        */
       public static final String WIFI_SUSPEND_OPTIMIZATIONS_ENABLED =
               "wifi_suspend_optimizations_enabled";

       /**
        * The maximum number of times we will retry a connection to an access
        * point for which we have failed in acquiring an IP address from DHCP.
        * A value of N means that we will make N+1 connection attempts in all.
        */
       public static final String WIFI_MAX_DHCP_RETRY_COUNT = "wifi_max_dhcp_retry_count";

       /**
        * Maximum amount of time in milliseconds to hold a wakelock while waiting for mobile
        * data connectivity to be established after a disconnect from Wi-Fi.
        */
       public static final String WIFI_MOBILE_DATA_TRANSITION_WAKELOCK_TIMEOUT_MS =
           "wifi_mobile_data_transition_wakelock_timeout_ms";

       /**
        * The operational wifi frequency band
        * Set to one of {@link WifiManager#WIFI_FREQUENCY_BAND_AUTO},
        * {@link WifiManager#WIFI_FREQUENCY_BAND_5GHZ} or
        * {@link WifiManager#WIFI_FREQUENCY_BAND_2GHZ}
        *
        * @hide
        */
       public static final String WIFI_FREQUENCY_BAND = "wifi_frequency_band";

       /**
        * The Wi-Fi peer-to-peer device name
        * @hide
        */
       public static final String WIFI_P2P_DEVICE_NAME = "wifi_p2p_device_name";

       /**
        * The number of milliseconds to delay when checking for data stalls during
        * non-aggressive detection. (screen is turned off.)
        * @hide
        */
       public static final String DATA_STALL_ALARM_NON_AGGRESSIVE_DELAY_IN_MS =
               "data_stall_alarm_non_aggressive_delay_in_ms";

       /**
        * The number of milliseconds to delay when checking for data stalls during
        * aggressive detection. (screen on or suspected data stall)
        * @hide
        */
       public static final String DATA_STALL_ALARM_AGGRESSIVE_DELAY_IN_MS =
               "data_stall_alarm_aggressive_delay_in_ms";

       /**
        * The interval in milliseconds at which to check gprs registration
        * after the first registration mismatch of gprs and voice service,
        * to detect possible data network registration problems.
        *
        * @hide
        */
       public static final String GPRS_REGISTER_CHECK_PERIOD_MS =
               "gprs_register_check_period_ms";

       /**
        * Nonzero causes Log.wtf() to crash.
        * @hide
        */
       public static final String WTF_IS_FATAL = "wtf_is_fatal";

       /**
        * Ringer mode. This is used internally, changing this value will not
        * change the ringer mode. See AudioManager.
        */
       public static final String MODE_RINGER = "mode_ringer";

       /**
        * Overlay display devices setting.
        * The associated value is a specially formatted string that describes the
        * size and density of simulated secondary display devices.
        * <p>
        * Format: {width}x{height}/{dpi};...
        * </p><p>
        * Example:
        * <ul>
        * <li><code>1280x720/213</code>: make one overlay that is 1280x720 at 213dpi.</li>
        * <li><code>1920x1080/320;1280x720/213</code>: make two overlays, the first
        * at 1080p and the second at 720p.</li>
        * <li>If the value is empty, then no overlay display devices are created.</li>
        * </ul></p>
        *
        * @hide
        */
       public static final String OVERLAY_DISPLAY_DEVICES = "overlay_display_devices";

        /**
         * Threshold values for the duration and level of a discharge cycle,
         * under which we log discharge cycle info.
         *
         * @hide
         */
        public static final String
                BATTERY_DISCHARGE_DURATION_THRESHOLD = "battery_discharge_duration_threshold";

        /** @hide */
        public static final String BATTERY_DISCHARGE_THRESHOLD = "battery_discharge_threshold";

        /**
         * Flag for allowing ActivityManagerService to send ACTION_APP_ERROR
         * intents on application crashes and ANRs. If this is disabled, the
         * crash/ANR dialog will never display the "Report" button.
         * <p>
         * Type: int (0 = disallow, 1 = allow)
         *
         * @hide
         */
        public static final String SEND_ACTION_APP_ERROR = "send_action_app_error";

        /**
         * Maximum age of entries kept by {@link DropBoxManager}.
         *
         * @hide
         */
        public static final String DROPBOX_AGE_SECONDS = "dropbox_age_seconds";

        /**
         * Maximum number of entry files which {@link DropBoxManager} will keep
         * around.
         *
         * @hide
         */
        public static final String DROPBOX_MAX_FILES = "dropbox_max_files";

        /**
         * Maximum amount of disk space used by {@link DropBoxManager} no matter
         * what.
         *
         * @hide
         */
        public static final String DROPBOX_QUOTA_KB = "dropbox_quota_kb";

        /**
         * Percent of free disk (excluding reserve) which {@link DropBoxManager}
         * will use.
         *
         * @hide
         */
        public static final String DROPBOX_QUOTA_PERCENT = "dropbox_quota_percent";

        /**
         * Percent of total disk which {@link DropBoxManager} will never dip
         * into.
         *
         * @hide
         */
        public static final String DROPBOX_RESERVE_PERCENT = "dropbox_reserve_percent";

        /**
         * Prefix for per-tag dropbox disable/enable settings.
         *
         * @hide
         */
        public static final String DROPBOX_TAG_PREFIX = "dropbox:";

        /**
         * Lines of logcat to include with system crash/ANR/etc. reports, as a
         * prefix of the dropbox tag of the report type. For example,
         * "logcat_for_system_server_anr" controls the lines of logcat captured
         * with system server ANR reports. 0 to disable.
         *
         * @hide
         */
        public static final String ERROR_LOGCAT_PREFIX = "logcat_for_";

        /**
         * The interval in minutes after which the amount of free storage left
         * on the device is logged to the event log
         *
         * @hide
         */
        public static final String SYS_FREE_STORAGE_LOG_INTERVAL = "sys_free_storage_log_interval";

        /**
         * Threshold for the amount of change in disk free space required to
         * report the amount of free space. Used to prevent spamming the logs
         * when the disk free space isn't changing frequently.
         *
         * @hide
         */
        public static final String
                DISK_FREE_CHANGE_REPORTING_THRESHOLD = "disk_free_change_reporting_threshold";

        /**
         * Minimum percentage of free storage on the device that is used to
         * determine if the device is running low on storage. The default is 10.
         * <p>
         * Say this value is set to 10, the device is considered running low on
         * storage if 90% or more of the device storage is filled up.
         *
         * @hide
         */
        public static final String
                SYS_STORAGE_THRESHOLD_PERCENTAGE = "sys_storage_threshold_percentage";

        /**
         * Maximum byte size of the low storage threshold. This is to ensure
         * that {@link #SYS_STORAGE_THRESHOLD_PERCENTAGE} does not result in an
         * overly large threshold for large storage devices. Currently this must
         * be less than 2GB. This default is 500MB.
         *
         * @hide
         */
        public static final String
                SYS_STORAGE_THRESHOLD_MAX_BYTES = "sys_storage_threshold_max_bytes";

        /**
         * Minimum bytes of free storage on the device before the data partition
         * is considered full. By default, 1 MB is reserved to avoid system-wide
         * SQLite disk full exceptions.
         *
         * @hide
         */
        public static final String
                SYS_STORAGE_FULL_THRESHOLD_BYTES = "sys_storage_full_threshold_bytes";

        /**
         * The maximum reconnect delay for short network outages or when the
         * network is suspended due to phone use.
         *
         * @hide
         */
        public static final String
                SYNC_MAX_RETRY_DELAY_IN_SECONDS = "sync_max_retry_delay_in_seconds";

        /**
         * The number of milliseconds to delay before sending out
         * {@link ConnectivityManager#CONNECTIVITY_ACTION} broadcasts.
         *
         * @hide
         */
        public static final String CONNECTIVITY_CHANGE_DELAY = "connectivity_change_delay";

        /**
         * Setting to turn off captive portal detection. Feature is enabled by
         * default and the setting needs to be set to 0 to disable it.
         *
         * @hide
         */
        public static final String
                CAPTIVE_PORTAL_DETECTION_ENABLED = "captive_portal_detection_enabled";

        /**
         * The server used for captive portal detection upon a new conection. A
         * 204 response code from the server is used for validation.
         *
         * @hide
         */
        public static final String CAPTIVE_PORTAL_SERVER = "captive_portal_server";

        /**
         * Whether network service discovery is enabled.
         *
         * @hide
         */
        public static final String NSD_ON = "nsd_on";

        /**
         * Let user pick default install location.
         *
         * @hide
         */
        public static final String SET_INSTALL_LOCATION = "set_install_location";

        /**
         * Default install location value.
         * 0 = auto, let system decide
         * 1 = internal
         * 2 = sdcard
         * @hide
         */
        public static final String DEFAULT_INSTALL_LOCATION = "default_install_location";

        /**
         * ms during which to consume extra events related to Inet connection
         * condition after a transtion to fully-connected
         *
         * @hide
         */
        public static final String
                INET_CONDITION_DEBOUNCE_UP_DELAY = "inet_condition_debounce_up_delay";

        /**
         * ms during which to consume extra events related to Inet connection
         * condtion after a transtion to partly-connected
         *
         * @hide
         */
        public static final String
                INET_CONDITION_DEBOUNCE_DOWN_DELAY = "inet_condition_debounce_down_delay";

        /** {@hide} */
        public static final String
                READ_EXTERNAL_STORAGE_ENFORCED_DEFAULT = "read_external_storage_enforced_default";

        /**
         * Host name and port for global http proxy. Uses ':' seperator for
         * between host and port.
         */
        public static final String HTTP_PROXY = "http_proxy";

        /**
         * Host name for global http proxy. Set via ConnectivityManager.
         *
         * @hide
         */
        public static final String GLOBAL_HTTP_PROXY_HOST = "global_http_proxy_host";

        /**
         * Integer host port for global http proxy. Set via ConnectivityManager.
         *
         * @hide
         */
        public static final String GLOBAL_HTTP_PROXY_PORT = "global_http_proxy_port";

        /**
         * Exclusion list for global proxy. This string contains a list of
         * comma-separated domains where the global proxy does not apply.
         * Domains should be listed in a comma- separated list. Example of
         * acceptable formats: ".domain1.com,my.domain2.com" Use
         * ConnectivityManager to set/get.
         *
         * @hide
         */
        public static final String
                GLOBAL_HTTP_PROXY_EXCLUSION_LIST = "global_http_proxy_exclusion_list";

        /**
         * Enables the UI setting to allow the user to specify the global HTTP
         * proxy and associated exclusion list.
         *
         * @hide
         */
        public static final String SET_GLOBAL_HTTP_PROXY = "set_global_http_proxy";

        /**
         * Setting for default DNS in case nobody suggests one
         *
         * @hide
         */
        public static final String DEFAULT_DNS_SERVER = "default_dns_server";

        /** {@hide} */
        public static final String
                BLUETOOTH_HEADSET_PRIORITY_PREFIX = "bluetooth_headset_priority_";
        /** {@hide} */
        public static final String
                BLUETOOTH_A2DP_SINK_PRIORITY_PREFIX = "bluetooth_a2dp_sink_priority_";
        /** {@hide} */
        public static final String
                BLUETOOTH_INPUT_DEVICE_PRIORITY_PREFIX = "bluetooth_input_device_priority_";

        /**
         * Get the key that retrieves a bluetooth headset's priority.
         * @hide
         */
        public static final String getBluetoothHeadsetPriorityKey(String address) {
            return BLUETOOTH_HEADSET_PRIORITY_PREFIX + address.toUpperCase();
        }

        /**
         * Get the key that retrieves a bluetooth a2dp sink's priority.
         * @hide
         */
        public static final String getBluetoothA2dpSinkPriorityKey(String address) {
            return BLUETOOTH_A2DP_SINK_PRIORITY_PREFIX + address.toUpperCase();
        }

        /**
         * Get the key that retrieves a bluetooth Input Device's priority.
         * @hide
         */
        public static final String getBluetoothInputDevicePriorityKey(String address) {
            return BLUETOOTH_INPUT_DEVICE_PRIORITY_PREFIX + address.toUpperCase();
        }

        /**
         * Scaling factor for normal window animations. Setting to 0 will
         * disable window animations.
         */
        public static final String WINDOW_ANIMATION_SCALE = "window_animation_scale";

        /**
         * Scaling factor for activity transition animations. Setting to 0 will
         * disable window animations.
         */
        public static final String TRANSITION_ANIMATION_SCALE = "transition_animation_scale";

        /**
         * Scaling factor for Animator-based animations. This affects both the
         * start delay and duration of all such animations. Setting to 0 will
         * cause animations to end immediately. The default value is 1.
         */
        public static final String ANIMATOR_DURATION_SCALE = "animator_duration_scale";

        /**
         * Scaling factor for normal window animations. Setting to 0 will
         * disable window animations.
         *
         * @hide
         */
        public static final String FANCY_IME_ANIMATIONS = "fancy_ime_animations";

        /**
         * If 0, the compatibility mode is off for all applications.
         * If 1, older applications run under compatibility mode.
         * TODO: remove this settings before code freeze (bug/1907571)
         * @hide
         */
        public static final String COMPATIBILITY_MODE = "compatibility_mode";

        /**
         * CDMA only settings
         * Emergency Tone  0 = Off
         *                 1 = Alert
         *                 2 = Vibrate
         * @hide
         */
        public static final String EMERGENCY_TONE = "emergency_tone";

        /**
         * CDMA only settings
         * Whether the auto retry is enabled. The value is
         * boolean (1 or 0).
         * @hide
         */
        public static final String CALL_AUTO_RETRY = "call_auto_retry";

        /**
         * The preferred network mode   7 = Global
         *                              6 = EvDo only
         *                              5 = CDMA w/o EvDo
         *                              4 = CDMA / EvDo auto
         *                              3 = GSM / WCDMA auto
         *                              2 = WCDMA only
         *                              1 = GSM only
         *                              0 = GSM / WCDMA preferred
         * @hide
         */
        public static final String PREFERRED_NETWORK_MODE =
                "preferred_network_mode";

        /**
         * The cdma subscription 0 = Subscription from RUIM, when available
         *                       1 = Subscription from NV
         * @hide
         */
        public static final String PREFERRED_CDMA_SUBSCRIPTION =
                "preferred_cdma_subscription";

        /**
         * Name of an application package to be debugged.
         */
        public static final String DEBUG_APP = "debug_app";

        /**
         * If 1, when launching DEBUG_APP it will wait for the debugger before
         * starting user code.  If 0, it will run normally.
         */
        public static final String WAIT_FOR_DEBUGGER = "wait_for_debugger";

        /**
         * Control whether the process CPU usage meter should be shown.
         */
        public static final String SHOW_PROCESSES = "show_processes";

        /**
         * If 1, the activity manager will aggressively finish activities and
         * processes as soon as they are no longer needed.  If 0, the normal
         * extended lifetime is used.
         */
        public static final String ALWAYS_FINISH_ACTIVITIES =
                "always_finish_activities";

        /**
         * Use Dock audio output for media:
         *      0 = disabled
         *      1 = enabled
         * @hide
         */
        public static final String DOCK_AUDIO_MEDIA_ENABLED = "dock_audio_media_enabled";

        /**
         * Persisted safe headphone volume management state by AudioService
         * @hide
         */
        public static final String AUDIO_SAFE_VOLUME_STATE = "audio_safe_volume_state";

        /**
         * Settings to backup. This is here so that it's in the same place as the settings
         * keys and easy to update.
         *
         * These keys may be mentioned in the SETTINGS_TO_BACKUP arrays in System
         * and Secure as well.  This is because those tables drive both backup and
         * restore, and restore needs to properly whitelist keys that used to live
         * in those namespaces.  The keys will only actually be backed up / restored
         * if they are also mentioned in this table (Global.SETTINGS_TO_BACKUP).
         *
         * NOTE: Settings are backed up and restored in the order they appear
         *       in this array. If you have one setting depending on another,
         *       make sure that they are ordered appropriately.
         *
         * @hide
         */
        public static final String[] SETTINGS_TO_BACKUP = {
            STAY_ON_WHILE_PLUGGED_IN,
            MODE_RINGER,
            AUTO_TIME,
            AUTO_TIME_ZONE,
            POWER_SOUNDS_ENABLED,
            POWER_NOTIFICATIONS_ENABLED,
            POWER_NOTIFICATIONS_VIBRATE,
            POWER_NOTIFICATIONS_RINGTONE,
            DOCK_SOUNDS_ENABLED,
            USB_MASS_STORAGE_ENABLED,
            ENABLE_ACCESSIBILITY_GLOBAL_GESTURE_ENABLED,
            WIFI_NETWORKS_AVAILABLE_NOTIFICATION_ON,
            WIFI_NETWORKS_AVAILABLE_REPEAT_DELAY,
            WIFI_WATCHDOG_POOR_NETWORK_TEST_ENABLED,
            WIFI_NUM_OPEN_NETWORKS_KEPT,
            EMERGENCY_TONE,
            CALL_AUTO_RETRY,
            DOCK_AUDIO_MEDIA_ENABLED
        };

        // Populated lazily, guarded by class object:
        private static NameValueCache sNameValueCache = new NameValueCache(
                    SYS_PROP_SETTING_VERSION,
                    CONTENT_URI,
                    CALL_METHOD_GET_GLOBAL,
                    CALL_METHOD_PUT_GLOBAL);

        /**
         * Look up a name in the database.
         * @param resolver to access the database with
         * @param name to look up in the table
         * @return the corresponding value, or null if not present
         */
        public static String getString(ContentResolver resolver, String name) {
            return getStringForUser(resolver, name, UserHandle.myUserId());
        }

        /** @hide */
        public static String getStringForUser(ContentResolver resolver, String name,
                int userHandle) {
            return sNameValueCache.getStringForUser(resolver, name, userHandle);
        }

        /**
         * Store a name/value pair into the database.
         * @param resolver to access the database with
         * @param name to store
         * @param value to associate with the name
         * @return true if the value was set, false on database errors
         */
        public static boolean putString(ContentResolver resolver,
                String name, String value) {
            return putStringForUser(resolver, name, value, UserHandle.myUserId());
        }

        /** @hide */
        public static boolean putStringForUser(ContentResolver resolver,
                String name, String value, int userHandle) {
            if (LOCAL_LOGV) {
                Log.v(TAG, "Global.putString(name=" + name + ", value=" + value
                        + " for " + userHandle);
            }
            return sNameValueCache.putStringForUser(resolver, name, value, userHandle);
        }

        /**
         * Construct the content URI for a particular name/value pair,
         * useful for monitoring changes with a ContentObserver.
         * @param name to look up in the table
         * @return the corresponding content URI, or null if not present
         */
        public static Uri getUriFor(String name) {
            return getUriFor(CONTENT_URI, name);
        }

        /**
         * Convenience function for retrieving a single secure settings value
         * as an integer.  Note that internally setting values are always
         * stored as strings; this function converts the string to an integer
         * for you.  The default value will be returned if the setting is
         * not defined or not an integer.
         *
         * @param cr The ContentResolver to access.
         * @param name The name of the setting to retrieve.
         * @param def Value to return if the setting is not defined.
         *
         * @return The setting's current value, or 'def' if it is not defined
         * or not a valid integer.
         */
        public static int getInt(ContentResolver cr, String name, int def) {
            String v = getString(cr, name);
            try {
                return v != null ? Integer.parseInt(v) : def;
            } catch (NumberFormatException e) {
                return def;
            }
        }

        /**
         * Convenience function for retrieving a single secure settings value
         * as an integer.  Note that internally setting values are always
         * stored as strings; this function converts the string to an integer
         * for you.
         * <p>
         * This version does not take a default value.  If the setting has not
         * been set, or the string value is not a number,
         * it throws {@link SettingNotFoundException}.
         *
         * @param cr The ContentResolver to access.
         * @param name The name of the setting to retrieve.
         *
         * @throws SettingNotFoundException Thrown if a setting by the given
         * name can't be found or the setting value is not an integer.
         *
         * @return The setting's current value.
         */
        public static int getInt(ContentResolver cr, String name)
                throws SettingNotFoundException {
            String v = getString(cr, name);
            try {
                return Integer.parseInt(v);
            } catch (NumberFormatException e) {
                throw new SettingNotFoundException(name);
            }
        }

        /**
         * Convenience function for updating a single settings value as an
         * integer. This will either create a new entry in the table if the
         * given name does not exist, or modify the value of the existing row
         * with that name.  Note that internally setting values are always
         * stored as strings, so this function converts the given value to a
         * string before storing it.
         *
         * @param cr The ContentResolver to access.
         * @param name The name of the setting to modify.
         * @param value The new value for the setting.
         * @return true if the value was set, false on database errors
         */
        public static boolean putInt(ContentResolver cr, String name, int value) {
            return putString(cr, name, Integer.toString(value));
        }

        /**
         * Convenience function for retrieving a single secure settings value
         * as a {@code long}.  Note that internally setting values are always
         * stored as strings; this function converts the string to a {@code long}
         * for you.  The default value will be returned if the setting is
         * not defined or not a {@code long}.
         *
         * @param cr The ContentResolver to access.
         * @param name The name of the setting to retrieve.
         * @param def Value to return if the setting is not defined.
         *
         * @return The setting's current value, or 'def' if it is not defined
         * or not a valid {@code long}.
         */
        public static long getLong(ContentResolver cr, String name, long def) {
            String valString = getString(cr, name);
            long value;
            try {
                value = valString != null ? Long.parseLong(valString) : def;
            } catch (NumberFormatException e) {
                value = def;
            }
            return value;
        }

        /**
         * Convenience function for retrieving a single secure settings value
         * as a {@code long}.  Note that internally setting values are always
         * stored as strings; this function converts the string to a {@code long}
         * for you.
         * <p>
         * This version does not take a default value.  If the setting has not
         * been set, or the string value is not a number,
         * it throws {@link SettingNotFoundException}.
         *
         * @param cr The ContentResolver to access.
         * @param name The name of the setting to retrieve.
         *
         * @return The setting's current value.
         * @throws SettingNotFoundException Thrown if a setting by the given
         * name can't be found or the setting value is not an integer.
         */
        public static long getLong(ContentResolver cr, String name)
                throws SettingNotFoundException {
            String valString = getString(cr, name);
            try {
                return Long.parseLong(valString);
            } catch (NumberFormatException e) {
                throw new SettingNotFoundException(name);
            }
        }

        /**
         * Convenience function for updating a secure settings value as a long
         * integer. This will either create a new entry in the table if the
         * given name does not exist, or modify the value of the existing row
         * with that name.  Note that internally setting values are always
         * stored as strings, so this function converts the given value to a
         * string before storing it.
         *
         * @param cr The ContentResolver to access.
         * @param name The name of the setting to modify.
         * @param value The new value for the setting.
         * @return true if the value was set, false on database errors
         */
        public static boolean putLong(ContentResolver cr, String name, long value) {
            return putString(cr, name, Long.toString(value));
        }

        /**
         * Convenience function for retrieving a single secure settings value
         * as a floating point number.  Note that internally setting values are
         * always stored as strings; this function converts the string to an
         * float for you. The default value will be returned if the setting
         * is not defined or not a valid float.
         *
         * @param cr The ContentResolver to access.
         * @param name The name of the setting to retrieve.
         * @param def Value to return if the setting is not defined.
         *
         * @return The setting's current value, or 'def' if it is not defined
         * or not a valid float.
         */
        public static float getFloat(ContentResolver cr, String name, float def) {
            String v = getString(cr, name);
            try {
                return v != null ? Float.parseFloat(v) : def;
            } catch (NumberFormatException e) {
                return def;
            }
        }

        /**
         * Convenience function for retrieving a single secure settings value
         * as a float.  Note that internally setting values are always
         * stored as strings; this function converts the string to a float
         * for you.
         * <p>
         * This version does not take a default value.  If the setting has not
         * been set, or the string value is not a number,
         * it throws {@link SettingNotFoundException}.
         *
         * @param cr The ContentResolver to access.
         * @param name The name of the setting to retrieve.
         *
         * @throws SettingNotFoundException Thrown if a setting by the given
         * name can't be found or the setting value is not a float.
         *
         * @return The setting's current value.
         */
        public static float getFloat(ContentResolver cr, String name)
                throws SettingNotFoundException {
            String v = getString(cr, name);
            if (v == null) {
                throw new SettingNotFoundException(name);
            }
            try {
                return Float.parseFloat(v);
            } catch (NumberFormatException e) {
                throw new SettingNotFoundException(name);
            }
        }

        /**
         * Convenience function for updating a single settings value as a
         * floating point number. This will either create a new entry in the
         * table if the given name does not exist, or modify the value of the
         * existing row with that name.  Note that internally setting values
         * are always stored as strings, so this function converts the given
         * value to a string before storing it.
         *
         * @param cr The ContentResolver to access.
         * @param name The name of the setting to modify.
         * @param value The new value for the setting.
         * @return true if the value was set, false on database errors
         */
        public static boolean putFloat(ContentResolver cr, String name, float value) {
            return putString(cr, name, Float.toString(value));
        }
    }

    /**
     * User-defined bookmarks and shortcuts.  The target of each bookmark is an
     * Intent URL, allowing it to be either a web page or a particular
     * application activity.
     *
     * @hide
     */
    public static final class Bookmarks implements BaseColumns
    {
        private static final String TAG = "Bookmarks";

        /**
         * The content:// style URL for this table
         */
        public static final Uri CONTENT_URI =
            Uri.parse("content://" + AUTHORITY + "/bookmarks");

        /**
         * The row ID.
         * <p>Type: INTEGER</p>
         */
        public static final String ID = "_id";

        /**
         * Descriptive name of the bookmark that can be displayed to the user.
         * If this is empty, the title should be resolved at display time (use
         * {@link #getTitle(Context, Cursor)} any time you want to display the
         * title of a bookmark.)
         * <P>
         * Type: TEXT
         * </P>
         */
        public static final String TITLE = "title";

        /**
         * Arbitrary string (displayed to the user) that allows bookmarks to be
         * organized into categories.  There are some special names for
         * standard folders, which all start with '@'.  The label displayed for
         * the folder changes with the locale (via {@link #getLabelForFolder}) but
         * the folder name does not change so you can consistently query for
         * the folder regardless of the current locale.
         *
         * <P>Type: TEXT</P>
         *
         */
        public static final String FOLDER = "folder";

        /**
         * The Intent URL of the bookmark, describing what it points to.  This
         * value is given to {@link android.content.Intent#getIntent} to create
         * an Intent that can be launched.
         * <P>Type: TEXT</P>
         */
        public static final String INTENT = "intent";

        /**
         * Optional shortcut character associated with this bookmark.
         * <P>Type: INTEGER</P>
         */
        public static final String SHORTCUT = "shortcut";

        /**
         * The order in which the bookmark should be displayed
         * <P>Type: INTEGER</P>
         */
        public static final String ORDERING = "ordering";

        private static final String[] sIntentProjection = { INTENT };
        private static final String[] sShortcutProjection = { ID, SHORTCUT };
        private static final String sShortcutSelection = SHORTCUT + "=?";

        /**
         * Convenience function to retrieve the bookmarked Intent for a
         * particular shortcut key.
         *
         * @param cr The ContentResolver to query.
         * @param shortcut The shortcut key.
         *
         * @return Intent The bookmarked URL, or null if there is no bookmark
         *         matching the given shortcut.
         */
        public static Intent getIntentForShortcut(ContentResolver cr, char shortcut)
        {
            Intent intent = null;

            Cursor c = cr.query(CONTENT_URI,
                    sIntentProjection, sShortcutSelection,
                    new String[] { String.valueOf((int) shortcut) }, ORDERING);
            // Keep trying until we find a valid shortcut
            try {
                while (intent == null && c.moveToNext()) {
                    try {
                        String intentURI = c.getString(c.getColumnIndexOrThrow(INTENT));
                        intent = Intent.parseUri(intentURI, 0);
                    } catch (java.net.URISyntaxException e) {
                        // The stored URL is bad...  ignore it.
                    } catch (IllegalArgumentException e) {
                        // Column not found
                        Log.w(TAG, "Intent column not found", e);
                    }
                }
            } finally {
                if (c != null) c.close();
            }

            return intent;
        }

        /**
         * Add a new bookmark to the system.
         *
         * @param cr The ContentResolver to query.
         * @param intent The desired target of the bookmark.
         * @param title Bookmark title that is shown to the user; null if none
         *            or it should be resolved to the intent's title.
         * @param folder Folder in which to place the bookmark; null if none.
         * @param shortcut Shortcut that will invoke the bookmark; 0 if none. If
         *            this is non-zero and there is an existing bookmark entry
         *            with this same shortcut, then that existing shortcut is
         *            cleared (the bookmark is not removed).
         * @return The unique content URL for the new bookmark entry.
         */
        public static Uri add(ContentResolver cr,
                                           Intent intent,
                                           String title,
                                           String folder,
                                           char shortcut,
                                           int ordering)
        {
            // If a shortcut is supplied, and it is already defined for
            // another bookmark, then remove the old definition.
            if (shortcut != 0) {
                cr.delete(CONTENT_URI, sShortcutSelection,
                        new String[] { String.valueOf((int) shortcut) });
            }

            ContentValues values = new ContentValues();
            if (title != null) values.put(TITLE, title);
            if (folder != null) values.put(FOLDER, folder);
            values.put(INTENT, intent.toUri(0));
            if (shortcut != 0) values.put(SHORTCUT, (int) shortcut);
            values.put(ORDERING, ordering);
            return cr.insert(CONTENT_URI, values);
        }

        /**
         * Return the folder name as it should be displayed to the user.  This
         * takes care of localizing special folders.
         *
         * @param r Resources object for current locale; only need access to
         *          system resources.
         * @param folder The value found in the {@link #FOLDER} column.
         *
         * @return CharSequence The label for this folder that should be shown
         *         to the user.
         */
        public static CharSequence getLabelForFolder(Resources r, String folder) {
            return folder;
        }

        /**
         * Return the title as it should be displayed to the user. This takes
         * care of localizing bookmarks that point to activities.
         *
         * @param context A context.
         * @param cursor A cursor pointing to the row whose title should be
         *        returned. The cursor must contain at least the {@link #TITLE}
         *        and {@link #INTENT} columns.
         * @return A title that is localized and can be displayed to the user,
         *         or the empty string if one could not be found.
         */
        public static CharSequence getTitle(Context context, Cursor cursor) {
            int titleColumn = cursor.getColumnIndex(TITLE);
            int intentColumn = cursor.getColumnIndex(INTENT);
            if (titleColumn == -1 || intentColumn == -1) {
                throw new IllegalArgumentException(
                        "The cursor must contain the TITLE and INTENT columns.");
            }

            String title = cursor.getString(titleColumn);
            if (!TextUtils.isEmpty(title)) {
                return title;
            }

            String intentUri = cursor.getString(intentColumn);
            if (TextUtils.isEmpty(intentUri)) {
                return "";
            }

            Intent intent;
            try {
                intent = Intent.parseUri(intentUri, 0);
            } catch (URISyntaxException e) {
                return "";
            }

            PackageManager packageManager = context.getPackageManager();
            ResolveInfo info = packageManager.resolveActivity(intent, 0);
            return info != null ? info.loadLabel(packageManager) : "";
        }
    }

    /**
     * Returns the device ID that we should use when connecting to the mobile gtalk server.
     * This is a string like "android-0x1242", where the hex string is the Android ID obtained
     * from the GoogleLoginService.
     *
     * @param androidId The Android ID for this device.
     * @return The device ID that should be used when connecting to the mobile gtalk server.
     * @hide
     */
    public static String getGTalkDeviceId(long androidId) {
        return "android-" + Long.toHexString(androidId);
    }
}<|MERGE_RESOLUTION|>--- conflicted
+++ resolved
@@ -2509,14 +2509,6 @@
         public static final String SIP_ASK_ME_EACH_TIME = "SIP_ASK_ME_EACH_TIME";
 
         /**
-<<<<<<< HEAD
-         * Torch state (flashlight)
-         * @hide
-         */
-        public static final String TORCH_STATE = "torch_state";
-        /**
-=======
->>>>>>> 69c5fce7
          * Pointer speed setting.
          * This is an integer value in a range between -7 and +7, so there are 15 possible values.
          *   -7 = slowest
