--- conflicted
+++ resolved
@@ -2629,19 +2629,6 @@
             "android.intent.action.QUICK_CLOCK";
 
     /**
-<<<<<<< HEAD
-     * Broadcast Action: Indicate that unrecoverable error happened during app launch.
-     * Could indicate that curently applied theme is malicious.
-     * @hide
-     */
-    public static final String ACTION_APP_LAUNCH_FAILURE = "com.tmobile.intent.action.APP_LAUNCH_FAILURE";
-
-    /**
-     * Broadcast Action: Request to reset the unrecoverable errors count to 0.
-     * @hide
-     */
-    public static final String ACTION_APP_LAUNCH_FAILURE_RESET = "com.tmobile.intent.action.APP_LAUNCH_FAILURE_RESET";
-=======
      * Broadcast Action: This is broadcast when a user action should request the
      * brightness setting dialog.
      * @hide
@@ -2656,7 +2643,19 @@
      * @hide
      */
     public static final String ACTION_GLOBAL_BUTTON = "android.intent.action.GLOBAL_BUTTON";
->>>>>>> a34a64d2
+
+    /**
+     * Broadcast Action: Indicate that unrecoverable error happened during app launch.
+     * Could indicate that curently applied theme is malicious.
+     * @hide
+     */
+    public static final String ACTION_APP_LAUNCH_FAILURE = "com.tmobile.intent.action.APP_LAUNCH_FAILURE";
+
+    /**
+     * Broadcast Action: Request to reset the unrecoverable errors count to 0.
+     * @hide
+     */
+    public static final String ACTION_APP_LAUNCH_FAILURE_RESET = "com.tmobile.intent.action.APP_LAUNCH_FAILURE_RESET";
 
     // ---------------------------------------------------------------------
     // ---------------------------------------------------------------------
