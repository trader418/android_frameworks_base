--- conflicted
+++ resolved
@@ -388,11 +388,8 @@
     <string name="permdesc_bindRemoteViews" msgid="4717987810137692572">"Дозвољава власнику да се обавеже на интерфејс услуге виџета највишег нивоа. Уобичајене апликације никада не би требало да је користе."</string>
     <string name="permlab_bindDeviceAdmin" msgid="8704986163711455010">"интеракција са администратором уређаја"</string>
     <string name="permdesc_bindDeviceAdmin" msgid="569715419543907930">"Омогућава да власник шаље своје намере администратору уређаја. Уобичајене апликације никада не би требало да је користе."</string>
-<<<<<<< HEAD
-=======
     <string name="permlab_bindTvInput" msgid="5601264742478168987">"повезивање са ТВ улазом"</string>
     <string name="permdesc_bindTvInput" msgid="2371008331852001924">"Дозвољава власнику да се повеже са интерфејсом ТВ улаза највишег нивоа. Уобичајене апликације никада не би требало да је користе."</string>
->>>>>>> 352e1082
     <string name="permlab_manageDeviceAdmins" msgid="4248828900045808722">"додавање или уклањање администратора уређаја"</string>
     <string name="permdesc_manageDeviceAdmins" msgid="5025608167709942485">"Дозвољава власнику да додаје или уклања активне администраторе уређаја. Уобичајене апликације никада не би требало да је користе."</string>
     <string name="permlab_setOrientation" msgid="3365947717163866844">"промена положаја екрана"</string>
