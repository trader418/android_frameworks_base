<?xml version="1.0" encoding="UTF-8"?>
<!-- 
/* //device/apps/common/assets/res/any/strings.xml
**
** Copyright 2006, The Android Open Source Project
**
** Licensed under the Apache License, Version 2.0 (the "License");
** you may not use this file except in compliance with the License.
** You may obtain a copy of the License at
**
**     http://www.apache.org/licenses/LICENSE-2.0
**
** Unless required by applicable law or agreed to in writing, software
** distributed under the License is distributed on an "AS IS" BASIS,
** WITHOUT WARRANTIES OR CONDITIONS OF ANY KIND, either express or implied.
** See the License for the specific language governing permissions and
** limitations under the License.
*/
 -->

<resources xmlns:android="http://schemas.android.com/apk/res/android"
    xmlns:xliff="urn:oasis:names:tc:xliff:document:1.2">
    <string name="byteShort" msgid="8340973892742019101">"B"</string>
    <string name="kilobyteShort" msgid="5973789783504771878">"KB"</string>
    <string name="megabyteShort" msgid="6355851576770428922">"MB"</string>
    <string name="gigabyteShort" msgid="3259882455212193214">"GB"</string>
    <string name="terabyteShort" msgid="231613018159186962">"TB"</string>
    <string name="petabyteShort" msgid="5637816680144990219">"PB"</string>
    <string name="fileSizeSuffix" msgid="9164292791500531949">"<xliff:g id="NUMBER">%1$s</xliff:g><xliff:g id="UNIT">%2$s</xliff:g>"</string>
    <string name="untitled" msgid="4638956954852782576">"&lt;Untitled&gt;"</string>
    <string name="ellipsis" msgid="7899829516048813237">"…"</string>
    <string name="ellipsis_two_dots" msgid="1228078994866030736">"‥"</string>
    <string name="emptyPhoneNumber" msgid="7694063042079676517">"(No phone number)"</string>
    <string name="unknownName" msgid="2277556546742746522">"(Unknown)"</string>
    <string name="defaultVoiceMailAlphaTag" msgid="2660020990097733077">"Voicemail"</string>
    <string name="defaultMsisdnAlphaTag" msgid="2850889754919584674">"MSISDN1"</string>
    <string name="mmiError" msgid="5154499457739052907">"Connection problem or invalid MMI code."</string>
    <string name="mmiFdnError" msgid="5224398216385316471">"Operation is restricted to fixed dialling numbers only."</string>
    <string name="serviceEnabled" msgid="8147278346414714315">"Service was enabled."</string>
    <string name="serviceEnabledFor" msgid="6856228140453471041">"Service was enabled for:"</string>
    <string name="serviceDisabled" msgid="1937553226592516411">"Service has been disabled."</string>
    <string name="serviceRegistered" msgid="6275019082598102493">"Registration was successful."</string>
    <string name="serviceErased" msgid="1288584695297200972">"Erase successful."</string>
    <string name="passwordIncorrect" msgid="7612208839450128715">"Incorrect password."</string>
    <string name="mmiComplete" msgid="8232527495411698359">"MMI complete."</string>
    <string name="badPin" msgid="9015277645546710014">"The old PIN that you typed is incorrect."</string>
    <string name="badPuk" msgid="5487257647081132201">"The PUK that you typed isn\'t correct."</string>
    <string name="mismatchPin" msgid="609379054496863419">"The PINs that you typed don\'t match."</string>
    <string name="invalidPin" msgid="3850018445187475377">"Type a PIN that is 4 to 8 numbers."</string>
    <string name="invalidPuk" msgid="8761456210898036513">"Type a PUK that is 8 numbers or longer."</string>
    <string name="needPuk" msgid="919668385956251611">"Your SIM card is PUK-locked. Type the PUK code to unlock it."</string>
    <string name="needPuk2" msgid="4526033371987193070">"Type PUK2 to unblock SIM card."</string>
    <string name="enablePin" msgid="209412020907207950">"Unsuccessful, enable SIM/RUIM Lock."</string>
  <plurals name="pinpuk_attempts">
    <item quantity="one" msgid="6596245285809790142">"You have <xliff:g id="NUMBER">%d</xliff:g> remaining attempt/s before SIM is locked."</item>
    <item quantity="other" msgid="7530597808358774740">"You have <xliff:g id="NUMBER">%d</xliff:g> remaining attempt/s before SIM is locked."</item>
  </plurals>
    <string name="imei" msgid="2625429890869005782">"IMEI"</string>
    <string name="meid" msgid="4841221237681254195">"MEID"</string>
    <string name="ClipMmi" msgid="6952821216480289285">"Incoming Caller ID"</string>
    <string name="ClirMmi" msgid="7784673673446833091">"Outgoing Caller ID"</string>
    <string name="CfMmi" msgid="5123218989141573515">"Call forwarding"</string>
    <string name="CwMmi" msgid="9129678056795016867">"Call waiting"</string>
    <string name="BaMmi" msgid="455193067926770581">"Call barring"</string>
    <string name="PwdMmi" msgid="7043715687905254199">"Password change"</string>
    <string name="PinMmi" msgid="3113117780361190304">"PIN change"</string>
    <string name="CnipMmi" msgid="3110534680557857162">"Calling number present"</string>
    <string name="CnirMmi" msgid="3062102121430548731">"Calling number restricted"</string>
    <string name="ThreeWCMmi" msgid="9051047170321190368">"Three-way calling"</string>
    <string name="RuacMmi" msgid="7827887459138308886">"Rejection of undesired annoying calls"</string>
    <string name="CndMmi" msgid="3116446237081575808">"Calling number delivery"</string>
    <string name="DndMmi" msgid="1265478932418334331">"Do not disturb"</string>
    <string name="CLIRDefaultOnNextCallOn" msgid="429415409145781923">"Caller ID defaults to restricted. Next call: Restricted"</string>
    <string name="CLIRDefaultOnNextCallOff" msgid="3092918006077864624">"Caller ID defaults to restricted. Next call: Not restricted"</string>
    <string name="CLIRDefaultOffNextCallOn" msgid="6179425182856418465">"Caller ID defaults to not restricted. Next call: Restricted"</string>
    <string name="CLIRDefaultOffNextCallOff" msgid="2567998633124408552">"Caller ID defaults to not restricted. Next call: Not restricted"</string>
    <string name="serviceNotProvisioned" msgid="8614830180508686666">"Service not provisioned."</string>
    <string name="CLIRPermanent" msgid="3377371145926835671">"You can\'t change the caller ID setting."</string>
    <string name="RestrictedChangedTitle" msgid="5592189398956187498">"Restricted access changed"</string>
    <string name="RestrictedOnData" msgid="8653794784690065540">"Data service is blocked."</string>
    <string name="RestrictedOnEmergency" msgid="6581163779072833665">"Emergency service is blocked."</string>
    <string name="RestrictedOnNormal" msgid="4953867011389750673">"Voice service is blocked."</string>
    <string name="RestrictedOnAllVoice" msgid="3396963652108151260">"All voice services are blocked."</string>
    <string name="RestrictedOnSms" msgid="8314352327461638897">"SMS service is blocked."</string>
    <string name="RestrictedOnVoiceData" msgid="996636487106171320">"Voice/Data services are blocked."</string>
    <string name="RestrictedOnVoiceSms" msgid="1888588152792023873">"Voice/SMS services are blocked."</string>
    <string name="RestrictedOnAll" msgid="5643028264466092821">"All voice/data/SMS services are blocked."</string>
    <string name="serviceClassVoice" msgid="1258393812335258019">"Voice"</string>
    <string name="serviceClassData" msgid="872456782077937893">"Data"</string>
    <string name="serviceClassFAX" msgid="5566624998840486475">"FAX"</string>
    <string name="serviceClassSMS" msgid="2015460373701527489">"SMS"</string>
    <string name="serviceClassDataAsync" msgid="4523454783498551468">"Async"</string>
    <string name="serviceClassDataSync" msgid="7530000519646054776">"Sync"</string>
    <string name="serviceClassPacket" msgid="6991006557993423453">"Packet"</string>
    <string name="serviceClassPAD" msgid="3235259085648271037">"PAD"</string>
    <string name="roamingText0" msgid="7170335472198694945">"Roaming Indicator On"</string>
    <string name="roamingText1" msgid="5314861519752538922">"Roaming Indicator Off"</string>
    <string name="roamingText2" msgid="8969929049081268115">"Roaming Indicator Flashing"</string>
    <string name="roamingText3" msgid="5148255027043943317">"Out of local area"</string>
    <string name="roamingText4" msgid="8808456682550796530">"Out of Building"</string>
    <string name="roamingText5" msgid="7604063252850354350">"Roaming - Preferred System"</string>
    <string name="roamingText6" msgid="2059440825782871513">"Roaming - Available System"</string>
    <string name="roamingText7" msgid="7112078724097233605">"Roaming - Alliance Partner"</string>
    <string name="roamingText8" msgid="5989569778604089291">"Roaming - Premium Partner"</string>
    <string name="roamingText9" msgid="7969296811355152491">"Roaming - Full Service Functionality"</string>
    <string name="roamingText10" msgid="3992906999815316417">"Roaming - Partial Service Functionality"</string>
    <string name="roamingText11" msgid="4154476854426920970">"Roaming Banner On"</string>
    <string name="roamingText12" msgid="1189071119992726320">"Roaming Banner Off"</string>
    <string name="roamingTextSearching" msgid="8360141885972279963">"Searching for Service"</string>
    <string name="cfTemplateNotForwarded" msgid="1683685883841272560">"<xliff:g id="BEARER_SERVICE_CODE">{0}</xliff:g>: Not forwarded"</string>
    <string name="cfTemplateForwarded" msgid="1302922117498590521">"<xliff:g id="BEARER_SERVICE_CODE">{0}</xliff:g>: <xliff:g id="DIALING_NUMBER">{1}</xliff:g>"</string>
    <string name="cfTemplateForwardedTime" msgid="9206251736527085256">"<xliff:g id="BEARER_SERVICE_CODE">{0}</xliff:g>: <xliff:g id="DIALING_NUMBER">{1}</xliff:g> after <xliff:g id="TIME_DELAY">{2}</xliff:g> seconds"</string>
    <string name="cfTemplateRegistered" msgid="5073237827620166285">"<xliff:g id="BEARER_SERVICE_CODE">{0}</xliff:g>: Not forwarded"</string>
    <string name="cfTemplateRegisteredTime" msgid="6781621964320635172">"<xliff:g id="BEARER_SERVICE_CODE">{0}</xliff:g>: Not forwarded"</string>
    <string name="fcComplete" msgid="3118848230966886575">"Feature code complete."</string>
    <string name="fcError" msgid="3327560126588500777">"Connection problem or invalid feature code."</string>
    <string name="httpErrorOk" msgid="1191919378083472204">"OK"</string>
    <string name="httpError" msgid="7956392511146698522">"There was a network error."</string>
    <string name="httpErrorLookup" msgid="4711687456111963163">"Couldn\'t find the URL."</string>
    <string name="httpErrorUnsupportedAuthScheme" msgid="6299980280442076799">"The site authentication scheme isn\'t supported."</string>
    <string name="httpErrorAuth" msgid="1435065629438044534">"Couldn\'t authenticate."</string>
    <string name="httpErrorProxyAuth" msgid="1788207010559081331">"Authentication via the proxy server was unsuccessful."</string>
    <string name="httpErrorConnect" msgid="8714273236364640549">"Couldn\'t connect to the server."</string>
    <string name="httpErrorIO" msgid="2340558197489302188">"Couldn\'t communicate with the server. Try again later."</string>
    <string name="httpErrorTimeout" msgid="4743403703762883954">"The connection to the server timed out."</string>
    <string name="httpErrorRedirectLoop" msgid="8679596090392779516">"The page contains too many server redirects."</string>
    <string name="httpErrorUnsupportedScheme" msgid="5015730812906192208">"The protocol isn\'t supported."</string>
    <string name="httpErrorFailedSslHandshake" msgid="96549606000658641">"Couldn\'t establish a secure connection."</string>
    <string name="httpErrorBadUrl" msgid="3636929722728881972">"Couldn\'t open the page because the URL is invalid."</string>
    <string name="httpErrorFile" msgid="2170788515052558676">"Couldn\'t access the file."</string>
    <string name="httpErrorFileNotFound" msgid="6203856612042655084">"Couldn\'t find the requested file."</string>
    <string name="httpErrorTooManyRequests" msgid="1235396927087188253">"Too many requests are being processed. Try again later."</string>
    <string name="notification_title" msgid="8967710025036163822">"Sign-in error for <xliff:g id="ACCOUNT">%1$s</xliff:g>"</string>
    <string name="contentServiceSync" msgid="8353523060269335667">"Sync"</string>
    <string name="contentServiceSyncNotificationTitle" msgid="397743349191901458">"Sync"</string>
    <string name="contentServiceTooManyDeletesNotificationDesc" msgid="8100981435080696431">"Too many <xliff:g id="CONTENT_TYPE">%s</xliff:g> deletions."</string>
    <string name="low_memory" product="tablet" msgid="6494019234102154896">"Tablet storage is full. Delete some files to free space."</string>
    <string name="low_memory" product="default" msgid="3475999286680000541">"Phone storage is full. Delete some files to free space."</string>
    <string name="ssl_ca_cert_warning" msgid="5848402127455021714">"Network may be monitored"</string>
    <string name="ssl_ca_cert_noti_by_unknown" msgid="4475437862189850602">"By an unknown third party"</string>
    <string name="ssl_ca_cert_noti_managed" msgid="4030263497686867141">"By <xliff:g id="MANAGING_DOMAIN">%s</xliff:g>"</string>
    <string name="me" msgid="6545696007631404292">"Me"</string>
    <string name="power_dialog" product="tablet" msgid="8545351420865202853">"Tablet options"</string>
    <string name="power_dialog" product="default" msgid="1319919075463988638">"Phone options"</string>
    <string name="silent_mode" msgid="7167703389802618663">"Silent mode"</string>
    <string name="turn_on_radio" msgid="3912793092339962371">"Turn on wireless"</string>
    <string name="turn_off_radio" msgid="8198784949987062346">"Turn off wireless"</string>
    <string name="screen_lock" msgid="799094655496098153">"Screen lock"</string>
    <string name="power_off" msgid="4266614107412865048">"Power off"</string>
    <string name="silent_mode_silent" msgid="319298163018473078">"Ringer off"</string>
    <string name="silent_mode_vibrate" msgid="7072043388581551395">"Ringer vibrate"</string>
    <string name="silent_mode_ring" msgid="8592241816194074353">"Ringer on"</string>
    <string name="shutdown_progress" msgid="2281079257329981203">"Shutting down…"</string>
    <string name="shutdown_confirm" product="tablet" msgid="3385745179555731470">"Your tablet will shut down."</string>
    <string name="shutdown_confirm" product="default" msgid="649792175242821353">"Your phone will shut down."</string>
    <string name="shutdown_confirm_question" msgid="2906544768881136183">"Do you want to shut down?"</string>
    <string name="reboot_safemode_title" msgid="7054509914500140361">"Reboot to safe mode"</string>
    <string name="reboot_safemode_confirm" msgid="55293944502784668">"Do you want to reboot into safe mode? This will disable all third-party applications that you have installed. They will be restored when you reboot again."</string>
    <string name="recent_tasks_title" msgid="3691764623638127888">"Recent"</string>
    <string name="no_recent_tasks" msgid="8794906658732193473">"No recent apps"</string>
    <string name="global_actions" product="tablet" msgid="408477140088053665">"Tablet options"</string>
    <string name="global_actions" product="default" msgid="2406416831541615258">"Phone options"</string>
    <string name="global_action_lock" msgid="2844945191792119712">"Screen lock"</string>
    <string name="global_action_power_off" msgid="4471879440839879722">"Power off"</string>
    <string name="global_action_bug_report" msgid="7934010578922304799">"Bug report"</string>
    <string name="bugreport_title" msgid="2667494803742548533">"Take bug report"</string>
    <string name="bugreport_message" msgid="398447048750350456">"This will collect information about your current device state, to send as an email message. It will take a little time from starting the bug report until it is ready to be sent. Please be patient."</string>
    <string name="global_action_toggle_silent_mode" msgid="8219525344246810925">"Silent mode"</string>
    <string name="global_action_silent_mode_on_status" msgid="3289841937003758806">"Sound is OFF"</string>
    <string name="global_action_silent_mode_off_status" msgid="1506046579177066419">"Sound is ON"</string>
    <string name="global_actions_toggle_airplane_mode" msgid="5884330306926307456">"Aeroplane mode"</string>
    <string name="global_actions_airplane_mode_on_status" msgid="2719557982608919750">"Aeroplane mode is ON"</string>
    <string name="global_actions_airplane_mode_off_status" msgid="5075070442854490296">"Aeroplane mode is OFF"</string>
    <string name="status_bar_notification_info_overflow" msgid="5301981741705354993">"999+"</string>
    <string name="safeMode" msgid="2788228061547930246">"Safe mode"</string>
    <string name="android_system_label" msgid="6577375335728551336">"Android System"</string>
    <string name="permgrouplab_costMoney" msgid="5429808217861460401">"Services that cost you money"</string>
    <string name="permgroupdesc_costMoney" msgid="3293301903409869495">"Do things that can cost you money."</string>
    <string name="permgrouplab_messages" msgid="7521249148445456662">"Your messages"</string>
    <string name="permgroupdesc_messages" msgid="7821999071003699236">"Read and write your SMS, email and other messages."</string>
    <string name="permgrouplab_personalInfo" msgid="3519163141070533474">"Your personal information"</string>
    <string name="permgroupdesc_personalInfo" msgid="8426453129788861338">"Direct access to information about you, stored in on your contact card."</string>
    <string name="permgrouplab_socialInfo" msgid="5799096623412043791">"Your social information"</string>
    <string name="permgroupdesc_socialInfo" msgid="7129842457611643493">"Direct access to information about your contacts and social connections."</string>
    <string name="permgrouplab_location" msgid="635149742436692049">"Your location"</string>
    <string name="permgroupdesc_location" msgid="5704679763124170100">"Monitor your physical location."</string>
    <string name="permgrouplab_network" msgid="5808983377727109831">"Network communication"</string>
    <string name="permgroupdesc_network" msgid="4478299413241861987">"Access various network features."</string>
    <string name="permgrouplab_bluetoothNetwork" msgid="1585403544162128109">"Bluetooth"</string>
    <string name="permgroupdesc_bluetoothNetwork" msgid="5625288577164282391">"Access devices and networks through Bluetooth."</string>
    <string name="permgrouplab_audioSettings" msgid="8329261670151871235">"Audio Settings"</string>
    <string name="permgroupdesc_audioSettings" msgid="2641515403347568130">"Change audio settings."</string>
    <string name="permgrouplab_affectsBattery" msgid="6209246653424798033">"Affects Battery"</string>
    <string name="permgroupdesc_affectsBattery" msgid="6441275320638916947">"Use features that can quickly drain battery."</string>
    <string name="permgrouplab_calendar" msgid="5863508437783683902">"Calendar"</string>
    <string name="permgroupdesc_calendar" msgid="5777534316982184416">"Direct access to calendar and events."</string>
    <string name="permgrouplab_dictionary" msgid="4148597128843641379">"Read User Dictionary"</string>
    <string name="permgroupdesc_dictionary" msgid="7921166355964764490">"Read words in user dictionary."</string>
    <string name="permgrouplab_writeDictionary" msgid="8090237702432576788">"Write User Dictionary"</string>
    <string name="permgroupdesc_writeDictionary" msgid="2711561994497361646">"Add words to the user dictionary."</string>
    <string name="permgrouplab_bookmarks" msgid="1949519673103968229">"Bookmarks and History"</string>
    <string name="permgroupdesc_bookmarks" msgid="4169771606257963028">"Direct access to bookmarks and browser history."</string>
    <string name="permgrouplab_deviceAlarms" msgid="6117704629728824101">"Alarm"</string>
    <string name="permgroupdesc_deviceAlarms" msgid="4769356362251641175">"Set the alarm clock."</string>
    <string name="permgrouplab_voicemail" msgid="4162237145027592133">"Voicemail"</string>
    <string name="permgroupdesc_voicemail" msgid="2498403969862951393">"Direct access to voicemail."</string>
    <string name="permgrouplab_microphone" msgid="171539900250043464">"Microphone"</string>
    <string name="permgroupdesc_microphone" msgid="7106618286905738408">"Direct access to the microphone to record audio."</string>
    <string name="permgrouplab_camera" msgid="4820372495894586615">"Camera"</string>
    <string name="permgroupdesc_camera" msgid="2933667372289567714">"Direct access to camera for image or video capture."</string>
    <string name="permgrouplab_screenlock" msgid="8275500173330718168">"Lock screen"</string>
    <string name="permgroupdesc_screenlock" msgid="7067497128925499401">"Ability to affect behaviour of the lock screen on your device."</string>
    <string name="permgrouplab_appInfo" msgid="8028789762634147725">"Your applications information"</string>
    <string name="permgroupdesc_appInfo" msgid="3950378538049625907">"Ability to affect behaviour of other applications on your device."</string>
    <string name="permgrouplab_wallpaper" msgid="3850280158041175998">"Wallpaper"</string>
    <string name="permgroupdesc_wallpaper" msgid="5630417854750540154">"Change the device wallpaper settings."</string>
    <string name="permgrouplab_systemClock" msgid="406535759236612992">"Clock"</string>
    <string name="permgroupdesc_systemClock" msgid="3944359833624094992">"Change the device time or timezone."</string>
    <string name="permgrouplab_statusBar" msgid="2095862568113945398">"Status Bar"</string>
    <string name="permgroupdesc_statusBar" msgid="6242593432226807171">"Change the device status bar settings."</string>
    <string name="permgrouplab_syncSettings" msgid="3341990986147826541">"Sync Settings"</string>
    <string name="permgroupdesc_syncSettings" msgid="7603195265129031797">"Access to the sync settings."</string>
    <string name="permgrouplab_accounts" msgid="3359646291125325519">"Your accounts"</string>
    <string name="permgroupdesc_accounts" msgid="4948732641827091312">"Access the available accounts."</string>
    <string name="permgrouplab_hardwareControls" msgid="7998214968791599326">"Hardware controls"</string>
    <string name="permgroupdesc_hardwareControls" msgid="4357057861225462702">"Direct access to hardware on the handset."</string>
    <string name="permgrouplab_phoneCalls" msgid="9067173988325865923">"Phone calls"</string>
    <string name="permgroupdesc_phoneCalls" msgid="7489701620446183770">"Monitor, record and process phone calls."</string>
    <string name="permgrouplab_systemTools" msgid="4652191644082714048">"System tools"</string>
    <string name="permgroupdesc_systemTools" msgid="8162102602190734305">"Lower-level access and control of the system."</string>
    <string name="permgrouplab_developmentTools" msgid="3446164584710596513">"Development tools"</string>
    <string name="permgroupdesc_developmentTools" msgid="7058828032358142018">"Features only needed for app developers."</string>
    <string name="permgrouplab_display" msgid="4279909676036402636">"Other Application UI"</string>
    <string name="permgroupdesc_display" msgid="6051002031933013714">"Effect the UI of other applications."</string>
    <string name="permgrouplab_storage" msgid="1971118770546336966">"Storage"</string>
    <string name="permgroupdesc_storage" product="nosdcard" msgid="7442318502446874999">"Access the USB storage."</string>
    <string name="permgroupdesc_storage" product="default" msgid="9203302214915355774">"Access the SD card."</string>
    <string name="permgrouplab_accessibilityFeatures" msgid="7919025602283593907">"Accessibility features"</string>
    <string name="permgroupdesc_accessibilityFeatures" msgid="4205196881678144335">"Features that assistive technology can request."</string>
    <string name="capability_title_canRetrieveWindowContent" msgid="3901717936930170320">"Retrieve window content"</string>
    <string name="capability_desc_canRetrieveWindowContent" msgid="3772225008605310672">"Inspect the content of a window that you\'re interacting with."</string>
    <string name="capability_title_canRequestTouchExploration" msgid="3108723364676667320">"Turn on Explore by Touch"</string>
    <string name="capability_desc_canRequestTouchExploration" msgid="5800552516779249356">"Touched items will be spoken aloud and the screen can be explored using gestures."</string>
    <string name="capability_title_canRequestEnhancedWebAccessibility" msgid="1739881766522594073">"Turn on enhanced web accessibility"</string>
    <string name="capability_desc_canRequestEnhancedWebAccessibility" msgid="7881063961507511765">"Scripts may be installed to make app content more accessible."</string>
    <string name="capability_title_canRequestFilterKeyEvents" msgid="2103440391902412174">"Observe text that you type"</string>
    <string name="capability_desc_canRequestFilterKeyEvents" msgid="7463135292204152818">"Includes personal data such as credit card numbers and passwords."</string>
    <string name="permlab_statusBar" msgid="7417192629601890791">"disable or modify status bar"</string>
    <string name="permdesc_statusBar" msgid="8434669549504290975">"Allows the app to disable the status bar or add and remove system icons."</string>
    <string name="permlab_statusBarService" msgid="7247281911387931485">"status bar"</string>
    <string name="permdesc_statusBarService" msgid="716113660795976060">"Allows the app to be the status bar."</string>
    <string name="permlab_expandStatusBar" msgid="1148198785937489264">"expand/collapse status bar"</string>
    <string name="permdesc_expandStatusBar" msgid="6917549437129401132">"Allows the app to expand or collapse the status bar."</string>
    <string name="permlab_install_shortcut" msgid="4279070216371564234">"install shortcuts"</string>
    <string name="permdesc_install_shortcut" msgid="8341295916286736996">"Allows an application to add Home screen shortcuts without user intervention."</string>
    <string name="permlab_uninstall_shortcut" msgid="4729634524044003699">"uninstall shortcuts"</string>
    <string name="permdesc_uninstall_shortcut" msgid="6745743474265057975">"Allows the application to remove Home screen shortcuts without user intervention."</string>
    <string name="permlab_processOutgoingCalls" msgid="3906007831192990946">"reroute outgoing calls"</string>
    <string name="permdesc_processOutgoingCalls" msgid="5331318931937402040">"Allows the app to process outgoing calls and change the number to be dialled. This permission allows the app to monitor, redirect or prevent outgoing calls."</string>
    <string name="permlab_receiveSms" msgid="8673471768947895082">"receive text messages (SMS)"</string>
    <string name="permdesc_receiveSms" msgid="6424387754228766939">"Allows the app to receive and process SMS messages. This means that the app could monitor or delete messages sent to your device without showing them to you."</string>
    <string name="permlab_receiveMms" msgid="1821317344668257098">"receive text messages (MMS)"</string>
    <string name="permdesc_receiveMms" msgid="533019437263212260">"Allows the app to receive and process MMS messages. This means that the app could monitor or delete messages sent to your device without showing them to you."</string>
    <string name="permlab_receiveEmergencyBroadcast" msgid="1803477660846288089">"receive emergency broadcasts"</string>
    <string name="permdesc_receiveEmergencyBroadcast" msgid="848524070262431974">"Allows the app to receive and process emergency broadcast messages. This permission is only available for system apps."</string>
    <string name="permlab_readCellBroadcasts" msgid="1598328843619646166">"read mobile broadcast messages"</string>
    <string name="permdesc_readCellBroadcasts" msgid="6361972776080458979">"Allows the app to read mobile broadcast messages received by your device. Cell broadcast alerts are delivered in some locations to warn you of emergency situations. Malicious apps may interfere with the performance or operation of your device when an emergency mobile broadcast is received."</string>
    <string name="permlab_sendSms" msgid="5600830612147671529">"send SMS messages"</string>
    <string name="permdesc_sendSms" msgid="7094729298204937667">"Allows the app to send SMS messages. This may result in unexpected charges. Malicious apps may cost you money by sending messages without your confirmation."</string>
    <string name="permlab_sendRespondViaMessageRequest" msgid="8713889105305943200">"send respond-via-message events"</string>
    <string name="permdesc_sendRespondViaMessageRequest" msgid="7107648548468778734">"Allows the app to send requests to other messaging apps to handle respond-via-message events for incoming calls."</string>
    <string name="permlab_readSms" msgid="8745086572213270480">"read your text messages (SMS or MMS)"</string>
    <string name="permdesc_readSms" product="tablet" msgid="2467981548684735522">"Allows the app to read SMS messages stored on your tablet or SIM card. This allows the app to read all SMS messages, regardless of content or confidentiality."</string>
    <string name="permdesc_readSms" product="default" msgid="3695967533457240550">"Allows the app to read SMS messages stored on your phone or SIM card. This allows the app to read all SMS messages, regardless of content or confidentiality."</string>
    <string name="permlab_writeSms" msgid="3216950472636214774">"edit your text messages (SMS or MMS)"</string>
    <string name="permdesc_writeSms" product="tablet" msgid="5160413947794501538">"Allows the app to write to SMS messages stored on your tablet or SIM card. Malicious apps may delete your messages."</string>
    <string name="permdesc_writeSms" product="default" msgid="7268668709052328567">"Allows the app to write to SMS messages stored on your phone or SIM card. Malicious apps may delete your messages."</string>
    <string name="permlab_receiveWapPush" msgid="5991398711936590410">"receive text messages (WAP)"</string>
    <string name="permdesc_receiveWapPush" msgid="748232190220583385">"Allows the app to receive and process WAP messages. This permission includes the ability to monitor or delete messages sent to you without showing them to you."</string>
    <string name="permlab_getTasks" msgid="6466095396623933906">"retrieve running apps"</string>
    <string name="permdesc_getTasks" msgid="7454215995847658102">"Allows the app to retrieve information about currently and recently running tasks. This may allow the app to discover information about which applications are used on the device."</string>
    <string name="permlab_interactAcrossUsers" msgid="7114255281944211682">"interact across users"</string>
    <string name="permdesc_interactAcrossUsers" msgid="364670963623385786">"Allows the app to perform actions across different users on the device. Malicious apps may use this to violate the protection between users."</string>
    <string name="permlab_interactAcrossUsersFull" msgid="2567734285545074105">"full license to interact across users"</string>
    <string name="permdesc_interactAcrossUsersFull" msgid="376841368395502366">"Allows all possible interactions across users."</string>
    <string name="permlab_manageUsers" msgid="1676150911672282428">"manage users"</string>
    <string name="permdesc_manageUsers" msgid="8409306667645355638">"Allows apps to manage users on the device, including query, creation and deletion."</string>
    <string name="permlab_getDetailedTasks" msgid="6229468674753529501">"retrieve details of running apps"</string>
    <string name="permdesc_getDetailedTasks" msgid="153824741440717599">"Allows the app to retrieve detailed information about currently and recently running tasks. Malicious apps may discover private information about other apps."</string>
    <string name="permlab_reorderTasks" msgid="2018575526934422779">"re-order running apps"</string>
    <string name="permdesc_reorderTasks" msgid="7734217754877439351">"Allows the app to move tasks to the foreground and background. The app may do this without your input."</string>
    <string name="permlab_removeTasks" msgid="6821513401870377403">"stop running apps"</string>
    <string name="permdesc_removeTasks" msgid="1394714352062635493">"Allows the app to remove tasks and kill their apps. Malicious apps may disrupt the behaviour of other apps."</string>
    <string name="permlab_manageActivityStacks" msgid="7391191384027303065">"manage activity stacks"</string>
    <string name="permdesc_manageActivityStacks" msgid="1615881933034084440">"Allows the app to add, remove and modify the activity stacks in which other apps run. Malicious apps may disrupt the behaviour of other apps."</string>
    <string name="permlab_startAnyActivity" msgid="2918768238045206456">"start any activity"</string>
    <string name="permdesc_startAnyActivity" msgid="997823695343584001">"Allows the app to start any activity, regardless of permission protection or exported state."</string>
    <string name="permlab_setScreenCompatibility" msgid="6975387118861842061">"set screen compatibility"</string>
    <string name="permdesc_setScreenCompatibility" msgid="692043618693917374">"Allows the app to control the screen compatibility mode of other applications. Malicious applications may break the behaviour of other applications."</string>
    <string name="permlab_setDebugApp" msgid="3022107198686584052">"enable app debugging"</string>
    <string name="permdesc_setDebugApp" msgid="4474512416299013256">"Allows the app to turn on debugging for another app. Malicious apps may use this to kill other apps."</string>
    <string name="permlab_changeConfiguration" msgid="4162092185124234480">"change system display settings"</string>
    <string name="permdesc_changeConfiguration" msgid="4372223873154296076">"Allows the app to change the current configuration, such as the locale or overall font size."</string>
    <string name="permlab_enableCarMode" msgid="5684504058192921098">"enable car mode"</string>
    <string name="permdesc_enableCarMode" msgid="4853187425751419467">"Allows the app to enable the car mode."</string>
    <string name="permlab_killBackgroundProcesses" msgid="3914026687420177202">"close other apps"</string>
    <string name="permdesc_killBackgroundProcesses" msgid="4593353235959733119">"Allows the app to end background processes of other apps. This may cause other apps to stop running."</string>
    <string name="permlab_forceStopPackages" msgid="2329627428832067700">"force stop other apps"</string>
    <string name="permdesc_forceStopPackages" msgid="5253157296183940812">"Allows the app to forcibly stop other apps."</string>
    <string name="permlab_forceBack" msgid="652935204072584616">"force app to close"</string>
    <string name="permdesc_forceBack" msgid="3892295830419513623">"Allows the app to force any activity that is in the foreground to close and go back. Should never be needed for normal apps."</string>
    <string name="permlab_dump" msgid="1681799862438954752">"retrieve system internal status"</string>
    <string name="permdesc_dump" msgid="1778299088692290329">"Allows the app to retrieve the internal state of the system. Malicious apps may retrieve a wide variety of private and secure information that they should never normally need."</string>
    <string name="permlab_retrieve_window_content" msgid="8022588608994589938">"retrieve screen content"</string>
    <string name="permdesc_retrieve_window_content" msgid="3193269069469700265">"Allows the app to retrieve the content of the active window. Malicious apps may retrieve the entire window content and examine all its text except passwords."</string>
    <string name="permlab_temporary_enable_accessibility" msgid="2312612135127310254">"temporary enable accessibility"</string>
    <string name="permdesc_temporary_enable_accessibility" msgid="8079456293182975464">"Allows an application to temporarily enable accessibility on the device. Malicious apps may enable accessibility without user consent."</string>
    <string name="permlab_retrieve_window_info" msgid="8532295199112519378">"retrieve window info"</string>
    <string name="permdesc_retrieve_window_info" msgid="4998836370424186849">"Allows an application to retrieve information about the windows from the window manager. Malicious apps may retrieve information that is intended for internal system usage."</string>
    <string name="permlab_filter_events" msgid="8675535648807427389">"filter events"</string>
    <string name="permdesc_filter_events" msgid="8006236315888347680">"Allows an application to register an input filter which filters the stream of all user events before they are dispatched. Malicious app may control the system UI without user intervention."</string>
    <string name="permlab_magnify_display" msgid="5973626738170618775">"magnify display"</string>
    <string name="permdesc_magnify_display" msgid="7121235684515003792">"Allows an application to magnify the content of a display. Malicious apps may transform the display content in a way that renders the device unusable."</string>
    <string name="permlab_shutdown" msgid="7185747824038909016">"partial shutdown"</string>
    <string name="permdesc_shutdown" msgid="7046500838746291775">"Puts the activity manager into a shut-down state. Does not perform a complete shut down."</string>
    <string name="permlab_stopAppSwitches" msgid="4138608610717425573">"prevent app switches"</string>
    <string name="permdesc_stopAppSwitches" msgid="8262195802582255021">"Prevents the user from switching to another app."</string>
    <string name="permlab_getTopActivityInfo" msgid="2537922311411546016">"get current app info"</string>
    <string name="permdesc_getTopActivityInfo" msgid="2512448855496067131">"Allows the holder to retrieve private information about the current application in the foreground of the screen."</string>
    <string name="permlab_runSetActivityWatcher" msgid="892239094867182656">"monitor and control all app launching"</string>
    <string name="permdesc_runSetActivityWatcher" msgid="6003603162578577406">"Allows the app to monitor and control how the system launches activities. Malicious apps may completely compromise the system. This permission is only needed for development, never for normal use."</string>
    <string name="permlab_broadcastPackageRemoved" msgid="2576333434893532475">"send package removed broadcast"</string>
    <string name="permdesc_broadcastPackageRemoved" msgid="6621901216207931089">"Allows the app to broadcast a notification that an app package has been removed. Malicious apps may use this to kill any other running app."</string>
    <string name="permlab_broadcastSmsReceived" msgid="5689095009030336593">"send SMS-received broadcast"</string>
    <string name="permdesc_broadcastSmsReceived" msgid="4152037720034365492">"Allows the app to broadcast a notification that an SMS message has been received. Malicious apps may use this to forge incoming SMS messages."</string>
    <string name="permlab_broadcastWapPush" msgid="3145347413028582371">"send WAP-PUSH-received broadcast"</string>
    <string name="permdesc_broadcastWapPush" msgid="4783402525039442729">"Allows the app to broadcast a notification that a WAP PUSH message has been received. Malicious apps may use this to forge MMS message receipt or to silently replace the content of any web page with malicious variants."</string>
    <string name="permlab_setProcessLimit" msgid="2451873664363662666">"limit number of running processes"</string>
    <string name="permdesc_setProcessLimit" msgid="7318061314040879542">"Allows the app to control the maximum number of processes that will run. Never needed for normal apps."</string>
    <string name="permlab_setAlwaysFinish" msgid="550958507798796965">"force background apps to close"</string>
    <string name="permdesc_setAlwaysFinish" msgid="7471310652868841499">"Allows the app to control whether activities are always finished as soon as they go to the background. Never needed for normal apps."</string>
    <string name="permlab_batteryStats" msgid="2789610673514103364">"read battery statistics"</string>
    <string name="permdesc_batteryStats" msgid="5897346582882915114">"Allows an application to read the current low-level battery use data. May allow the application to find out detailed information about which apps you use."</string>
    <string name="permlab_updateBatteryStats" msgid="3719689764536379557">"modify battery statistics"</string>
    <string name="permdesc_updateBatteryStats" msgid="6862817857178025002">"Allows the app to modify collected battery statistics. Not for use by normal apps."</string>
    <string name="permlab_getAppOpsStats" msgid="1508779687436585744">"retrieve app ops statistics"</string>
    <string name="permdesc_getAppOpsStats" msgid="6243887041577912877">"Allows the app to retrieve collected application operation statistics. Not for use by normal apps."</string>
    <string name="permlab_updateAppOpsStats" msgid="8829097373851521505">"modify app ops statistics"</string>
    <string name="permdesc_updateAppOpsStats" msgid="50784596594403483">"Allows the app to modify collected component usage statistics. Not for use by normal apps."</string>
    <string name="permlab_backup" msgid="470013022865453920">"control system back up and restore"</string>
    <string name="permdesc_backup" msgid="6912230525140589891">"Allows the app to control the system\'s backup and restore mechanism. Not for use by normal apps."</string>
    <string name="permlab_confirm_full_backup" msgid="5557071325804469102">"confirm a full backup or restore operation"</string>
    <string name="permdesc_confirm_full_backup" msgid="1748762171637699562">"Allows the app to launch the full backup confirmation UI. Not to be used by any app."</string>
    <string name="permlab_internalSystemWindow" msgid="2148563628140193231">"display unauthorised windows"</string>
    <string name="permdesc_internalSystemWindow" msgid="7458387759461466397">"Allows the app to create windows that are intended to be used by the internal system user interface. Not for use by normal apps."</string>
    <string name="permlab_systemAlertWindow" msgid="3543347980839518613">"draw over other apps"</string>
    <string name="permdesc_systemAlertWindow" msgid="8584678381972820118">"Allows the app to draw on top of other applications or parts of the user interface. They may interfere with your use of the interface in any application, or change what you think you are seeing in other applications."</string>
    <string name="permlab_setAnimationScale" msgid="2805103241153907174">"modify global animation speed"</string>
    <string name="permdesc_setAnimationScale" msgid="7690063428924343571">"Allows the app to change the global animation speed (faster or slower animations) at any time."</string>
    <string name="permlab_manageAppTokens" msgid="1286505717050121370">"manage app tokens"</string>
    <string name="permdesc_manageAppTokens" msgid="8043431713014395671">"Allows the app to create and manage their own tokens, bypassing their normal Z-ordering. Should never be needed for normal apps."</string>
    <string name="permlab_freezeScreen" msgid="4708181184441880175">"freeze screen"</string>
    <string name="permdesc_freezeScreen" msgid="8558923789222670064">"Allows the application to temporarily freeze the screen for a full-screen transition."</string>
    <string name="permlab_injectEvents" msgid="1378746584023586600">"press keys and control buttons"</string>
    <string name="permdesc_injectEvents" product="tablet" msgid="206352565599968632">"Allows the app to deliver its own input events (key presses, etc.) to other apps. Malicious apps may use this to take over the tablet."</string>
    <string name="permdesc_injectEvents" product="default" msgid="653128057572326253">"Allows the app to deliver its own input events (key presses, etc.) to other apps. Malicious apps may use this to take over the phone."</string>
    <string name="permlab_readInputState" msgid="469428900041249234">"record what you type and actions that you take"</string>
    <string name="permdesc_readInputState" msgid="8387754901688728043">"Allows the app to watch the keys that you press even when interacting with another app (such as typing a password). Should never be needed for normal apps."</string>
    <string name="permlab_bindInputMethod" msgid="3360064620230515776">"bind to an input method"</string>
    <string name="permdesc_bindInputMethod" msgid="3250440322807286331">"Allows the holder to bind to the top-level interface of an input method. Should never be needed for normal apps."</string>
    <string name="permlab_bindAccessibilityService" msgid="5357733942556031593">"bind to an accessibility service"</string>
    <string name="permdesc_bindAccessibilityService" msgid="7034615928609331368">"Allows the holder to bind to the top-level interface of an accessibility service. Should never be needed for normal apps."</string>
    <string name="permlab_bindPrintService" msgid="8462815179572748761">"bind to a print service"</string>
    <string name="permdesc_bindPrintService" msgid="7960067623209111135">"Allows the holder to bind to the top-level interface of a print service. Should never be needed for normal apps."</string>
    <string name="permlab_bindPrintSpoolerService" msgid="6807762783744125954">"bind to a print spooler service"</string>
    <string name="permdesc_bindPrintSpoolerService" msgid="3680552285933318372">"Allows the holder to bind to the top-level interface of a print spooler service. Should never be needed for normal apps."</string>
    <string name="permlab_bindNfcService" msgid="2752731300419410724">"bind to NFC service"</string>
    <string name="permdesc_bindNfcService" msgid="6120647629174066862">"Allows the holder to bind to applications that are emulating NFC cards. Should never be needed for normal apps."</string>
    <string name="permlab_bindTextService" msgid="7358378401915287938">"bind to a text service"</string>
    <string name="permdesc_bindTextService" msgid="8151968910973998670">"Allows the holder to bind to the top-level interface of a text service (e.g. SpellCheckerService). Should never be needed for normal applications."</string>
    <string name="permlab_bindVpnService" msgid="4708596021161473255">"bind to a VPN service"</string>
    <string name="permdesc_bindVpnService" msgid="2067845564581693905">"Allows the holder to bind to the top-level interface of a Vpn service. Should never be needed for normal apps."</string>
    <string name="permlab_bindWallpaper" msgid="8716400279937856462">"bind to wallpaper"</string>
    <string name="permdesc_bindWallpaper" msgid="7108428692595491668">"Allows the holder to bind to the top-level interface of wallpaper. Should never be needed for normal applications."</string>
    <string name="permlab_bindRemoteDisplay" msgid="1782923938029941960">"bind to a remote display"</string>
    <string name="permdesc_bindRemoteDisplay" msgid="1261242718727295981">"Allows the holder to bind to the top-level interface of a remote display. Should never be needed for normal apps."</string>
    <string name="permlab_bindRemoteViews" msgid="5697987759897367099">"bind to a widget service"</string>
    <string name="permdesc_bindRemoteViews" msgid="4717987810137692572">"Allows the holder to bind to the top-level interface of a widget service. Should never be needed for normal apps."</string>
    <string name="permlab_bindDeviceAdmin" msgid="8704986163711455010">"interact with device admin"</string>
    <string name="permdesc_bindDeviceAdmin" msgid="569715419543907930">"Allows the holder to send intents to a device administrator. Should never be needed for normal apps."</string>
<<<<<<< HEAD
=======
    <string name="permlab_bindTvInput" msgid="5601264742478168987">"bind to a TV input"</string>
    <string name="permdesc_bindTvInput" msgid="2371008331852001924">"Allows the holder to bind to the top-level interface of a TV input. Should never be needed for normal apps."</string>
>>>>>>> 352e1082
    <string name="permlab_manageDeviceAdmins" msgid="4248828900045808722">"add or remove a device admin"</string>
    <string name="permdesc_manageDeviceAdmins" msgid="5025608167709942485">"Allows the holder to add or remove active device administrators. Should never be needed for normal apps."</string>
    <string name="permlab_setOrientation" msgid="3365947717163866844">"change screen orientation"</string>
    <string name="permdesc_setOrientation" msgid="3046126619316671476">"Allows the app to change the rotation of the screen at any time. Should never be needed for normal apps."</string>
    <string name="permlab_setPointerSpeed" msgid="9175371613322562934">"change pointer speed"</string>
    <string name="permdesc_setPointerSpeed" msgid="6866563234274104233">"Allows the app to change the mouse or touch pad pointer speed at any time. Should never be needed for normal apps."</string>
    <string name="permlab_setKeyboardLayout" msgid="4778731703600909340">"change keyboard layout"</string>
    <string name="permdesc_setKeyboardLayout" msgid="8480016771134175879">"Allows the app to change the keyboard layout. Should never be needed for normal apps."</string>
    <string name="permlab_signalPersistentProcesses" msgid="4539002991947376659">"send Linux signals to apps"</string>
    <string name="permdesc_signalPersistentProcesses" msgid="4896992079182649141">"Allows the app to request that the supplied signal be sent to all persistent processes."</string>
    <string name="permlab_persistentActivity" msgid="8841113627955563938">"make app always run"</string>
    <string name="permdesc_persistentActivity" product="tablet" msgid="8525189272329086137">"Allows the app to make parts of itself persistent in memory. This can limit the memory available to other apps, slowing down the tablet."</string>
    <string name="permdesc_persistentActivity" product="default" msgid="4384760047508278272">"Allows the app to make parts of itself persistent in memory. This can limit the memory available to other apps, slowing down the phone."</string>
    <string name="permlab_deletePackages" msgid="184385129537705938">"delete apps"</string>
    <string name="permdesc_deletePackages" msgid="7411480275167205081">"Allows the app to delete Android packages. Malicious apps may use this to delete important apps."</string>
    <string name="permlab_clearAppUserData" msgid="274109191845842756">"delete other apps\' data"</string>
    <string name="permdesc_clearAppUserData" msgid="4625323684125459488">"Allows the app to clear user data."</string>
    <string name="permlab_deleteCacheFiles" msgid="3128665571837408675">"delete other apps\' caches"</string>
    <string name="permdesc_deleteCacheFiles" msgid="3812998599006730196">"Allows the app to delete cache files."</string>
    <string name="permlab_getPackageSize" msgid="7472921768357981986">"measure app storage space"</string>
    <string name="permdesc_getPackageSize" msgid="3921068154420738296">"Allows the app to retrieve its code, data and cache sizes"</string>
    <string name="permlab_installPackages" msgid="2199128482820306924">"directly install apps"</string>
    <string name="permdesc_installPackages" msgid="5628530972548071284">"Allows the app to install new or updated Android packages. Malicious apps may use this to add new apps with arbitrarily powerful permissions."</string>
    <string name="permlab_clearAppCache" msgid="7487279391723526815">"delete all app cache data"</string>
    <string name="permdesc_clearAppCache" product="tablet" msgid="8974640871945434565">"Allows the app to free tablet storage by deleting files in the cache directories of other applications. This may cause other applications to start up more slowly as they need to re-retrieve their data."</string>
    <string name="permdesc_clearAppCache" product="default" msgid="2459441021956436779">"Allows the app to free phone storage by deleting files in the cache directories of other applications. This may cause other applications to start up more slowly as they need to re-retrieve their data."</string>
    <string name="permlab_movePackage" msgid="3289890271645921411">"move app resources"</string>
    <string name="permdesc_movePackage" msgid="319562217778244524">"Allows the app to move app resources from internal to external media and vice versa."</string>
    <string name="permlab_readLogs" msgid="6615778543198967614">"read sensitive log data"</string>
    <string name="permdesc_readLogs" product="tablet" msgid="82061313293455151">"Allows the app to read from the system\'s various log files. This allows it to discover general information about what you are doing with the tablet, potentially including personal or private information."</string>
    <string name="permdesc_readLogs" product="default" msgid="2063438140241560443">"Allows the app to read from the system\'s various log files. This allows it to discover general information about what you are doing with the phone, potentially including personal or private information."</string>
    <string name="permlab_anyCodecForPlayback" msgid="715805555823881818">"use any media decoder for playback"</string>
    <string name="permdesc_anyCodecForPlayback" msgid="8283912488433189010">"Allows the app to use any installed media decoder to decode for playback."</string>
    <string name="permlab_manageCaCertificates" msgid="1678391896786882014">"manage trusted credentials"</string>
    <string name="permdesc_manageCaCertificates" msgid="4015644047196937014">"Allows the app to install and uninstall CA certificates as trusted credentials."</string>
    <string name="permlab_bindIdleService" msgid="7521398788076342815">"bind to idle services"</string>
    <string name="permdesc_bindIdleService" msgid="7747505810143356528">"This permission allows the Android system to bind to an application\'s idle services."</string>
    <string name="permlab_diagnostic" msgid="8076743953908000342">"read/write to resources owned by diag"</string>
    <string name="permdesc_diagnostic" msgid="6608295692002452283">"Allows the app to read and write to any resource owned by the diag group; for example, files in /dev. This could potentially affect system stability and security. This should ONLY be used for hardware-specific diagnostics by the manufacturer or operator."</string>
    <string name="permlab_changeComponentState" msgid="6335576775711095931">"enable or disable app components"</string>
    <string name="permdesc_changeComponentState" product="tablet" msgid="8887435740982237294">"Allows the app to change whether a component of another app is enabled or not. Malicious apps may use this to disable important tablet capabilities. Care must be taken with this permission, as it is possible to get app components into an unusable, inconsistent or unstable state."</string>
    <string name="permdesc_changeComponentState" product="default" msgid="1827232484416505615">"Allows the app to change whether a component of another app is enabled or not. Malicious apps may use this to disable important phone capabilities. Care must be taken with this permission, as it is possible to get app components into an unusable, inconsistent or unstable state."</string>
    <string name="permlab_grantRevokePermissions" msgid="4627315351093508795">"grant or revoke permissions"</string>
    <string name="permdesc_grantRevokePermissions" msgid="4088642654085850662">"Allows an application to grant or revoke specific permissions for it or other applications. Malicious applications may use this to access features for which you have not granted them permission."</string>
    <string name="permlab_setPreferredApplications" msgid="8463181628695396391">"set preferred apps"</string>
    <string name="permdesc_setPreferredApplications" msgid="4973986762241783712">"Allows the app to modify your preferred apps. Malicious apps may silently change the apps that are run, spoofing your existing apps to collect private data from you."</string>
    <string name="permlab_writeSettings" msgid="2226195290955224730">"modify system settings"</string>
    <string name="permdesc_writeSettings" msgid="7775723441558907181">"Allows the app to modify the system\'s settings data. Malicious apps may corrupt your system\'s configuration."</string>
    <string name="permlab_writeSecureSettings" msgid="204676251876718288">"modify secure system settings"</string>
    <string name="permdesc_writeSecureSettings" msgid="8159535613020137391">"Allows the app to modify the system\'s secure settings data. Not for use by normal apps."</string>
    <string name="permlab_writeGservices" msgid="2149426664226152185">"modify the Google services map"</string>
    <string name="permdesc_writeGservices" msgid="1287309437638380229">"Allows the app to modify the Google services map. Not for use by normal apps."</string>
    <string name="permlab_receiveBootCompleted" msgid="5312965565987800025">"run at startup"</string>
    <string name="permdesc_receiveBootCompleted" product="tablet" msgid="7390304664116880704">"Allows the app to have itself started as soon as the system has finished booting. This can make it take longer to start the tablet and allow the app to slow down the overall tablet by always running."</string>
    <string name="permdesc_receiveBootCompleted" product="default" msgid="513950589102617504">"Allows the app to have itself started as soon as the system has finished booting. This can make it take longer to start the phone and allow the app to slow down the overall phone by always running."</string>
    <string name="permlab_broadcastSticky" msgid="7919126372606881614">"send sticky broadcast"</string>
    <string name="permdesc_broadcastSticky" product="tablet" msgid="7749760494399915651">"Allows the app to send sticky broadcasts, which remain after the broadcast ends. Excessive use may make the tablet slow or unstable by causing it to use too much memory."</string>
    <string name="permdesc_broadcastSticky" product="default" msgid="2825803764232445091">"Allows the app to send sticky broadcasts, which remain after the broadcast ends. Excessive use may make the phone slow or unstable by causing it to use too much memory."</string>
    <string name="permlab_readContacts" msgid="8348481131899886131">"read your contacts"</string>
    <string name="permdesc_readContacts" product="tablet" msgid="5294866856941149639">"Allows the app to read data about your contacts stored on your tablet, including the frequency with which you\'ve called, emailed or communicated in other ways with specific individuals. This permission allows apps to save your contact data, and malicious apps may share contact data without your knowledge."</string>
    <string name="permdesc_readContacts" product="default" msgid="8440654152457300662">"Allows the app to read data about your contacts stored on your phone, including the frequency with which you\'ve called, emailed or communicated in other ways with specific individuals. This permission allows apps to save your contact data, and malicious apps may share contact data without your knowledge."</string>
    <string name="permlab_writeContacts" msgid="5107492086416793544">"modify your contacts"</string>
    <string name="permdesc_writeContacts" product="tablet" msgid="897243932521953602">"Allows the app to modify the data about your contacts stored on your tablet, including the frequency with which you\'ve called, emailed or communicated in other ways with specific contacts. This permission allows apps to delete contact data."</string>
    <string name="permdesc_writeContacts" product="default" msgid="589869224625163558">"Allows the app to modify the data about your contacts stored on your phone, including the frequency with which you\'ve called, emailed or communicated in other ways with specific contacts. This permission allows apps to delete contact data."</string>
    <string name="permlab_readCallLog" msgid="3478133184624102739">"read call log"</string>
    <string name="permdesc_readCallLog" product="tablet" msgid="3700645184870760285">"Allows the app to read your tablet\'s call log, including data about incoming and outgoing calls. This permission allows apps to save your call log data, and malicious apps may share call log data without your knowledge."</string>
    <string name="permdesc_readCallLog" product="default" msgid="5777725796813217244">"Allows the app to read your phone\'s call log, including data about incoming and outgoing calls. This permission allows apps to save your call log data, and malicious apps may share call log data without your knowledge."</string>
    <string name="permlab_writeCallLog" msgid="8552045664743499354">"write call log"</string>
    <string name="permdesc_writeCallLog" product="tablet" msgid="6661806062274119245">"Allows the app to modify your tablet\'s call log, including data about incoming and outgoing calls. Malicious apps may use this to erase or modify your call log."</string>
    <string name="permdesc_writeCallLog" product="default" msgid="683941736352787842">"Allows the app to modify your phone\'s call log, including data about incoming and outgoing calls. Malicious apps may use this to erase or modify your call log."</string>
    <string name="permlab_readProfile" msgid="4701889852612716678">"read your own contact card"</string>
    <string name="permdesc_readProfile" product="default" msgid="5462475151849888848">"Allows the app to read personal profile information stored on your device, such as your name and contact information. This means that the app can identify you and may send your profile information to others."</string>
    <string name="permlab_writeProfile" msgid="907793628777397643">"modify your own contact card"</string>
    <string name="permdesc_writeProfile" product="default" msgid="5552084294598465899">"Allows the app to change or add to personal profile information stored on your device, such as your name and contact information. This means that the app can identify you and may send your profile information to others."</string>
    <string name="permlab_readSocialStream" product="default" msgid="1268920956152419170">"read your social stream"</string>
    <string name="permdesc_readSocialStream" product="default" msgid="4255706027172050872">"Allows the app to access and sync social updates from you and your friends. Be careful when sharing information - this allows the app to read communications between you and your friends on social networks, regardless of confidentiality. Note: this permission may not be enforced on all social networks."</string>
    <string name="permlab_writeSocialStream" product="default" msgid="3504179222493235645">"write to your social stream"</string>
    <string name="permdesc_writeSocialStream" product="default" msgid="3086557552204114849">"Allows the app to display social updates from your friends. Be careful when sharing information - this allows the app to produce messages that may appear to come from a friend. Note: this permission may not be enforced on all social networks."</string>
    <string name="permlab_readCalendar" msgid="5972727560257612398">"read calendar events plus confidential information"</string>
    <string name="permdesc_readCalendar" product="tablet" msgid="4216462049057658723">"Allows the app to read all calendar events stored on your tablet, including those of friends or co-workers. This may allow the app to share or save your calendar data, regardless of confidentiality or sensitivity."</string>
    <string name="permdesc_readCalendar" product="default" msgid="7434548682470851583">"Allows the app to read all calendar events stored on your phone, including those of friends or co-workers. This may allow the app to share or save your calendar data, regardless of confidentiality or sensitivity."</string>
    <string name="permlab_writeCalendar" msgid="8438874755193825647">"add or modify calendar events and send emails to guests without owners\' knowledge"</string>
    <string name="permdesc_writeCalendar" product="tablet" msgid="6679035520113668528">"Allows the app to add, remove and change events that you can modify on your tablet, including those of friends or co-workers. This may allow the app to send messages that appear to come from calendar owners, or modify events without the owners\' knowledge."</string>
    <string name="permdesc_writeCalendar" product="default" msgid="2324469496327249376">"Allows the app to add, remove and change events that you can modify on your phone, including those of friends or co-workers. This may allow the app to send messages that appear to come from calendar owners, or modify events without the owners\' knowledge."</string>
    <string name="permlab_accessMockLocation" msgid="8688334974036823330">"mock location sources for testing"</string>
    <string name="permdesc_accessMockLocation" msgid="5808711039482051824">"Create mock location sources for testing or install a new location provider. This allows the app to override the location and/or status returned by other location sources such as GPS or location providers."</string>
    <string name="permlab_accessLocationExtraCommands" msgid="2836308076720553837">"access extra location provider commands"</string>
    <string name="permdesc_accessLocationExtraCommands" msgid="5945166642335800763">"Allows the app to access extra location provider commands. This may allow the app to interfere with the operation of the GPS or other location sources."</string>
    <string name="permlab_installLocationProvider" msgid="6578101199825193873">"permission to install a location provider"</string>
    <string name="permdesc_installLocationProvider" msgid="9066146120470591509">"Create mock location sources for testing or install a new location provider. This allows the app to override the location and/or status returned by other location sources such as GPS or location providers."</string>
    <string name="permlab_accessFineLocation" msgid="1191898061965273372">"precise location (GPS and network-based)"</string>
    <string name="permdesc_accessFineLocation" msgid="5295047563564981250">"Allows the app to get your precise location using the Global Positioning System (GPS) or network location sources such as mobile towers and Wi-Fi. These location services must be turned on and available to your device for the app to use them. Apps may use this to determine where you are, and may consume additional battery power."</string>
    <string name="permlab_accessCoarseLocation" msgid="4887895362354239628">"approximate location (network-based)"</string>
    <string name="permdesc_accessCoarseLocation" msgid="2538200184373302295">"Allows the app to get your approximate location. This location is derived by location services using network location sources such as mobile towers and Wi-Fi. These location services must be turned on and available to your device for the app to use them. Apps may use this to determine approximately where you are."</string>
    <string name="permlab_accessSurfaceFlinger" msgid="2363969641792388947">"access SurfaceFlinger"</string>
    <string name="permdesc_accessSurfaceFlinger" msgid="1041619516733293551">"Allows the app to use SurfaceFlinger low-level features."</string>
    <string name="permlab_readFrameBuffer" msgid="6690504248178498136">"read frame buffer"</string>
    <string name="permdesc_readFrameBuffer" msgid="4937405521809454680">"Allows the app to read the content of the frame buffer."</string>
    <string name="permlab_accessInputFlinger" msgid="5348635270689553857">"access InputFlinger"</string>
    <string name="permdesc_accessInputFlinger" msgid="2104864941201226616">"Allows the app to use InputFlinger low-level features."</string>
    <string name="permlab_configureWifiDisplay" msgid="5595661694746742168">"configure Wi-Fi displays"</string>
    <string name="permdesc_configureWifiDisplay" msgid="7916815158690218065">"Allows the app to configure and connect to Wi-Fi displays."</string>
    <string name="permlab_controlWifiDisplay" msgid="393641276723695496">"control Wi-Fi displays"</string>
    <string name="permdesc_controlWifiDisplay" msgid="4543912292681826986">"Allows the app to control low-level features of Wi-Fi displays."</string>
    <string name="permlab_captureAudioOutput" msgid="6857134498402346708">"capture audio output"</string>
    <string name="permdesc_captureAudioOutput" msgid="6210597754212208853">"Allows the app to capture and redirect audio output."</string>
    <string name="permlab_captureAudioHotword" msgid="1890553935650349808">"Hotword detection"</string>
    <string name="permdesc_captureAudioHotword" msgid="9151807958153056810">"Allows the app to capture audio for Hotword detection. The capture can happen in the background but does not prevent other audio capture (e.g. Camcorder)."</string>
    <string name="permlab_captureVideoOutput" msgid="2246828773589094023">"capture video output"</string>
    <string name="permdesc_captureVideoOutput" msgid="359481658034149860">"Allows the app to capture and redirect video output."</string>
    <string name="permlab_captureSecureVideoOutput" msgid="7815398969303382016">"capture secure video output"</string>
    <string name="permdesc_captureSecureVideoOutput" msgid="2779793064709350289">"Allows the app to capture and redirect secure video output."</string>
    <string name="permlab_mediaContentControl" msgid="8749790560720562511">"control media playback and metadata access"</string>
    <string name="permdesc_mediaContentControl" msgid="1637478200272062">"Allows the app to control media playback and access the media information (title, author...)."</string>
    <string name="permlab_modifyAudioSettings" msgid="6095859937069146086">"change your audio settings"</string>
    <string name="permdesc_modifyAudioSettings" msgid="3522565366806248517">"Allows the app to modify global audio settings such as volume and which speaker is used for output."</string>
    <string name="permlab_recordAudio" msgid="3876049771427466323">"record audio"</string>
    <string name="permdesc_recordAudio" msgid="4906839301087980680">"Allows the app to record audio with the microphone. This permission allows the app to record audio at any time without your confirmation."</string>
    <string name="permlab_sim_communication" msgid="1180265879464893029">"SIM communication"</string>
    <string name="permdesc_sim_communication" msgid="5725159654279639498">"Allows the app to send commands to the SIM. This is very dangerous."</string>
    <string name="permlab_camera" msgid="3616391919559751192">"take pictures and videos"</string>
    <string name="permdesc_camera" msgid="8497216524735535009">"Allows the app to take pictures and videos with the camera. This permission allows the app to use the camera at any time without your confirmation."</string>
    <string name="permlab_cameraDisableTransmitLed" msgid="2651072630501126222">"disable transmit indicator LED when camera is in use"</string>
    <string name="permdesc_cameraDisableTransmitLed" msgid="4764585465480295341">"Allows a pre-installed system application to disable the camera use indicator LED."</string>
    <string name="permlab_brick" product="tablet" msgid="2961292205764488304">"permanently disable tablet"</string>
    <string name="permlab_brick" product="default" msgid="8337817093326370537">"permanently disable phone"</string>
    <string name="permdesc_brick" product="tablet" msgid="4334818808001699530">"Allows the app to permanently disable the entire tablet. This is very dangerous."</string>
    <string name="permdesc_brick" product="default" msgid="5788903297627283099">"Allows the app to permanently disable the entire phone. This is very dangerous."</string>
    <string name="permlab_reboot" product="tablet" msgid="3436634972561795002">"force tablet reboot"</string>
    <string name="permlab_reboot" product="default" msgid="2898560872462638242">"force phone reboot"</string>
    <string name="permdesc_reboot" product="tablet" msgid="8172056180063700741">"Allows the app to force the tablet to reboot."</string>
    <string name="permdesc_reboot" product="default" msgid="5326008124289989969">"Allows the app to force the phone to reboot."</string>
    <string name="permlab_mount_unmount_filesystems" product="nosdcard" msgid="2927361537942591841">"access USB storage filesystem"</string>
    <string name="permlab_mount_unmount_filesystems" product="default" msgid="4402305049890953810">"access SD Card filesystem"</string>
    <string name="permdesc_mount_unmount_filesystems" msgid="1829290701658992347">"Allows the app to mount and unmount file systems for removable storage."</string>
    <string name="permlab_mount_format_filesystems" product="nosdcard" msgid="6227819582624904972">"Erase USB storage"</string>
    <string name="permlab_mount_format_filesystems" product="default" msgid="262582698639274056">"erase SD Card"</string>
    <string name="permdesc_mount_format_filesystems" msgid="8784268246779198627">"Allows the app to format removable storage."</string>
    <string name="permlab_asec_access" msgid="3411338632002193846">"get information on internal storage"</string>
    <string name="permdesc_asec_access" msgid="3094563844593878548">"Allows the application to access information on internal storage."</string>
    <string name="permlab_asec_create" msgid="6414757234789336327">"create internal storage"</string>
    <string name="permdesc_asec_create" msgid="4558869273585856876">"Allows the application to create internal storage."</string>
    <string name="permlab_asec_destroy" msgid="526928328301618022">"destroy internal storage"</string>
    <string name="permdesc_asec_destroy" msgid="7218749286145526537">"Allows the app to destroy internal storage."</string>
    <string name="permlab_asec_mount_unmount" msgid="8877998101944999386">"mount/unmount internal storage"</string>
    <string name="permdesc_asec_mount_unmount" msgid="3451360114902490929">"Allows the app to mount/unmount internal storage."</string>
    <string name="permlab_asec_rename" msgid="7496633954080472417">"rename internal storage"</string>
    <string name="permdesc_asec_rename" msgid="1794757588472127675">"Allows the app to rename internal storage."</string>
    <string name="permlab_vibrate" msgid="7696427026057705834">"control vibration"</string>
    <string name="permdesc_vibrate" msgid="6284989245902300945">"Allows the app to control the vibrator."</string>
    <string name="permlab_flashlight" msgid="2155920810121984215">"control flashlight"</string>
    <string name="permdesc_flashlight" msgid="6522284794568368310">"Allows the app to control the flashlight."</string>
    <string name="permlab_manageUsb" msgid="1113453430645402723">"manage preferences and permissions for USB devices"</string>
    <string name="permdesc_manageUsb" msgid="7776155430218239833">"Allows the app to manage preferences and permissions for USB devices."</string>
    <string name="permlab_accessMtp" msgid="4953468676795917042">"implement MTP protocol"</string>
    <string name="permdesc_accessMtp" msgid="6532961200486791570">"Allows access to the kernel MTP driver to implement the MTP USB protocol."</string>
    <string name="permlab_hardware_test" msgid="4148290860400659146">"test hardware"</string>
    <string name="permdesc_hardware_test" msgid="6597964191208016605">"Allows the app to control various peripherals for the purpose of hardware testing."</string>
    <string name="permlab_callPhone" msgid="3925836347681847954">"directly call phone numbers"</string>
    <string name="permdesc_callPhone" msgid="3740797576113760827">"Allows the app to call phone numbers without your intervention. This may result in unexpected charges or calls. Note that this doesn\'t allow the app to call emergency numbers. Malicious apps may cost you money by making calls without your confirmation."</string>
    <string name="permlab_callPrivileged" msgid="4198349211108497879">"directly call any phone numbers"</string>
    <string name="permdesc_callPrivileged" msgid="1689024901509996810">"Allows the app to call any phone number, including emergency numbers, without your intervention. Malicious apps may place unnecessary and illegal calls to emergency services."</string>
    <string name="permlab_performCdmaProvisioning" product="tablet" msgid="4842576994144604821">"directly start CDMA tablet setup"</string>
    <string name="permlab_performCdmaProvisioning" product="default" msgid="5604848095315421425">"directly start CDMA phone setup"</string>
    <string name="permdesc_performCdmaProvisioning" msgid="1994193538802314186">"Allows the app to start CDMA provisioning. Malicious apps may unnecessarily start CDMA provisioning."</string>
    <string name="permlab_locationUpdates" msgid="7785408253364335740">"control location update notifications"</string>
    <string name="permdesc_locationUpdates" msgid="1120741557891438876">"Allows the app to enable/disable location update notifications from the radio. Not for use by normal apps."</string>
    <string name="permlab_checkinProperties" msgid="7855259461268734914">"access check-in properties"</string>
    <string name="permdesc_checkinProperties" msgid="4024526968630194128">"Allows the app read/write access to properties uploaded by the check-in service. Not for use by normal apps."</string>
    <string name="permlab_bindGadget" msgid="776905339015863471">"choose widgets"</string>
    <string name="permdesc_bindGadget" msgid="8261326938599049290">"Allows the app to tell the system which widgets can be used by which app. An app with this permission can give other apps access to personal data. Not for use by normal apps."</string>
    <string name="permlab_modifyPhoneState" msgid="8423923777659292228">"modify phone status"</string>
    <string name="permdesc_modifyPhoneState" msgid="1029877529007686732">"Allows the app to control the phone features of the device. An app with this permission can switch networks, turn the phone radio on and off and the like without ever notifying you."</string>
    <string name="permlab_readPhoneState" msgid="9178228524507610486">"read phone status and identity"</string>
    <string name="permdesc_readPhoneState" msgid="1639212771826125528">"Allows the app to access the phone features of the device. This permission allows the app to determine the phone number and device IDs, whether a call is active and the remote number connected by a call."</string>
    <string name="permlab_wakeLock" product="tablet" msgid="1531731435011495015">"prevent tablet from sleeping"</string>
    <string name="permlab_wakeLock" product="default" msgid="573480187941496130">"prevent phone from sleeping"</string>
    <string name="permdesc_wakeLock" product="tablet" msgid="7311319824400447868">"Allows the app to prevent the tablet from going to sleep."</string>
    <string name="permdesc_wakeLock" product="default" msgid="8559100677372928754">"Allows the app to prevent the phone from going to sleep."</string>
    <string name="permlab_transmitIr" msgid="7545858504238530105">"transmit infrared"</string>
    <string name="permdesc_transmitIr" product="tablet" msgid="5358308854306529170">"Allows the app to use the tablet\'s infrared transmitter."</string>
    <string name="permdesc_transmitIr" product="default" msgid="7957763745020300725">"Allows the app to use the phone\'s infrared transmitter."</string>
    <string name="permlab_devicePower" product="tablet" msgid="2787034722616350417">"turn tablet on or off"</string>
    <string name="permlab_devicePower" product="default" msgid="4928622470980943206">"turn phone on or off"</string>
    <string name="permdesc_devicePower" product="tablet" msgid="6689862878984631831">"Allows the app to turn the tablet on or off."</string>
    <string name="permdesc_devicePower" product="default" msgid="6037057348463131032">"Allows the app to turn the phone on or off."</string>
    <string name="permlab_factoryTest" msgid="3715225492696416187">"run in factory test mode"</string>
    <string name="permdesc_factoryTest" product="tablet" msgid="3952059318359653091">"Run as a low-level manufacturer test, allowing complete access to the tablet hardware. Only available when a tablet is running in manufacturer test mode."</string>
    <string name="permdesc_factoryTest" product="default" msgid="8136644990319244802">"Run as a low-level manufacturer test, allowing complete access to the phone hardware. Only available when a phone is running in manufacturer test mode."</string>
    <string name="permlab_setWallpaper" msgid="6627192333373465143">"set wallpaper"</string>
    <string name="permdesc_setWallpaper" msgid="7373447920977624745">"Allows the app to set the system wallpaper."</string>
    <string name="permlab_setWallpaperHints" msgid="3278608165977736538">"adjust your wallpaper size"</string>
    <string name="permdesc_setWallpaperHints" msgid="8235784384223730091">"Allows the app to set the system wallpaper size hints."</string>
    <string name="permlab_masterClear" msgid="2315750423139697397">"reset system to factory defaults"</string>
    <string name="permdesc_masterClear" msgid="3665380492633910226">"Allows the app to completely reset the system to its factory settings, erasing all data, configuration and installed apps."</string>
    <string name="permlab_setTime" msgid="2021614829591775646">"set time"</string>
    <string name="permdesc_setTime" product="tablet" msgid="1896341438151152881">"Allows the app to change the tablet\'s clock time."</string>
    <string name="permdesc_setTime" product="default" msgid="1855702730738020">"Allows the app to change the phone\'s clock time."</string>
    <string name="permlab_setTimeZone" msgid="2945079801013077340">"set time zone"</string>
    <string name="permdesc_setTimeZone" product="tablet" msgid="1676983712315827645">"Allows the app to change the tablet\'s time zone."</string>
    <string name="permdesc_setTimeZone" product="default" msgid="4499943488436633398">"Allows the app to change the phone\'s time zone."</string>
    <string name="permlab_accountManagerService" msgid="4829262349691386986">"act as the Account Manager Service"</string>
    <string name="permdesc_accountManagerService" msgid="1948455552333615954">"Allows the app to make calls to Account Authenticators."</string>
    <string name="permlab_getAccounts" msgid="1086795467760122114">"find accounts on the device"</string>
    <string name="permdesc_getAccounts" product="tablet" msgid="2741496534769660027">"Allows the app to get the list of accounts known by the tablet. This may include any accounts created by applications that you have installed."</string>
    <string name="permdesc_getAccounts" product="default" msgid="3448316822451807382">"Allows the app to get the list of accounts known by the phone. This may include any accounts created by applications that you have installed."</string>
    <string name="permlab_authenticateAccounts" msgid="5265908481172736933">"create accounts and set passwords"</string>
    <string name="permdesc_authenticateAccounts" msgid="5472124296908977260">"Allows the app to use the account authenticator capabilities of the Account Manager, including creating accounts and getting and setting their passwords."</string>
    <string name="permlab_manageAccounts" msgid="4983126304757177305">"add or remove accounts"</string>
    <string name="permdesc_manageAccounts" msgid="8698295625488292506">"Allows the app to perform operations like adding and removing accounts, and deleting their password."</string>
    <string name="permlab_useCredentials" msgid="235481396163877642">"use accounts on the device"</string>
    <string name="permdesc_useCredentials" msgid="7984227147403346422">"Allows the app to request authentication tokens."</string>
    <string name="permlab_accessNetworkState" msgid="4951027964348974773">"view network connections"</string>
    <string name="permdesc_accessNetworkState" msgid="8318964424675960975">"Allows the app to view information about network connections such as which networks exist and are connected."</string>
    <string name="permlab_createNetworkSockets" msgid="8018758136404323658">"full network access"</string>
    <string name="permdesc_createNetworkSockets" msgid="3403062187779724185">"Allows the app to create network sockets and use customised network protocols. The browser and other applications provide means to send data to the Internet, so this permission is not required to send data to the Internet."</string>
    <string name="permlab_writeApnSettings" msgid="505660159675751896">"change/intercept network settings and traffic"</string>
    <string name="permdesc_writeApnSettings" msgid="5333798886412714193">"Allows the app to change network settings and to intercept and inspect all network traffic, for example to change the proxy and port of any APN. Malicious apps may monitor, redirect or modify network packets without your knowledge."</string>
    <string name="permlab_changeNetworkState" msgid="958884291454327309">"change network connectivity"</string>
    <string name="permdesc_changeNetworkState" msgid="6789123912476416214">"Allows the app to change the state of network connectivity."</string>
    <string name="permlab_changeTetherState" msgid="5952584964373017960">"change tethered connectivity"</string>
    <string name="permdesc_changeTetherState" msgid="1524441344412319780">"Allows the app to change the state of tethered network connectivity."</string>
    <string name="permlab_changeBackgroundDataSetting" msgid="1400666012671648741">"change background data usage setting"</string>
    <string name="permdesc_changeBackgroundDataSetting" msgid="5347729578468744379">"Allows the app to change the background data usage setting."</string>
    <string name="permlab_accessWifiState" msgid="5202012949247040011">"view Wi-Fi connections"</string>
    <string name="permdesc_accessWifiState" msgid="5002798077387803726">"Allows the app to view information about Wi-Fi networking, such as whether Wi-Fi is enabled and name of connected Wi-Fi devices."</string>
    <string name="permlab_changeWifiState" msgid="6550641188749128035">"connect and disconnect from Wi-Fi"</string>
    <string name="permdesc_changeWifiState" msgid="7137950297386127533">"Allows the app to connect to and disconnect from Wi-Fi access points and to make changes to device configuration for Wi-Fi networks."</string>
    <string name="permlab_changeWifiMulticastState" msgid="1368253871483254784">"allow Wi-Fi Multicast reception"</string>
    <string name="permdesc_changeWifiMulticastState" product="tablet" msgid="7969774021256336548">"Allows the app to receive packets sent to all devices on a Wi-Fi network using multicast addresses, not just your tablet. It uses more power than the non-multicast mode."</string>
    <string name="permdesc_changeWifiMulticastState" product="default" msgid="6851949706025349926">"Allows the app to receive packets sent to all devices on a Wi-Fi network using multicast addresses, not just your phone. It uses more power than the non-multicast mode."</string>
    <string name="permlab_bluetoothAdmin" msgid="6006967373935926659">"access Bluetooth settings"</string>
    <string name="permdesc_bluetoothAdmin" product="tablet" msgid="6921177471748882137">"Allows the app to configure the local Bluetooth tablet and to discover and pair with remote devices."</string>
    <string name="permdesc_bluetoothAdmin" product="default" msgid="8931682159331542137">"Allows the app to configure the local Bluetooth phone and to discover and pair with remote devices."</string>
    <string name="permlab_bluetoothPriv" msgid="4009494246009513828">"allow Bluetooth pairing by Application"</string>
    <string name="permdesc_bluetoothPriv" product="tablet" msgid="8045735193417468857">"Allows the app to pair with remote devices without user interaction."</string>
    <string name="permdesc_bluetoothPriv" product="default" msgid="8045735193417468857">"Allows the app to pair with remote devices without user interaction."</string>
    <string name="permlab_accessWimaxState" msgid="4195907010610205703">"connect and disconnect from WiMAX"</string>
    <string name="permdesc_accessWimaxState" msgid="6360102877261978887">"Allows the app to determine whether WiMAX is enabled and information about any WiMAX networks that are connected."</string>
    <string name="permlab_changeWimaxState" msgid="2405042267131496579">"change WiMAX state"</string>
    <string name="permdesc_changeWimaxState" product="tablet" msgid="3156456504084201805">"Allows the app to connect the tablet to and disconnect the tablet from WiMAX networks."</string>
    <string name="permdesc_changeWimaxState" product="default" msgid="697025043004923798">"Allows the app to connect the phone to and disconnect the phone from WiMAX networks."</string>
    <string name="permlab_bluetooth" msgid="6127769336339276828">"pair with Bluetooth devices"</string>
    <string name="permdesc_bluetooth" product="tablet" msgid="3480722181852438628">"Allows the app to view the configuration of Bluetooth on the tablet and to make and accept connections with paired devices."</string>
    <string name="permdesc_bluetooth" product="default" msgid="3207106324452312739">"Allows the app to view the configuration of the Bluetooth on the phone and to make and accept connections with paired devices."</string>
    <string name="permlab_nfc" msgid="4423351274757876953">"control Near-Field Communication"</string>
    <string name="permdesc_nfc" msgid="7120611819401789907">"Allows the app to communicate with Near Field Communication (NFC) tags, cards and readers."</string>
    <string name="permlab_disableKeyguard" msgid="3598496301486439258">"disable your screen lock"</string>
    <string name="permdesc_disableKeyguard" msgid="6034203065077122992">"Allows the app to disable the keylock and any associated password security. For example, the phone disables the keylock when receiving an incoming phone call, then re-enables the keylock when the call is finished."</string>
    <string name="permlab_readSyncSettings" msgid="6201810008230503052">"read sync settings"</string>
    <string name="permdesc_readSyncSettings" msgid="2706745674569678644">"Allows the app to read the sync settings for an account. For example, this can determine whether the People app is synced with an account."</string>
    <string name="permlab_writeSyncSettings" msgid="5408694875793945314">"toggle sync on and off"</string>
    <string name="permdesc_writeSyncSettings" msgid="8956262591306369868">"Allows an app to modify the sync settings for an account. For example, this can be used to enable syncing of the People app with an account."</string>
    <string name="permlab_readSyncStats" msgid="7396577451360202448">"read sync statistics"</string>
    <string name="permdesc_readSyncStats" msgid="1510143761757606156">"Allows an app to read the sync stats for an account, including the history of sync events and how much data is synced."</string>
    <string name="permlab_subscribedFeedsRead" msgid="4756609637053353318">"read subscribed feeds"</string>
    <string name="permdesc_subscribedFeedsRead" msgid="5557058907906144505">"Allows the app to get details about the currently synced feeds."</string>
    <string name="permlab_subscribedFeedsWrite" msgid="9015246325408209296">"write subscribed feeds"</string>
    <string name="permdesc_subscribedFeedsWrite" msgid="6928930188826089413">"Allows the app to modify your currently synced feeds. Malicious apps may change your synced feeds."</string>
    <string name="permlab_readDictionary" msgid="4107101525746035718">"read terms you added to the dictionary"</string>
    <string name="permdesc_readDictionary" msgid="659614600338904243">"Allows the app to read all words, names and phrases that the user may have stored in the user dictionary."</string>
    <string name="permlab_writeDictionary" msgid="2183110402314441106">"add words to user-defined dictionary"</string>
    <string name="permdesc_writeDictionary" msgid="8185385716255065291">"Allows the app to write new words into the user dictionary."</string>
    <string name="permlab_sdcardRead" product="nosdcard" msgid="367275095159405468">"read the contents of your USB storage"</string>
    <string name="permlab_sdcardRead" product="default" msgid="2188156462934977940">"read the contents of your SD card"</string>
    <string name="permdesc_sdcardRead" product="nosdcard" msgid="3446988712598386079">"Allows the app to read the contents of your USB storage."</string>
    <string name="permdesc_sdcardRead" product="default" msgid="2607362473654975411">"Allows the app to read the contents of your SD card."</string>
    <string name="permlab_sdcardWrite" product="nosdcard" msgid="8485979062254666748">"modify or delete the contents of your USB storage"</string>
    <string name="permlab_sdcardWrite" product="default" msgid="8805693630050458763">"modify or delete the contents of your SD card"</string>
    <string name="permdesc_sdcardWrite" product="nosdcard" msgid="6175406299445710888">"Allows the app to write to the USB storage."</string>
    <string name="permdesc_sdcardWrite" product="default" msgid="4337417790936632090">"Allows the app to write to the SD card."</string>
    <string name="permlab_mediaStorageWrite" product="default" msgid="6859839199706879015">"modify/delete internal media storage contents"</string>
    <string name="permdesc_mediaStorageWrite" product="default" msgid="8189160597698529185">"Allows the app to modify the contents of the internal media storage."</string>
    <string name="permlab_manageDocs" product="default" msgid="5778318598448849829">"manage document storage"</string>
    <string name="permdesc_manageDocs" product="default" msgid="8704323176914121484">"Allows the app to manage document storage."</string>
    <string name="permlab_sdcardAccessAll" msgid="8150613823900460576">"access external storage of all users"</string>
    <string name="permdesc_sdcardAccessAll" msgid="3215208357415891320">"Allows the app to access external storage for all users."</string>
    <string name="permlab_cache_filesystem" msgid="5656487264819669824">"access the cache file system"</string>
    <string name="permdesc_cache_filesystem" msgid="5578967642265550955">"Allows the app to read and write the cache file system."</string>
    <string name="permlab_use_sip" msgid="5986952362795870502">"make/receive Internet calls"</string>
    <string name="permdesc_use_sip" msgid="4717632000062674294">"Allows the app to use the SIP service to make/receive Internet calls."</string>
    <string name="permlab_bind_call_service" msgid="6724009726671246551">"interact with in-call screen"</string>
    <string name="permdesc_bind_call_service" msgid="8732547662442572435">"Allows the app to control when and how the user sees the in-call screen."</string>
    <string name="permlab_readNetworkUsageHistory" msgid="7862593283611493232">"read historical network usage"</string>
    <string name="permdesc_readNetworkUsageHistory" msgid="7689060749819126472">"Allows the app to read historical network usage for specific networks and apps."</string>
    <string name="permlab_manageNetworkPolicy" msgid="2562053592339859990">"manage network policy"</string>
    <string name="permdesc_manageNetworkPolicy" msgid="7537586771559370668">"Allows the app to manage network policies and define app-specific rules."</string>
    <string name="permlab_modifyNetworkAccounting" msgid="5088217309088729650">"modify network usage accounting"</string>
    <string name="permdesc_modifyNetworkAccounting" msgid="5443412866746198123">"Allows the app to modify how network usage is accounted against apps. Not for use by normal apps."</string>
    <string name="permlab_markNetworkSocket" msgid="3658527214914959749">"modify socket marks"</string>
    <string name="permdesc_markNetworkSocket" msgid="7655568433696356578">"Allows the app to modify socket marks for routing"</string>
    <string name="permlab_accessNotifications" msgid="7673416487873432268">"access notifications"</string>
    <string name="permdesc_accessNotifications" msgid="458457742683431387">"Allows the app to retrieve, examine, and clear notifications, including those posted by other apps."</string>
    <string name="permlab_bindNotificationListenerService" msgid="7057764742211656654">"bind to a notification listener service"</string>
    <string name="permdesc_bindNotificationListenerService" msgid="985697918576902986">"Allows the holder to bind to the top-level interface of a notification listener service. Should never be needed for normal apps."</string>
    <string name="permlab_invokeCarrierSetup" msgid="3699600833975117478">"invoke the carrier-provided configuration app"</string>
    <string name="permdesc_invokeCarrierSetup" msgid="4159549152529111920">"Allows the holder to invoke the carrier-provided configuration app. Should never be needed for normal apps."</string>
    <string name="permlab_accessNetworkConditions" msgid="8206077447838909516">"listen for observations on network conditions"</string>
    <string name="permdesc_accessNetworkConditions" msgid="6899102075825272211">"Allows an application to listen for observations on network conditions. Should never be needed for normal apps."</string>
    <string name="policylab_limitPassword" msgid="4497420728857585791">"Set password rules"</string>
    <string name="policydesc_limitPassword" msgid="3252114203919510394">"Control the length and the characters allowed in screen-unlock passwords."</string>
    <string name="policylab_watchLogin" msgid="914130646942199503">"Monitor screen-unlock attempts"</string>
    <string name="policydesc_watchLogin" product="tablet" msgid="3215729294215070072">"Monitor the number of incorrect passwords typed when unlocking the screen and lock the tablet or erase all the tablet\'s data if too many incorrect passwords are typed."</string>
    <string name="policydesc_watchLogin" product="default" msgid="5712323091846761073">"Monitor the number of incorrect passwords typed when unlocking the screen and lock the phone or erase all the phone\'s data if too many incorrect passwords are typed."</string>
    <string name="policylab_resetPassword" msgid="2620077191242688955">"Change the screen-unlock password"</string>
    <string name="policydesc_resetPassword" msgid="605963962301904458">"Change the screen-unlock password."</string>
    <string name="policylab_forceLock" msgid="2274085384704248431">"Lock the screen"</string>
    <string name="policydesc_forceLock" msgid="1141797588403827138">"Control how and when the screen locks."</string>
    <string name="policylab_wipeData" msgid="3910545446758639713">"Erase all data"</string>
    <string name="policydesc_wipeData" product="tablet" msgid="4306184096067756876">"Erase the tablet\'s data without warning by performing a factory data reset."</string>
    <string name="policydesc_wipeData" product="default" msgid="5096895604574188391">"Erase the phone\'s data without warning by performing a factory data reset."</string>
    <string name="policylab_setGlobalProxy" msgid="2784828293747791446">"Set the device global proxy"</string>
    <string name="policydesc_setGlobalProxy" msgid="6387497466660154931">"Set the device\'s global proxy to be used while policy is enabled. Only the first device admin sets the effective global proxy."</string>
    <string name="policylab_expirePassword" msgid="885279151847254056">"Set lock-screen password expiry"</string>
    <string name="policydesc_expirePassword" msgid="1729725226314691591">"Control how frequently the lock-screen password must be changed."</string>
    <string name="policylab_encryptedStorage" msgid="8901326199909132915">"Set storage encryption"</string>
    <string name="policydesc_encryptedStorage" msgid="2637732115325316992">"Require that stored app data be encrypted."</string>
    <string name="policylab_disableCamera" msgid="6395301023152297826">"Disable cameras"</string>
    <string name="policydesc_disableCamera" msgid="2306349042834754597">"Prevent use of all device cameras."</string>
    <string name="policylab_disableKeyguardFeatures" msgid="266329104542638802">"Disable features in keyguard"</string>
    <string name="policydesc_disableKeyguardFeatures" msgid="3467082272186534614">"Prevent use of some features in keyguard."</string>
  <string-array name="phoneTypes">
    <item msgid="8901098336658710359">"Home"</item>
    <item msgid="869923650527136615">"Mobile"</item>
    <item msgid="7897544654242874543">"Work"</item>
    <item msgid="1103601433382158155">"Work Fax"</item>
    <item msgid="1735177144948329370">"Home Fax"</item>
    <item msgid="603878674477207394">"Pager"</item>
    <item msgid="1650824275177931637">"Other"</item>
    <item msgid="9192514806975898961">"Custom"</item>
  </string-array>
  <string-array name="emailAddressTypes">
    <item msgid="8073994352956129127">"Home"</item>
    <item msgid="7084237356602625604">"Work"</item>
    <item msgid="1112044410659011023">"Other"</item>
    <item msgid="2374913952870110618">"Custom"</item>
  </string-array>
  <string-array name="postalAddressTypes">
    <item msgid="6880257626740047286">"Home"</item>
    <item msgid="5629153956045109251">"Work"</item>
    <item msgid="4966604264500343469">"Other"</item>
    <item msgid="4932682847595299369">"Custom"</item>
  </string-array>
  <string-array name="imAddressTypes">
    <item msgid="1738585194601476694">"Home"</item>
    <item msgid="1359644565647383708">"Work"</item>
    <item msgid="7868549401053615677">"Other"</item>
    <item msgid="3145118944639869809">"Custom"</item>
  </string-array>
  <string-array name="organizationTypes">
    <item msgid="7546335612189115615">"Work"</item>
    <item msgid="4378074129049520373">"Other"</item>
    <item msgid="3455047468583965104">"Custom"</item>
  </string-array>
  <string-array name="imProtocols">
    <item msgid="8595261363518459565">"AIM"</item>
    <item msgid="7390473628275490700">"Windows Live"</item>
    <item msgid="7882877134931458217">"Yahoo"</item>
    <item msgid="5035376313200585242">"Skype"</item>
    <item msgid="7532363178459444943">"QQ"</item>
    <item msgid="3713441034299660749">"Google Talk"</item>
    <item msgid="2506857312718630823">"ICQ"</item>
    <item msgid="1648797903785279353">"Jabber"</item>
  </string-array>
    <string name="phoneTypeCustom" msgid="1644738059053355820">"Custom"</string>
    <string name="phoneTypeHome" msgid="2570923463033985887">"Home"</string>
    <string name="phoneTypeMobile" msgid="6501463557754751037">"Mobile"</string>
    <string name="phoneTypeWork" msgid="8863939667059911633">"Work"</string>
    <string name="phoneTypeFaxWork" msgid="3517792160008890912">"Work Fax"</string>
    <string name="phoneTypeFaxHome" msgid="2067265972322971467">"Home Fax"</string>
    <string name="phoneTypePager" msgid="7582359955394921732">"Pager"</string>
    <string name="phoneTypeOther" msgid="1544425847868765990">"Other"</string>
    <string name="phoneTypeCallback" msgid="2712175203065678206">"Callback"</string>
    <string name="phoneTypeCar" msgid="8738360689616716982">"Car"</string>
    <string name="phoneTypeCompanyMain" msgid="540434356461478916">"Company Main"</string>
    <string name="phoneTypeIsdn" msgid="8022453193171370337">"ISDN"</string>
    <string name="phoneTypeMain" msgid="6766137010628326916">"Main"</string>
    <string name="phoneTypeOtherFax" msgid="8587657145072446565">"Other Fax"</string>
    <string name="phoneTypeRadio" msgid="4093738079908667513">"Radio"</string>
    <string name="phoneTypeTelex" msgid="3367879952476250512">"Telex"</string>
    <string name="phoneTypeTtyTdd" msgid="8606514378585000044">"TTY/TDD"</string>
    <string name="phoneTypeWorkMobile" msgid="1311426989184065709">"Work Mobile"</string>
    <string name="phoneTypeWorkPager" msgid="649938731231157056">"Work Pager"</string>
    <string name="phoneTypeAssistant" msgid="5596772636128562884">"Assistant"</string>
    <string name="phoneTypeMms" msgid="7254492275502768992">"MMS"</string>
    <string name="eventTypeCustom" msgid="7837586198458073404">"Customised"</string>
    <string name="eventTypeBirthday" msgid="2813379844211390740">"Birthday"</string>
    <string name="eventTypeAnniversary" msgid="3876779744518284000">"Anniversary"</string>
    <string name="eventTypeOther" msgid="7388178939010143077">"Other"</string>
    <string name="emailTypeCustom" msgid="8525960257804213846">"Custom"</string>
    <string name="emailTypeHome" msgid="449227236140433919">"Home"</string>
    <string name="emailTypeWork" msgid="3548058059601149973">"Work"</string>
    <string name="emailTypeOther" msgid="2923008695272639549">"Other"</string>
    <string name="emailTypeMobile" msgid="119919005321166205">"Mobile"</string>
    <string name="postalTypeCustom" msgid="8903206903060479902">"Custom"</string>
    <string name="postalTypeHome" msgid="8165756977184483097">"Home"</string>
    <string name="postalTypeWork" msgid="5268172772387694495">"Work"</string>
    <string name="postalTypeOther" msgid="2726111966623584341">"Other"</string>
    <string name="imTypeCustom" msgid="2074028755527826046">"Custom"</string>
    <string name="imTypeHome" msgid="6241181032954263892">"Home"</string>
    <string name="imTypeWork" msgid="1371489290242433090">"Work"</string>
    <string name="imTypeOther" msgid="5377007495735915478">"Other"</string>
    <string name="imProtocolCustom" msgid="6919453836618749992">"Custom"</string>
    <string name="imProtocolAim" msgid="7050360612368383417">"AIM"</string>
    <string name="imProtocolMsn" msgid="144556545420769442">"Windows Live"</string>
    <string name="imProtocolYahoo" msgid="8271439408469021273">"Yahoo"</string>
    <string name="imProtocolSkype" msgid="9019296744622832951">"Skype"</string>
    <string name="imProtocolQq" msgid="8887484379494111884">"QQ"</string>
    <string name="imProtocolGoogleTalk" msgid="493902321140277304">"Hangouts"</string>
    <string name="imProtocolIcq" msgid="1574870433606517315">"ICQ"</string>
    <string name="imProtocolJabber" msgid="2279917630875771722">"Jabber"</string>
    <string name="imProtocolNetMeeting" msgid="8287625655986827971">"Net Meeting"</string>
    <string name="orgTypeWork" msgid="29268870505363872">"Work"</string>
    <string name="orgTypeOther" msgid="3951781131570124082">"Other"</string>
    <string name="orgTypeCustom" msgid="225523415372088322">"Custom"</string>
    <string name="relationTypeCustom" msgid="3542403679827297300">"Customised"</string>
    <string name="relationTypeAssistant" msgid="6274334825195379076">"Assistant"</string>
    <string name="relationTypeBrother" msgid="8757913506784067713">"Brother"</string>
    <string name="relationTypeChild" msgid="1890746277276881626">"Child"</string>
    <string name="relationTypeDomesticPartner" msgid="6904807112121122133">"Domestic Partner"</string>
    <string name="relationTypeFather" msgid="5228034687082050725">"Father"</string>
    <string name="relationTypeFriend" msgid="7313106762483391262">"Friend"</string>
    <string name="relationTypeManager" msgid="6365677861610137895">"Manager"</string>
    <string name="relationTypeMother" msgid="4578571352962758304">"Mother"</string>
    <string name="relationTypeParent" msgid="4755635567562925226">"Parent"</string>
    <string name="relationTypePartner" msgid="7266490285120262781">"Partner"</string>
    <string name="relationTypeReferredBy" msgid="101573059844135524">"Referred by"</string>
    <string name="relationTypeRelative" msgid="1799819930085610271">"Relative"</string>
    <string name="relationTypeSister" msgid="1735983554479076481">"Sister"</string>
    <string name="relationTypeSpouse" msgid="394136939428698117">"Spouse"</string>
    <string name="sipAddressTypeCustom" msgid="2473580593111590945">"Customised"</string>
    <string name="sipAddressTypeHome" msgid="6093598181069359295">"Home"</string>
    <string name="sipAddressTypeWork" msgid="6920725730797099047">"Work"</string>
    <string name="sipAddressTypeOther" msgid="4408436162950119849">"Other"</string>
    <string name="quick_contacts_not_available" msgid="746098007828579688">"No application found to view this contact."</string>
    <string name="keyguard_password_enter_pin_code" msgid="3037685796058495017">"Type PIN code"</string>
    <string name="keyguard_password_enter_puk_code" msgid="4800725266925845333">"Type PUK and new PIN code"</string>
    <string name="keyguard_password_enter_puk_prompt" msgid="1341112146710087048">"PUK code"</string>
    <string name="keyguard_password_enter_pin_prompt" msgid="8027680321614196258">"New PIN Code"</string>
    <string name="keyguard_password_entry_touch_hint" msgid="7858547464982981384"><font size="17">"Touch to type password"</font></string>
    <string name="keyguard_password_enter_password_code" msgid="1054721668279049780">"Type password to unlock"</string>
    <string name="keyguard_password_enter_pin_password_code" msgid="6391755146112503443">"Type PIN to unlock"</string>
    <string name="keyguard_password_wrong_pin_code" msgid="2422225591006134936">"Incorrect PIN code."</string>
    <string name="keyguard_label_text" msgid="861796461028298424">"To unlock, press Menu, then 0."</string>
    <string name="emergency_call_dialog_number_for_display" msgid="696192103195090970">"Emergency number"</string>
    <string name="lockscreen_carrier_default" msgid="8963839242565653192">"No service"</string>
    <string name="lockscreen_screen_locked" msgid="7288443074806832904">"Screen locked."</string>
    <string name="lockscreen_instructions_when_pattern_enabled" msgid="46154051614126049">"Press Menu to unlock or place emergency call."</string>
    <string name="lockscreen_instructions_when_pattern_disabled" msgid="686260028797158364">"Press Menu to unlock."</string>
    <string name="lockscreen_pattern_instructions" msgid="7478703254964810302">"Draw pattern to unlock"</string>
    <string name="lockscreen_emergency_call" msgid="5347633784401285225">"Emergency call"</string>
    <string name="lockscreen_return_to_call" msgid="5244259785500040021">"Return to call"</string>
    <string name="lockscreen_pattern_correct" msgid="9039008650362261237">"Correct!"</string>
    <string name="lockscreen_pattern_wrong" msgid="4317955014948108794">"Try again"</string>
    <string name="lockscreen_password_wrong" msgid="5737815393253165301">"Try again"</string>
    <string name="faceunlock_multiple_failures" msgid="754137583022792429">"Maximum Face Unlock attempts exceeded"</string>
    <string name="lockscreen_plugged_in" msgid="8057762828355572315">"Charging, <xliff:g id="NUMBER">%d</xliff:g><xliff:g id="PERCENT">%%</xliff:g>"</string>
    <string name="lockscreen_charged" msgid="321635745684060624">"Charged"</string>
    <string name="lockscreen_battery_short" msgid="4477264849386850266">"<xliff:g id="NUMBER">%d</xliff:g><xliff:g id="PERCENT">%%</xliff:g>"</string>
    <string name="lockscreen_low_battery" msgid="1482873981919249740">"Connect your charger."</string>
    <string name="lockscreen_missing_sim_message_short" msgid="5099439277819215399">"No SIM card"</string>
    <string name="lockscreen_missing_sim_message" product="tablet" msgid="151659196095791474">"No SIM card in tablet."</string>
    <string name="lockscreen_missing_sim_message" product="default" msgid="2186920585695169078">"No SIM card in phone."</string>
    <string name="lockscreen_missing_sim_instructions" msgid="5372787138023272615">"Insert a SIM card."</string>
    <string name="lockscreen_missing_sim_instructions_long" msgid="3526573099019319472">"The SIM card is missing or not readable. Insert a SIM card."</string>
    <string name="lockscreen_permanent_disabled_sim_message_short" msgid="5096149665138916184">"Unusable SIM card."</string>
    <string name="lockscreen_permanent_disabled_sim_instructions" msgid="910904643433151371">"Your SIM card has been permanently disabled.\n Contact your wireless service provider for another SIM card."</string>
    <string name="lockscreen_transport_prev_description" msgid="201594905152746886">"Previous track button"</string>
    <string name="lockscreen_transport_next_description" msgid="6089297650481292363">"Next-track button"</string>
    <string name="lockscreen_transport_pause_description" msgid="7659088786780128001">"Pause button"</string>
    <string name="lockscreen_transport_play_description" msgid="5888422938351019426">"Play button"</string>
    <string name="lockscreen_transport_stop_description" msgid="4562318378766987601">"Stop button"</string>
    <string name="emergency_calls_only" msgid="6733978304386365407">"Emergency calls only"</string>
    <string name="lockscreen_network_locked_message" msgid="143389224986028501">"Network locked"</string>
    <string name="lockscreen_sim_puk_locked_message" msgid="7441797339976230">"SIM card is PUK-locked."</string>
    <string name="lockscreen_sim_puk_locked_instructions" msgid="8127916255245181063">"See the User Guide or contact Customer Care."</string>
    <string name="lockscreen_sim_locked_message" msgid="8066660129206001039">"SIM card is locked."</string>
    <string name="lockscreen_sim_unlock_progress_dialog_message" msgid="595323214052881264">"Unlocking SIM card…"</string>
    <string name="lockscreen_too_many_failed_attempts_dialog_message" msgid="6481623830344107222">"You have incorrectly drawn your unlock pattern <xliff:g id="NUMBER_0">%d</xliff:g> times. \n\nTry again in <xliff:g id="NUMBER_1">%d</xliff:g> seconds."</string>
    <string name="lockscreen_too_many_failed_password_attempts_dialog_message" msgid="2725973286239344555">"You have incorrectly typed your password <xliff:g id="NUMBER_0">%d</xliff:g> times. \n\nTry again in <xliff:g id="NUMBER_1">%d</xliff:g> seconds."</string>
    <string name="lockscreen_too_many_failed_pin_attempts_dialog_message" msgid="6216672706545696955">"You have incorrectly typed your PIN <xliff:g id="NUMBER_0">%d</xliff:g> times. \n\nTry again in <xliff:g id="NUMBER_1">%d</xliff:g> seconds."</string>
    <string name="lockscreen_failed_attempts_almost_glogin" product="tablet" msgid="9191611984625460820">"You have incorrectly drawn your unlock pattern <xliff:g id="NUMBER_0">%d</xliff:g> times. After <xliff:g id="NUMBER_1">%d</xliff:g> more unsuccessful attempts, you will be asked to unlock your tablet using your Google sign-in.\n\n Try again in <xliff:g id="NUMBER_2">%d</xliff:g> seconds."</string>
    <string name="lockscreen_failed_attempts_almost_glogin" product="default" msgid="2590227559763762751">"You have drawn your unlock pattern incorrectly <xliff:g id="NUMBER_0">%d</xliff:g> times. After <xliff:g id="NUMBER_1">%d</xliff:g> more unsuccessful attempts, you will be asked to unlock your phone using your Google sign-in.\n\n Please try again in <xliff:g id="NUMBER_2">%d</xliff:g> seconds."</string>
    <string name="lockscreen_failed_attempts_almost_at_wipe" product="tablet" msgid="6128106399745755604">"You have incorrectly attempted to unlock the tablet <xliff:g id="NUMBER_0">%d</xliff:g> times. After <xliff:g id="NUMBER_1">%d</xliff:g> more unsuccessful attempts, the tablet will be reset to factory default and all user data will be lost."</string>
    <string name="lockscreen_failed_attempts_almost_at_wipe" product="default" msgid="8603565142156826565">"You have incorrectly attempted to unlock the phone <xliff:g id="NUMBER_0">%d</xliff:g> times. After <xliff:g id="NUMBER_1">%d</xliff:g> more unsuccessful attempts, the phone will be reset to factory default and all user data will be lost."</string>
    <string name="lockscreen_failed_attempts_now_wiping" product="tablet" msgid="280873516493934365">"You have incorrectly attempted to unlock the tablet <xliff:g id="NUMBER">%d</xliff:g> times. The tablet will now be reset to factory default."</string>
    <string name="lockscreen_failed_attempts_now_wiping" product="default" msgid="3025504721764922246">"You have incorrectly attempted to unlock the phone <xliff:g id="NUMBER">%d</xliff:g> times. The phone will now be reset to factory default."</string>
    <string name="lockscreen_too_many_failed_attempts_countdown" msgid="6251480343394389665">"Try again in <xliff:g id="NUMBER">%d</xliff:g> seconds."</string>
    <string name="lockscreen_forgot_pattern_button_text" msgid="2626999449610695930">"Forgotten pattern?"</string>
    <string name="lockscreen_glogin_forgot_pattern" msgid="2588521501166032747">"Account unlock"</string>
    <string name="lockscreen_glogin_too_many_attempts" msgid="2751368605287288808">"Too many pattern attempts"</string>
    <string name="lockscreen_glogin_instructions" msgid="3931816256100707784">"To unlock, sign in with your Google account."</string>
    <string name="lockscreen_glogin_username_hint" msgid="8846881424106484447">"Username (email)"</string>
    <string name="lockscreen_glogin_password_hint" msgid="5958028383954738528">"Password"</string>
    <string name="lockscreen_glogin_submit_button" msgid="7130893694795786300">"Sign in"</string>
    <string name="lockscreen_glogin_invalid_input" msgid="1364051473347485908">"Invalid username or password."</string>
    <string name="lockscreen_glogin_account_recovery_hint" msgid="1696924763690379073">"Forgot your username or password?\nVisit "<b>"google.co.uk/accounts/recovery"</b>"."</string>
    <string name="lockscreen_glogin_checking_password" msgid="7114627351286933867">"Checking…"</string>
    <string name="lockscreen_unlock_label" msgid="737440483220667054">"Unlock"</string>
    <string name="lockscreen_sound_on_label" msgid="9068877576513425970">"Sound on"</string>
    <string name="lockscreen_sound_off_label" msgid="996822825154319026">"Sound off"</string>
    <string name="lockscreen_access_pattern_start" msgid="3941045502933142847">"Pattern started"</string>
    <string name="lockscreen_access_pattern_cleared" msgid="5583479721001639579">"Pattern cleared"</string>
    <string name="lockscreen_access_pattern_cell_added" msgid="6756031208359292487">"Cell added"</string>
    <string name="lockscreen_access_pattern_detected" msgid="4988730895554057058">"Pattern completed"</string>
    <string name="keyguard_accessibility_widget_changed" msgid="5678624624681400191">"%1$s. Widget %2$d of %3$d."</string>
    <string name="keyguard_accessibility_add_widget" msgid="8273277058724924654">"Add widget"</string>
    <string name="keyguard_accessibility_widget_empty_slot" msgid="1281505703307930757">"Empty"</string>
    <string name="keyguard_accessibility_unlock_area_expanded" msgid="2278106022311170299">"Unlock area expanded."</string>
    <string name="keyguard_accessibility_unlock_area_collapsed" msgid="6366992066936076396">"Unlock area collapsed."</string>
    <string name="keyguard_accessibility_widget" msgid="6527131039741808240">"<xliff:g id="WIDGET_INDEX">%1$s</xliff:g> widget."</string>
    <string name="keyguard_accessibility_user_selector" msgid="1226798370913698896">"User selector"</string>
    <string name="keyguard_accessibility_status" msgid="8008264603935930611">"Status"</string>
    <string name="keyguard_accessibility_camera" msgid="8904231194181114603">"Camera"</string>
    <string name="keygaurd_accessibility_media_controls" msgid="262209654292161806">"Media controls"</string>
    <string name="keyguard_accessibility_widget_reorder_start" msgid="8736853615588828197">"Widget reordering started."</string>
    <string name="keyguard_accessibility_widget_reorder_end" msgid="7170190950870468320">"Widget reordering ended."</string>
    <string name="keyguard_accessibility_widget_deleted" msgid="4426204263929224434">"Widget <xliff:g id="WIDGET_INDEX">%1$s</xliff:g> deleted."</string>
    <string name="keyguard_accessibility_expand_lock_area" msgid="519859720934178024">"Expand unlock area."</string>
    <string name="keyguard_accessibility_slide_unlock" msgid="2959928478764697254">"Slide unlock."</string>
    <string name="keyguard_accessibility_pattern_unlock" msgid="1490840706075246612">"Pattern unlock."</string>
    <string name="keyguard_accessibility_face_unlock" msgid="4817282543351718535">"Face unlock."</string>
    <string name="keyguard_accessibility_pin_unlock" msgid="2469687111784035046">"Pin unlock."</string>
    <string name="keyguard_accessibility_password_unlock" msgid="7675777623912155089">"Password unlock."</string>
    <string name="keyguard_accessibility_pattern_area" msgid="7679891324509597904">"Pattern area."</string>
    <string name="keyguard_accessibility_slide_area" msgid="6736064494019979544">"Slide area."</string>
    <string name="password_keyboard_label_symbol_key" msgid="992280756256536042">"?123"</string>
    <string name="password_keyboard_label_alpha_key" msgid="8001096175167485649">"ABC"</string>
    <string name="password_keyboard_label_alt_key" msgid="1284820942620288678">"ALT"</string>
    <string name="granularity_label_character" msgid="7336470535385009523">"character"</string>
    <string name="granularity_label_word" msgid="7075570328374918660">"word"</string>
    <string name="granularity_label_link" msgid="5815508880782488267">"link"</string>
    <string name="granularity_label_line" msgid="5764267235026120888">"line"</string>
    <string name="hour_ampm" msgid="4584338083529355982">"<xliff:g id="HOUR">%-l</xliff:g><xliff:g id="AMPM">%P</xliff:g>"</string>
    <string name="hour_cap_ampm" msgid="2083465992940444366">"<xliff:g id="HOUR">%-l</xliff:g><xliff:g id="AMPM">%p</xliff:g>"</string>
    <string name="factorytest_failed" msgid="5410270329114212041">"Factory test failed"</string>
    <string name="factorytest_not_system" msgid="4435201656767276723">"The FACTORY_TEST action is only supported for packages installed in /system/app."</string>
    <string name="factorytest_no_action" msgid="872991874799998561">"No package was found that provides the FACTORY_TEST action."</string>
    <string name="factorytest_reboot" msgid="6320168203050791643">"Reboot"</string>
    <string name="js_dialog_title" msgid="1987483977834603872">"The page at \"<xliff:g id="TITLE">%s</xliff:g>\" says:"</string>
    <string name="js_dialog_title_default" msgid="6961903213729667573">"JavaScript"</string>
    <string name="js_dialog_before_unload_title" msgid="2619376555525116593">"Confirm Navigation"</string>
    <string name="js_dialog_before_unload_positive_button" msgid="3112752010600484130">"Leave this Page"</string>
    <string name="js_dialog_before_unload_negative_button" msgid="5614861293026099715">"Stay on this Page"</string>
    <string name="js_dialog_before_unload" msgid="3468816357095378590">"<xliff:g id="MESSAGE">%s</xliff:g>\n\nAre you sure you want to navigate away from this page?"</string>
    <string name="save_password_label" msgid="6860261758665825069">"Confirm"</string>
    <string name="double_tap_toast" msgid="4595046515400268881">"Tip: double-tap to zoom in and out."</string>
    <string name="autofill_this_form" msgid="4616758841157816676">"Auto-fill"</string>
    <string name="setup_autofill" msgid="7103495070180590814">"Set up Auto-fill"</string>
    <string name="autofill_address_name_separator" msgid="6350145154779706772">" "</string>
    <string name="autofill_address_summary_name_format" msgid="3268041054899214945">"$1$2$3"</string>
    <string name="autofill_address_summary_separator" msgid="7483307893170324129">", "</string>
    <string name="autofill_address_summary_format" msgid="4874459455786827344">"$1$2$3"</string>
    <string name="autofill_province" msgid="2231806553863422300">"Province"</string>
    <string name="autofill_postal_code" msgid="4696430407689377108">"Postcode"</string>
    <string name="autofill_state" msgid="6988894195520044613">"State"</string>
    <string name="autofill_zip_code" msgid="8697544592627322946">"Zip code"</string>
    <string name="autofill_county" msgid="237073771020362891">"County"</string>
    <string name="autofill_island" msgid="4020100875984667025">"Island"</string>
    <string name="autofill_district" msgid="8400735073392267672">"District"</string>
    <string name="autofill_department" msgid="5343279462564453309">"Department"</string>
    <string name="autofill_prefecture" msgid="2028499485065800419">"Prefecture"</string>
    <string name="autofill_parish" msgid="8202206105468820057">"Parish"</string>
    <string name="autofill_area" msgid="3547409050889952423">"Area"</string>
    <string name="autofill_emirate" msgid="2893880978835698818">"Emirate"</string>
    <string name="permlab_readHistoryBookmarks" msgid="3775265775405106983">"read your Web bookmarks and history"</string>
    <string name="permdesc_readHistoryBookmarks" msgid="8462378226600439658">"Allows the app to read the history of all URLs that the Browser has visited, and all of the Browser\'s bookmarks. Note: this permission may not be enforced by third-party browsers or other applications with web browsing capabilities."</string>
    <string name="permlab_writeHistoryBookmarks" msgid="3714785165273314490">"write web bookmarks and history"</string>
    <string name="permdesc_writeHistoryBookmarks" product="tablet" msgid="6825527469145760922">"Allows the app to modify the Browser\'s history or bookmarks stored on your tablet. This may allow the app to delete or modify Browser data. Note: this permission may not be enforced by third-party browsers or other applications with web browsing capabilities."</string>
    <string name="permdesc_writeHistoryBookmarks" product="default" msgid="8497389531014185509">"Allows the app to modify the Browser\'s history or bookmarks stored on your phone. This may allow the app to delete or modify Browser data. Note: this permission may not be enforced by third-party browsers or other applications with web browsing capabilities."</string>
    <string name="permlab_setAlarm" msgid="1379294556362091814">"set an alarm"</string>
    <string name="permdesc_setAlarm" msgid="316392039157473848">"Allows the app to set an alarm in an installed alarm clock app. Some alarm clock apps may not implement this feature."</string>
    <string name="permlab_addVoicemail" msgid="5525660026090959044">"add voicemail"</string>
    <string name="permdesc_addVoicemail" msgid="6604508651428252437">"Allows the app to add messages to your voicemail inbox."</string>
    <string name="permlab_writeGeolocationPermissions" msgid="5962224158955273932">"Modify Browser geo-location permissions"</string>
    <string name="permdesc_writeGeolocationPermissions" msgid="1083743234522638747">"Allows the app to modify the Browser\'s geo-location permissions. Malicious apps may use this to allow sending location information to arbitrary websites."</string>
    <string name="permlab_packageVerificationAgent" msgid="5568139100645829117">"verify packages"</string>
    <string name="permdesc_packageVerificationAgent" msgid="8437590190990843381">"Allows the app to verify a package is installable."</string>
    <string name="permlab_bindPackageVerifier" msgid="4187786793360326654">"bind to a package verifier"</string>
    <string name="permdesc_bindPackageVerifier" msgid="3180741773233862126">"Allows the holder to make requests of package verifiers. Should never be needed for normal apps."</string>
    <string name="permlab_serialPort" msgid="546083327654631076">"access serial ports"</string>
    <string name="permdesc_serialPort" msgid="2991639985224598193">"Allows the holder to access serial ports using the SerialManager API."</string>
    <string name="permlab_accessContentProvidersExternally" msgid="5077774297943409285">"access content providers externally"</string>
    <string name="permdesc_accessContentProvidersExternally" msgid="4544346486697853685">"Allows the holder to access content providers from the shell. Should never be needed for normal apps."</string>
    <string name="permlab_updateLock" msgid="3527558366616680889">"discourage automatic device updates"</string>
    <string name="permdesc_updateLock" msgid="1655625832166778492">"Allows the holder to offer information to the system about when would be a good time for a non-interactive reboot to upgrade the device."</string>
    <string name="save_password_message" msgid="767344687139195790">"Do you want the browser to remember this password?"</string>
    <string name="save_password_notnow" msgid="6389675316706699758">"Not now"</string>
    <string name="save_password_remember" msgid="6491879678996749466">"Remember"</string>
    <string name="save_password_never" msgid="8274330296785855105">"Never"</string>
    <string name="open_permission_deny" msgid="7374036708316629800">"You don\'t have permission to open this page."</string>
    <string name="text_copied" msgid="4985729524670131385">"Text copied to clipboard."</string>
    <string name="more_item_label" msgid="4650918923083320495">"More"</string>
    <string name="prepend_shortcut_label" msgid="2572214461676015642">"Menu+"</string>
    <string name="menu_space_shortcut_label" msgid="2410328639272162537">"space"</string>
    <string name="menu_enter_shortcut_label" msgid="2743362785111309668">"enter"</string>
    <string name="menu_delete_shortcut_label" msgid="3658178007202748164">"delete"</string>
    <string name="search_go" msgid="8298016669822141719">"Search"</string>
    <string name="searchview_description_search" msgid="6749826639098512120">"Search"</string>
    <string name="searchview_description_query" msgid="5911778593125355124">"Search query"</string>
    <string name="searchview_description_clear" msgid="1330281990951833033">"Clear query"</string>
    <string name="searchview_description_submit" msgid="2688450133297983542">"Submit query"</string>
    <string name="searchview_description_voice" msgid="2453203695674994440">"Voice search"</string>
    <string name="enable_explore_by_touch_warning_title" msgid="7460694070309730149">"Enable Explore by Touch?"</string>
    <string name="enable_explore_by_touch_warning_message" product="tablet" msgid="8655887539089910577">"<xliff:g id="ACCESSIBILITY_SERVICE_NAME">%1$s</xliff:g> wants to enable Explore by Touch. When Explore by Touch is turned on, you can hear or see descriptions of what\'s under your finger or perform gestures to interact with the tablet."</string>
    <string name="enable_explore_by_touch_warning_message" product="default" msgid="2708199672852373195">"<xliff:g id="ACCESSIBILITY_SERVICE_NAME">%1$s</xliff:g> wants to enable Explore by Touch. When Explore by Touch is turned on, you can hear or see descriptions of what\'s under your finger or perform gestures to interact with the phone."</string>
    <string name="oneMonthDurationPast" msgid="7396384508953779925">"1 month ago"</string>
    <string name="beforeOneMonthDurationPast" msgid="909134546836499826">"Before 1 month ago"</string>
  <plurals name="num_seconds_ago">
    <item quantity="one" msgid="4869870056547896011">"1 second ago"</item>
    <item quantity="other" msgid="3903706804349556379">"<xliff:g id="COUNT">%d</xliff:g> seconds ago"</item>
  </plurals>
  <plurals name="num_minutes_ago">
    <item quantity="one" msgid="3306787433088810191">"1 minute ago"</item>
    <item quantity="other" msgid="2176942008915455116">"<xliff:g id="COUNT">%d</xliff:g> minutes ago"</item>
  </plurals>
  <plurals name="num_hours_ago">
    <item quantity="one" msgid="9150797944610821849">"1 hour ago"</item>
    <item quantity="other" msgid="2467273239587587569">"<xliff:g id="COUNT">%d</xliff:g> hours ago"</item>
  </plurals>
  <plurals name="last_num_days">
    <item quantity="other" msgid="3069992808164318268">"Last <xliff:g id="COUNT">%d</xliff:g> days"</item>
  </plurals>
    <string name="last_month" msgid="3959346739979055432">"Last month"</string>
    <string name="older" msgid="5211975022815554840">"Older"</string>
  <plurals name="num_days_ago">
    <item quantity="one" msgid="861358534398115820">"yesterday"</item>
    <item quantity="other" msgid="2479586466153314633">"<xliff:g id="COUNT">%d</xliff:g> days ago"</item>
  </plurals>
  <plurals name="in_num_seconds">
    <item quantity="one" msgid="2729745560954905102">"in 1 second"</item>
    <item quantity="other" msgid="1241926116443974687">"in <xliff:g id="COUNT">%d</xliff:g> seconds"</item>
  </plurals>
  <plurals name="in_num_minutes">
    <item quantity="one" msgid="8793095251325200395">"in 1 minute"</item>
    <item quantity="other" msgid="3330713936399448749">"in <xliff:g id="COUNT">%d</xliff:g> minutes"</item>
  </plurals>
  <plurals name="in_num_hours">
    <item quantity="one" msgid="7164353342477769999">"in 1 hour"</item>
    <item quantity="other" msgid="547290677353727389">"in <xliff:g id="COUNT">%d</xliff:g> hours"</item>
  </plurals>
  <plurals name="in_num_days">
    <item quantity="one" msgid="5413088743009839518">"tomorrow"</item>
    <item quantity="other" msgid="5109449375100953247">"in <xliff:g id="COUNT">%d</xliff:g> days"</item>
  </plurals>
  <plurals name="abbrev_num_seconds_ago">
    <item quantity="one" msgid="1849036840200069118">"1 sec ago"</item>
    <item quantity="other" msgid="3699169366650930415">"<xliff:g id="COUNT">%d</xliff:g> secs ago"</item>
  </plurals>
  <plurals name="abbrev_num_minutes_ago">
    <item quantity="one" msgid="6361490147113871545">"1 min ago"</item>
    <item quantity="other" msgid="851164968597150710">"<xliff:g id="COUNT">%d</xliff:g> mins ago"</item>
  </plurals>
  <plurals name="abbrev_num_hours_ago">
    <item quantity="one" msgid="4796212039724722116">"1 hour ago"</item>
    <item quantity="other" msgid="6889970745748538901">"<xliff:g id="COUNT">%d</xliff:g> hours ago"</item>
  </plurals>
  <plurals name="abbrev_num_days_ago">
    <item quantity="one" msgid="8463161711492680309">"yesterday"</item>
    <item quantity="other" msgid="3453342639616481191">"<xliff:g id="COUNT">%d</xliff:g> days ago"</item>
  </plurals>
  <plurals name="abbrev_in_num_seconds">
    <item quantity="one" msgid="5842225370795066299">"in 1 sec"</item>
    <item quantity="other" msgid="5495880108825805108">"in <xliff:g id="COUNT">%d</xliff:g> secs"</item>
  </plurals>
  <plurals name="abbrev_in_num_minutes">
    <item quantity="one" msgid="562786149928284878">"in 1 min"</item>
    <item quantity="other" msgid="4216113292706568726">"in <xliff:g id="COUNT">%d</xliff:g> mins"</item>
  </plurals>
  <plurals name="abbrev_in_num_hours">
    <item quantity="one" msgid="3274708118124045246">"in 1 hour"</item>
    <item quantity="other" msgid="3705373766798013406">"in <xliff:g id="COUNT">%d</xliff:g> hours"</item>
  </plurals>
  <plurals name="abbrev_in_num_days">
    <item quantity="one" msgid="2178576254385739855">"tomorrow"</item>
    <item quantity="other" msgid="2973062968038355991">"in <xliff:g id="COUNT">%d</xliff:g> days"</item>
  </plurals>
    <string name="preposition_for_date" msgid="9093949757757445117">"on <xliff:g id="DATE">%s</xliff:g>"</string>
    <string name="preposition_for_time" msgid="5506831244263083793">"at <xliff:g id="TIME">%s</xliff:g>"</string>
    <string name="preposition_for_year" msgid="5040395640711867177">"in<xliff:g id="YEAR">%s</xliff:g>"</string>
    <string name="day" msgid="8144195776058119424">"day"</string>
    <string name="days" msgid="4774547661021344602">"days"</string>
    <string name="hour" msgid="2126771916426189481">"hour"</string>
    <string name="hours" msgid="894424005266852993">"hours"</string>
    <string name="minute" msgid="9148878657703769868">"min"</string>
    <string name="minutes" msgid="5646001005827034509">"mins"</string>
    <string name="second" msgid="3184235808021478">"sec"</string>
    <string name="seconds" msgid="3161515347216589235">"secs"</string>
    <string name="week" msgid="5617961537173061583">"week"</string>
    <string name="weeks" msgid="6509623834583944518">"weeks"</string>
    <string name="year" msgid="4001118221013892076">"year"</string>
    <string name="years" msgid="6881577717993213522">"years"</string>
  <plurals name="duration_seconds">
    <item quantity="one" msgid="6962015528372969481">"1 second"</item>
    <item quantity="other" msgid="1886107766577166786">"<xliff:g id="COUNT">%d</xliff:g> seconds"</item>
  </plurals>
  <plurals name="duration_minutes">
    <item quantity="one" msgid="4915414002546085617">"1 minute"</item>
    <item quantity="other" msgid="3165187169224908775">"<xliff:g id="COUNT">%d</xliff:g> minutes"</item>
  </plurals>
  <plurals name="duration_hours">
    <item quantity="one" msgid="8917467491248809972">"1 hour"</item>
    <item quantity="other" msgid="3863962854246773930">"<xliff:g id="COUNT">%d</xliff:g> hours"</item>
  </plurals>
    <string name="VideoView_error_title" msgid="3534509135438353077">"Video problem"</string>
    <string name="VideoView_error_text_invalid_progressive_playback" msgid="3186670335938670444">"This video isn\'t valid for streaming to this device."</string>
    <string name="VideoView_error_text_unknown" msgid="3450439155187810085">"Can\'t play this video."</string>
    <string name="VideoView_error_button" msgid="2822238215100679592">"OK"</string>
    <string name="relative_time" msgid="1818557177829411417">"<xliff:g id="DATE">%1$s</xliff:g>, <xliff:g id="TIME">%2$s</xliff:g>"</string>
    <string name="noon" msgid="7245353528818587908">"noon"</string>
    <string name="Noon" msgid="3342127745230013127">"Noon"</string>
    <string name="midnight" msgid="7166259508850457595">"midnight"</string>
    <string name="Midnight" msgid="5630806906897892201">"Midnight"</string>
    <string name="elapsed_time_short_format_mm_ss" msgid="4431555943828711473">"<xliff:g id="MINUTES">%1$02d</xliff:g>:<xliff:g id="SECONDS">%2$02d</xliff:g>"</string>
    <string name="elapsed_time_short_format_h_mm_ss" msgid="1846071997616654124">"<xliff:g id="HOURS">%1$d</xliff:g>:<xliff:g id="MINUTES">%2$02d</xliff:g>:<xliff:g id="SECONDS">%3$02d</xliff:g>"</string>
    <string name="selectAll" msgid="6876518925844129331">"Select all"</string>
    <string name="cut" msgid="3092569408438626261">"Cut"</string>
    <string name="copy" msgid="2681946229533511987">"Copy"</string>
    <string name="paste" msgid="5629880836805036433">"Paste"</string>
    <string name="replace" msgid="5781686059063148930">"Replace..."</string>
    <string name="delete" msgid="6098684844021697789">"Delete"</string>
    <string name="copyUrl" msgid="2538211579596067402">"Copy URL"</string>
    <string name="selectTextMode" msgid="1018691815143165326">"Select text"</string>
    <string name="textSelectionCABTitle" msgid="5236850394370820357">"Text selection"</string>
    <string name="addToDictionary" msgid="4352161534510057874">"Add to dictionary"</string>
    <string name="deleteText" msgid="6979668428458199034">"Delete"</string>
    <string name="inputMethod" msgid="1653630062304567879">"Input method"</string>
    <string name="editTextMenuTitle" msgid="4909135564941815494">"Text actions"</string>
    <string name="low_internal_storage_view_title" msgid="5576272496365684834">"Storage space running out"</string>
    <string name="low_internal_storage_view_text" msgid="6640505817617414371">"Some system functions may not work"</string>
    <string name="app_running_notification_title" msgid="8718335121060787914">"<xliff:g id="APP_NAME">%1$s</xliff:g> is running"</string>
    <string name="app_running_notification_text" msgid="4653586947747330058">"Touch for more information or to stop the app."</string>
    <string name="ok" msgid="5970060430562524910">"OK"</string>
    <string name="cancel" msgid="6442560571259935130">"Cancel"</string>
    <string name="yes" msgid="5362982303337969312">"OK"</string>
    <string name="no" msgid="5141531044935541497">"Cancel"</string>
    <string name="dialog_alert_title" msgid="2049658708609043103">"Attention"</string>
    <string name="loading" msgid="7933681260296021180">"Loading…"</string>
    <string name="capital_on" msgid="1544682755514494298">"ON"</string>
    <string name="capital_off" msgid="6815870386972805832">"OFF"</string>
    <string name="whichApplication" msgid="4533185947064773386">"Complete action using"</string>
    <string name="whichHomeApplication" msgid="4616420172727326782">"Select a home app"</string>
    <string name="alwaysUse" msgid="4583018368000610438">"Use by default for this action."</string>
    <string name="clearDefaultHintMsg" msgid="3252584689512077257">"Clear default in System settings &gt; Apps &gt; Downloaded."</string>
    <string name="chooseActivity" msgid="7486876147751803333">"Choose an action"</string>
    <string name="chooseUsbActivity" msgid="6894748416073583509">"Choose an app for the USB device"</string>
    <string name="noApplications" msgid="2991814273936504689">"No apps can perform this action."</string>
    <string name="aerr_title" msgid="1905800560317137752"></string>
    <string name="aerr_application" msgid="932628488013092776">"Unfortunately, <xliff:g id="APPLICATION">%1$s</xliff:g> has stopped."</string>
    <string name="aerr_process" msgid="4507058997035697579">"Unfortunately, the process <xliff:g id="PROCESS">%1$s</xliff:g> has stopped."</string>
    <string name="anr_title" msgid="4351948481459135709"></string>
    <string name="anr_activity_application" msgid="1904477189057199066">"<xliff:g id="APPLICATION">%2$s</xliff:g> isn\'t responding.\n\nDo you want to close it?"</string>
    <string name="anr_activity_process" msgid="5776209883299089767">"Activity <xliff:g id="ACTIVITY">%1$s</xliff:g> isn\'t responding.\n\nDo you want to close it?"</string>
    <string name="anr_application_process" msgid="8941757607340481057">"<xliff:g id="APPLICATION">%1$s</xliff:g> isn\'t responding. Do you want to close it?"</string>
    <string name="anr_process" msgid="6513209874880517125">"Process <xliff:g id="PROCESS">%1$s</xliff:g> isn\'t responding.\n\nDo you want to close it?"</string>
    <string name="force_close" msgid="8346072094521265605">"OK"</string>
    <string name="report" msgid="4060218260984795706">"Report"</string>
    <string name="wait" msgid="7147118217226317732">"Wait"</string>
    <string name="webpage_unresponsive" msgid="3272758351138122503">"The page has become unresponsive.\n\nDo you want to close it?"</string>
    <string name="launch_warning_title" msgid="1547997780506713581">"App redirected"</string>
    <string name="launch_warning_replace" msgid="6202498949970281412">"<xliff:g id="APP_NAME">%1$s</xliff:g> is now running."</string>
    <string name="launch_warning_original" msgid="188102023021668683">"<xliff:g id="APP_NAME">%1$s</xliff:g> was originally launched."</string>
    <string name="screen_compat_mode_scale" msgid="3202955667675944499">"Scale"</string>
    <string name="screen_compat_mode_show" msgid="4013878876486655892">"Always show"</string>
    <string name="screen_compat_mode_hint" msgid="1064524084543304459">"Re-enable this in System settings &gt; Apps &gt; Downloaded."</string>
    <string name="smv_application" msgid="3307209192155442829">"The app <xliff:g id="APPLICATION">%1$s</xliff:g> (process <xliff:g id="PROCESS">%2$s</xliff:g>) has violated its self-enforced Strict Mode policy."</string>
    <string name="smv_process" msgid="5120397012047462446">"The process <xliff:g id="PROCESS">%1$s</xliff:g> has violated its self-enforced StrictMode policy."</string>
    <string name="android_upgrading_title" msgid="1584192285441405746">"Android is upgrading…"</string>
    <string name="android_upgrading_apk" msgid="7904042682111526169">"Optimising app <xliff:g id="NUMBER_0">%1$d</xliff:g> of <xliff:g id="NUMBER_1">%2$d</xliff:g>."</string>
    <string name="android_upgrading_starting_apps" msgid="451464516346926713">"Starting apps."</string>
    <string name="android_upgrading_complete" msgid="1405954754112999229">"Finishing boot."</string>
    <string name="heavy_weight_notification" msgid="9087063985776626166">"<xliff:g id="APP">%1$s</xliff:g> running"</string>
    <string name="heavy_weight_notification_detail" msgid="1721681741617898865">"Touch to switch to app"</string>
    <string name="heavy_weight_switcher_title" msgid="7153167085403298169">"Switch apps?"</string>
    <string name="heavy_weight_switcher_text" msgid="7022631924534406403">"Another app is already running that must be stopped before you can start a new one."</string>
    <string name="old_app_action" msgid="493129172238566282">"Return to <xliff:g id="OLD_APP">%1$s</xliff:g>"</string>
    <string name="old_app_description" msgid="2082094275580358049">"Don\'t start the new app."</string>
    <string name="new_app_action" msgid="5472756926945440706">"Start <xliff:g id="OLD_APP">%1$s</xliff:g>"</string>
    <string name="new_app_description" msgid="1932143598371537340">"Stop the old app without saving."</string>
    <string name="sendText" msgid="5209874571959469142">"Choose an action for text"</string>
    <string name="volume_ringtone" msgid="6885421406845734650">"Ringer volume"</string>
    <string name="volume_music" msgid="5421651157138628171">"Media volume"</string>
    <string name="volume_music_hint_playing_through_bluetooth" msgid="9165984379394601533">"Playing through Bluetooth"</string>
    <string name="volume_music_hint_silent_ringtone_selected" msgid="8310739960973156272">"Silent ringtone set"</string>
    <string name="volume_call" msgid="3941680041282788711">"In-call volume"</string>
    <string name="volume_bluetooth_call" msgid="2002891926351151534">"Bluetooth in-call volume"</string>
    <string name="volume_alarm" msgid="1985191616042689100">"Alarm volume"</string>
    <string name="volume_notification" msgid="2422265656744276715">"Notification volume"</string>
    <string name="volume_unknown" msgid="1400219669770445902">"Volume"</string>
    <string name="volume_icon_description_bluetooth" msgid="6538894177255964340">"Bluetooth volume"</string>
    <string name="volume_icon_description_ringer" msgid="3326003847006162496">"Ringtone volume"</string>
    <string name="volume_icon_description_incall" msgid="8890073218154543397">"Call volume"</string>
    <string name="volume_icon_description_media" msgid="4217311719665194215">"Media volume"</string>
    <string name="volume_icon_description_notification" msgid="7044986546477282274">"Notification volume"</string>
    <string name="ringtone_default" msgid="3789758980357696936">"Default ringtone"</string>
    <string name="ringtone_default_with_actual" msgid="8129563480895990372">"Default ringtone (<xliff:g id="ACTUAL_RINGTONE">%1$s</xliff:g>)"</string>
    <string name="ringtone_silent" msgid="7937634392408977062">"None"</string>
    <string name="ringtone_picker_title" msgid="3515143939175119094">"Ringtones"</string>
    <string name="ringtone_unknown" msgid="5477919988701784788">"Unknown ringtone"</string>
  <plurals name="wifi_available">
    <item quantity="one" msgid="6654123987418168693">"Wi-Fi network available"</item>
    <item quantity="other" msgid="4192424489168397386">"Wi-Fi networks available"</item>
  </plurals>
  <plurals name="wifi_available_detailed">
    <item quantity="one" msgid="1634101450343277345">"Open available Wi-Fi network"</item>
    <item quantity="other" msgid="7915895323644292768">"Open Wi-Fi networks available"</item>
  </plurals>
    <string name="wifi_available_sign_in" msgid="4029489716605255386">"Sign in to Wi-Fi network"</string>
    <string name="network_available_sign_in" msgid="8495155593358054676">"Sign in to network"</string>
    <!-- no translation found for network_available_sign_in_detailed (8000081941447976118) -->
    <skip />
    <string name="wifi_watchdog_network_disabled" msgid="7904214231651546347">"Couldn\'t connect to Wi-Fi"</string>
    <string name="wifi_watchdog_network_disabled_detailed" msgid="5548780776418332675">" has a poor Internet connection."</string>
    <string name="wifi_p2p_dialog_title" msgid="97611782659324517">"Wi-Fi Direct"</string>
    <string name="wifi_p2p_turnon_message" msgid="2909250942299627244">"Start Wi-Fi Direct. This will turn off Wi-Fi client/hotspot."</string>
    <string name="wifi_p2p_failed_message" msgid="3763669677935623084">"Couldn\'t start Wi-Fi Direct."</string>
    <string name="wifi_p2p_enabled_notification_title" msgid="2068321881673734886">"Wi-Fi Direct is on"</string>
    <string name="wifi_p2p_enabled_notification_message" msgid="1638949953993894335">"Touch for settings"</string>
    <string name="accept" msgid="1645267259272829559">"Accept"</string>
    <string name="decline" msgid="2112225451706137894">"Decline"</string>
    <string name="wifi_p2p_invitation_sent_title" msgid="1318975185112070734">"Invitation sent"</string>
    <string name="wifi_p2p_invitation_to_connect_title" msgid="4958803948658533637">"Invitation to connect"</string>
    <string name="wifi_p2p_from_message" msgid="570389174731951769">"From:"</string>
    <string name="wifi_p2p_to_message" msgid="248968974522044099">"To:"</string>
    <string name="wifi_p2p_enter_pin_message" msgid="5920929550367828970">"Type the required PIN:"</string>
    <string name="wifi_p2p_show_pin_message" msgid="8530563323880921094">"PIN:"</string>
    <string name="wifi_p2p_frequency_conflict_message" product="tablet" msgid="8012981257742232475">"The tablet will temporarily disconnect from Wi-Fi while it\'s connected to <xliff:g id="DEVICE_NAME">%1$s</xliff:g>"</string>
    <string name="wifi_p2p_frequency_conflict_message" product="default" msgid="7363907213787469151">"The phone will temporarily disconnect from Wi-Fi while it\'s connected to <xliff:g id="DEVICE_NAME">%1$s</xliff:g>"</string>
    <string name="select_character" msgid="3365550120617701745">"Insert character"</string>
    <string name="sms_control_title" msgid="7296612781128917719">"Sending SMS messages"</string>
    <string name="sms_control_message" msgid="3867899169651496433">"&lt;b&gt;<xliff:g id="APP_NAME">%1$s</xliff:g>&lt;/b&gt; is sending a large number of SMS messages. Do you want to allow this app to continue sending messages?"</string>
    <string name="sms_control_yes" msgid="3663725993855816807">"Allow"</string>
    <string name="sms_control_no" msgid="625438561395534982">"Deny"</string>
    <string name="sms_short_code_confirm_message" msgid="1645436466285310855">"&lt;b&gt;<xliff:g id="APP_NAME">%1$s</xliff:g>&lt;/b&gt; would like to send a message to &lt;b&gt;<xliff:g id="DEST_ADDRESS">%2$s</xliff:g>&lt;/b&gt;."</string>
    <string name="sms_short_code_details" msgid="3492025719868078457">"This "<font fgcolor="#ffffb060">"may cause charges"</font>" on your mobile account."</string>
    <string name="sms_premium_short_code_details" msgid="5523826349105123687"><font fgcolor="#ffffb060">"This will cause charges on your mobile account."</font></string>
    <string name="sms_short_code_confirm_allow" msgid="4458878637111023413">"Send"</string>
    <string name="sms_short_code_confirm_deny" msgid="2927389840209170706">"Cancel"</string>
    <string name="sms_short_code_remember_choice" msgid="5289538592272218136">"Remember my choice"</string>
    <string name="sms_short_code_remember_undo_instruction" msgid="4960944133052287484">"You can change this later in Settings &gt; Apps"</string>
    <string name="sms_short_code_confirm_always_allow" msgid="3241181154869493368">"Always Allow*"</string>
    <string name="sms_short_code_confirm_never_allow" msgid="446992765774269673">"Never Allow"</string>
    <string name="sim_removed_title" msgid="6227712319223226185">"SIM card removed"</string>
    <string name="sim_removed_message" msgid="2333164559970958645">"The mobile network will be unavailable until you restart with a valid SIM card inserted."</string>
    <string name="sim_done_button" msgid="827949989369963775">"Done"</string>
    <string name="sim_added_title" msgid="3719670512889674693">"SIM card added"</string>
    <string name="sim_added_message" msgid="6599945301141050216">"Restart your device to access the mobile network."</string>
    <string name="sim_restart_button" msgid="4722407842815232347">"Restart"</string>
    <string name="time_picker_dialog_title" msgid="8349362623068819295">"Set time"</string>
    <string name="date_picker_dialog_title" msgid="5879450659453782278">"Set date"</string>
    <string name="date_time_set" msgid="5777075614321087758">"Set"</string>
    <string name="date_time_done" msgid="2507683751759308828">"Done"</string>
    <string name="perms_new_perm_prefix" msgid="8257740710754301407"><font size="12" fgcolor="#ff33b5e5">"NEW: "</font></string>
    <string name="perms_description_app" msgid="5139836143293299417">"Provided by <xliff:g id="APP_NAME">%1$s</xliff:g>."</string>
    <string name="no_permissions" msgid="7283357728219338112">"No permission required"</string>
    <string name="perm_costs_money" msgid="4902470324142151116">"this may cost you money"</string>
    <string name="usb_storage_activity_title" msgid="4465055157209648641">"USB mass storage"</string>
    <string name="usb_storage_title" msgid="5901459041398751495">"USB connected"</string>
    <string name="usb_storage_message" product="nosdcard" msgid="3308538094316477839">"You\'ve connected to your computer via USB. Touch the button below if you want to copy files between your computer and your Android\'s USB storage."</string>
    <string name="usb_storage_message" product="default" msgid="805351000446037811">"You\'ve connected to your computer via USB. Touch the button below if you want to copy files between your computer and your Android\'s SD card."</string>
    <string name="usb_storage_button_mount" msgid="1052259930369508235">"Turn on USB storage"</string>
    <string name="usb_storage_error_message" product="nosdcard" msgid="3017045217365540658">"There\'s a problem using your USB storage for USB mass storage."</string>
    <string name="usb_storage_error_message" product="default" msgid="2876018512716970313">"There\'s a problem using your SD card for USB mass storage."</string>
    <string name="usb_storage_notification_title" msgid="8175892554757216525">"USB connected"</string>
    <string name="usb_storage_notification_message" msgid="939822783828183763">"Touch to copy files to/from your computer."</string>
    <string name="usb_storage_stop_notification_title" msgid="2336058396663516017">"Turn off USB storage"</string>
    <string name="usb_storage_stop_notification_message" msgid="1656852098555623822">"Touch to turn off USB storage."</string>
    <string name="usb_storage_stop_title" msgid="660129851708775853">"USB storage in use"</string>
    <string name="usb_storage_stop_message" product="nosdcard" msgid="4264025280777219521">"Before turning off USB storage, unmount (\"eject\") your Android\'s USB storage from your computer."</string>
    <string name="usb_storage_stop_message" product="default" msgid="8043969782460613114">"Before turning off USB storage, unmount (\"eject\") your Android\'s SD card from your computer."</string>
    <string name="usb_storage_stop_button_mount" msgid="7060218034900696029">"Turn off USB storage"</string>
    <string name="usb_storage_stop_error_message" msgid="1970374898263063836">"There was a problem turning off USB storage. Check that you\'ve unmounted the USB host, then try again."</string>
    <string name="dlg_confirm_kill_storage_users_title" msgid="963039033470478697">"Turn off USB storage"</string>
    <string name="dlg_confirm_kill_storage_users_text" msgid="5100428757107469454">"If you turn on USB storage, some apps that you\'re using will stop and may be unavailable until you turn off USB storage."</string>
    <string name="dlg_error_title" msgid="7323658469626514207">"USB operation unsuccessful"</string>
    <string name="dlg_ok" msgid="7376953167039865701">"OK"</string>
    <string name="usb_mtp_notification_title" msgid="3699913097391550394">"Connected as a media device"</string>
    <string name="usb_ptp_notification_title" msgid="1960817192216064833">"Connected as a camera"</string>
    <string name="usb_cd_installer_notification_title" msgid="6774712827892090754">"Connected as an installer"</string>
    <string name="usb_accessory_notification_title" msgid="7848236974087653666">"Connected to a USB accessory"</string>
    <string name="usb_notification_message" msgid="2290859399983720271">"Touch for other USB options."</string>
    <string name="extmedia_format_title" product="nosdcard" msgid="9020092196061007262">"Format USB storage?"</string>
    <string name="extmedia_format_title" product="default" msgid="3648415921526526069">"Format SD card?"</string>
    <string name="extmedia_format_message" product="nosdcard" msgid="3934016853425761078">"All files stored in your USB storage will be erased. This action can\'t be reversed!"</string>
    <string name="extmedia_format_message" product="default" msgid="14131895027543830">"All data on your card will be lost."</string>
    <string name="extmedia_format_button_format" msgid="4131064560127478695">"Format"</string>
    <string name="adb_active_notification_title" msgid="6729044778949189918">"USB debugging connected"</string>
    <string name="adb_active_notification_message" msgid="1016654627626476142">"Touch to disable USB debugging."</string>
    <string name="select_input_method" msgid="4653387336791222978">"Choose input method"</string>
    <string name="configure_input_methods" msgid="9091652157722495116">"Set up input methods"</string>
    <string name="use_physical_keyboard" msgid="6203112478095117625">"Physical keyboard"</string>
    <string name="hardware" msgid="7517821086888990278">"Hardware"</string>
    <string name="select_keyboard_layout_notification_title" msgid="1407367017263030773">"Select keyboard layout"</string>
    <string name="select_keyboard_layout_notification_message" msgid="4465907700449257063">"Touch to select a keyboard layout."</string>
    <string name="fast_scroll_alphabet" msgid="5433275485499039199">" ABCDEFGHIJKLMNOPQRSTUVWXYZ"</string>
    <string name="fast_scroll_numeric_alphabet" msgid="4030170524595123610">" 0123456789ABCDEFGHIJKLMNOPQRSTUVWXYZ"</string>
    <string name="candidates_style" msgid="4333913089637062257"><u>"candidates"</u></string>
    <string name="ext_media_checking_notification_title" product="nosdcard" msgid="3449816005351468560">"Preparing USB storage"</string>
    <string name="ext_media_checking_notification_title" product="default" msgid="5457603418970994050">"Preparing SD card"</string>
    <string name="ext_media_checking_notification_message" msgid="8287319882926737053">"Checking for errors."</string>
    <string name="ext_media_nofs_notification_title" product="nosdcard" msgid="7788040745686229307">"Blank USB storage"</string>
    <string name="ext_media_nofs_notification_title" product="default" msgid="780477838241212997">"Blank SD card"</string>
    <string name="ext_media_nofs_notification_message" product="nosdcard" msgid="7840121067427269500">"USB storage is blank or has unsupported filesystem."</string>
    <string name="ext_media_nofs_notification_message" product="default" msgid="8641065641786923604">"SD card is blank or has unsupported file system."</string>
    <string name="ext_media_unmountable_notification_title" product="nosdcard" msgid="2090046769532713563">"Damaged USB storage"</string>
    <string name="ext_media_unmountable_notification_title" product="default" msgid="6410723906019100189">"Damaged SD card"</string>
    <string name="ext_media_unmountable_notification_message" product="nosdcard" msgid="1795917578395333280">"USB storage is damaged. Try reformatting it."</string>
    <string name="ext_media_unmountable_notification_message" product="default" msgid="1753898567525568253">"SD card is damaged. Try reformatting it."</string>
    <string name="ext_media_badremoval_notification_title" product="nosdcard" msgid="1661683031330951073">"USB storage removed unexpectedly"</string>
    <string name="ext_media_badremoval_notification_title" product="default" msgid="6872152882604407837">"SD card removed unexpectedly"</string>
    <string name="ext_media_badremoval_notification_message" product="nosdcard" msgid="4329848819865594241">"Unmount USB storage before removing to avoid data loss."</string>
    <string name="ext_media_badremoval_notification_message" product="default" msgid="7260183293747448241">"Unmount SD card before removing to avoid data loss."</string>
    <string name="ext_media_safe_unmount_notification_title" product="nosdcard" msgid="3967973893270360230">"USB storage safe to remove"</string>
    <string name="ext_media_safe_unmount_notification_title" product="default" msgid="6729801130790616200">"SD card safe to remove"</string>
    <string name="ext_media_safe_unmount_notification_message" product="nosdcard" msgid="6142195361606493530">"You can safely remove USB storage."</string>
    <string name="ext_media_safe_unmount_notification_message" product="default" msgid="568841278138377604">"You can safely remove SD card."</string>
    <string name="ext_media_nomedia_notification_title" product="nosdcard" msgid="4486377230140227651">"Removed USB storage"</string>
    <string name="ext_media_nomedia_notification_title" product="default" msgid="8902518030404381318">"Removed SD card"</string>
    <string name="ext_media_nomedia_notification_message" product="nosdcard" msgid="6921126162580574143">"USB storage removed. Insert new media."</string>
    <string name="ext_media_nomedia_notification_message" product="default" msgid="3870120652983659641">"SD card removed. Insert a new one."</string>
    <string name="activity_list_empty" msgid="1675388330786841066">"No matching activities found."</string>
    <string name="permlab_pkgUsageStats" msgid="8787352074326748892">"update component usage statistics"</string>
    <string name="permdesc_pkgUsageStats" msgid="1106612424254277630">"Allows the app to modify collected component usage statistics. Not for use by normal apps."</string>
    <string name="permlab_copyProtectedData" msgid="4341036311211406692">"copy content"</string>
    <string name="permdesc_copyProtectedData" msgid="4390697124288317831">"Allows the app to invoke default container service to copy content. Not for use by normal apps."</string>
    <string name="permlab_route_media_output" msgid="1642024455750414694">"Route media output"</string>
    <string name="permdesc_route_media_output" msgid="4932818749547244346">"Allows an application to route media output to other external devices."</string>
    <string name="permlab_access_keyguard_secure_storage" msgid="7565552237977815047">"Access keyguard secure storage"</string>
    <string name="permdesc_access_keyguard_secure_storage" msgid="5866245484303285762">"Allows an application to access keyguard secure storage."</string>
    <string name="permlab_control_keyguard" msgid="172195184207828387">"Control displaying and hiding keyguard"</string>
    <string name="permdesc_control_keyguard" msgid="3043732290518629061">"Allows an application to control keyguard."</string>
    <string name="permlab_recovery" msgid="3157024487744125846">"Interact with update and recovery system"</string>
    <string name="permdesc_recovery" msgid="8511774533266359571">"Allows an application to interact with the recovery system and system updates."</string>
    <string name="tutorial_double_tap_to_zoom_message_short" msgid="4070433208160063538">"Touch twice for zoom control"</string>
    <string name="gadget_host_error_inflating" msgid="4882004314906466162">"Couldn\'t add widget."</string>
    <string name="ime_action_go" msgid="8320845651737369027">"Go"</string>
    <string name="ime_action_search" msgid="658110271822807811">"Search"</string>
    <string name="ime_action_send" msgid="2316166556349314424">"Send"</string>
    <string name="ime_action_next" msgid="3138843904009813834">"Next"</string>
    <string name="ime_action_done" msgid="8971516117910934605">"Done"</string>
    <string name="ime_action_previous" msgid="1443550039250105948">"Prev"</string>
    <string name="ime_action_default" msgid="2840921885558045721">"Execute"</string>
    <string name="dial_number_using" msgid="5789176425167573586">"Dial number\n using <xliff:g id="NUMBER">%s</xliff:g>"</string>
    <string name="create_contact_using" msgid="4947405226788104538">"Create contact\n using <xliff:g id="NUMBER">%s</xliff:g>"</string>
    <string name="grant_credentials_permission_message_header" msgid="2106103817937859662">"The following one or more applications request permission to access your account, now and in the future."</string>
    <string name="grant_credentials_permission_message_footer" msgid="3125211343379376561">"Do you want to allow this request?"</string>
    <string name="grant_permissions_header_text" msgid="6874497408201826708">"Access request"</string>
    <string name="allow" msgid="7225948811296386551">"Allow"</string>
    <string name="deny" msgid="2081879885755434506">"Deny"</string>
    <string name="permission_request_notification_title" msgid="6486759795926237907">"Permission requested"</string>
    <string name="permission_request_notification_with_subtitle" msgid="8530393139639560189">"Permission requested\nfor account <xliff:g id="ACCOUNT">%s</xliff:g>."</string>
    <string name="input_method_binding_label" msgid="1283557179944992649">"Input Method"</string>
    <string name="sync_binding_label" msgid="3687969138375092423">"Sync"</string>
    <string name="accessibility_binding_label" msgid="4148120742096474641">"Accessibility"</string>
    <string name="wallpaper_binding_label" msgid="1240087844304687662">"Wallpaper"</string>
    <string name="chooser_wallpaper" msgid="7873476199295190279">"Change wallpaper"</string>
    <string name="notification_listener_binding_label" msgid="2014162835481906429">"Notification listener"</string>
    <string name="vpn_title" msgid="19615213552042827">"VPN activated"</string>
    <string name="vpn_title_long" msgid="6400714798049252294">"VPN is activated by <xliff:g id="APP">%s</xliff:g>"</string>
    <string name="vpn_text" msgid="3011306607126450322">"Touch to manage the network."</string>
    <string name="vpn_text_long" msgid="6407351006249174473">"Connected to <xliff:g id="SESSION">%s</xliff:g>. Touch to manage the network."</string>
    <string name="vpn_lockdown_connecting" msgid="6443438964440960745">"Always-on VPN connecting…"</string>
    <string name="vpn_lockdown_connected" msgid="8202679674819213931">"Always-on VPN connected"</string>
    <string name="vpn_lockdown_error" msgid="6009249814034708175">"Always-on VPN error"</string>
    <string name="vpn_lockdown_config" msgid="6415899150671537970">"Touch to configure"</string>
    <string name="upload_file" msgid="2897957172366730416">"Choose file"</string>
    <string name="no_file_chosen" msgid="6363648562170759465">"No file chosen"</string>
    <string name="reset" msgid="2448168080964209908">"Reset"</string>
    <string name="submit" msgid="1602335572089911941">"Submit"</string>
    <string name="car_mode_disable_notification_title" msgid="3164768212003864316">"Car mode enabled"</string>
    <string name="car_mode_disable_notification_message" msgid="8035230537563503262">"Touch to exit car mode."</string>
    <string name="tethered_notification_title" msgid="3146694234398202601">"Tethering or hotspot active"</string>
    <string name="tethered_notification_message" msgid="6857031760103062982">"Touch to set up."</string>
    <string name="back_button_label" msgid="2300470004503343439">"Back"</string>
    <string name="next_button_label" msgid="1080555104677992408">"Next"</string>
    <string name="skip_button_label" msgid="1275362299471631819">"Skip"</string>
    <string name="throttle_warning_notification_title" msgid="4890894267454867276">"High mobile data use"</string>
    <string name="throttle_warning_notification_message" msgid="3340822228599337743">"Touch to learn more about mobile data use."</string>
    <string name="throttled_notification_title" msgid="6269541897729781332">"Mobile data limit exceeded"</string>
    <string name="throttled_notification_message" msgid="5443457321354907181">"Touch to learn more about mobile data use."</string>
    <string name="no_matches" msgid="8129421908915840737">"No matches"</string>
    <string name="find_on_page" msgid="1946799233822820384">"Find on page"</string>
  <plurals name="matches_found">
    <item quantity="one" msgid="8167147081136579439">"1 Match"</item>
    <item quantity="other" msgid="4641872797067609177">"<xliff:g id="INDEX">%d</xliff:g> of <xliff:g id="TOTAL">%d</xliff:g>"</item>
  </plurals>
    <string name="action_mode_done" msgid="7217581640461922289">"Done"</string>
    <string name="progress_unmounting" product="nosdcard" msgid="3923810448507612746">"Unmounting USB storage…"</string>
    <string name="progress_unmounting" product="default" msgid="1327894998409537190">"Unmounting SD card…"</string>
    <string name="progress_erasing" product="nosdcard" msgid="4521573321524340058">"Erasing USB storage..."</string>
    <string name="progress_erasing" product="default" msgid="6596988875507043042">"Erasing SD card…"</string>
    <string name="format_error" product="nosdcard" msgid="6299769563624776948">"Couldn\'t erase USB storage."</string>
    <string name="format_error" product="default" msgid="7315248696644510935">"Couldn\'t erase SD card."</string>
    <string name="media_bad_removal" msgid="7960864061016603281">"SD card was removed before being unmounted."</string>
    <string name="media_checking" product="nosdcard" msgid="418188720009569693">"USB storage is currently being checked."</string>
    <string name="media_checking" product="default" msgid="7334762503904827481">"SD card is currently being checked."</string>
    <string name="media_removed" msgid="7001526905057952097">"SD card has been removed."</string>
    <string name="media_shared" product="nosdcard" msgid="5830814349250834225">"USB storage is currently in use by a computer."</string>
    <string name="media_shared" product="default" msgid="5706130568133540435">"SD card is currently in use by a computer."</string>
    <string name="media_unknown_state" msgid="729192782197290385">"External media in unknown state."</string>
    <string name="share" msgid="1778686618230011964">"Share"</string>
    <string name="find" msgid="4808270900322985960">"Find"</string>
    <string name="websearch" msgid="4337157977400211589">"Web Search"</string>
    <string name="find_next" msgid="5742124618942193978">"Find next"</string>
    <string name="find_previous" msgid="2196723669388360506">"Find previous"</string>
    <string name="gpsNotifTicker" msgid="5622683912616496172">"Location request from <xliff:g id="NAME">%s</xliff:g>"</string>
    <string name="gpsNotifTitle" msgid="5446858717157416839">"Location request"</string>
    <string name="gpsNotifMessage" msgid="1374718023224000702">"Requested by <xliff:g id="NAME">%1$s</xliff:g> (<xliff:g id="SERVICE">%2$s</xliff:g>)"</string>
    <string name="gpsVerifYes" msgid="2346566072867213563">"Yes"</string>
    <string name="gpsVerifNo" msgid="1146564937346454865">"No"</string>
    <string name="sync_too_many_deletes" msgid="5296321850662746890">"Deletion limit exceeded"</string>
    <string name="sync_too_many_deletes_desc" msgid="496551671008694245">"There are <xliff:g id="NUMBER_OF_DELETED_ITEMS">%1$d</xliff:g> deleted items for <xliff:g id="TYPE_OF_SYNC">%2$s</xliff:g>, account <xliff:g id="ACCOUNT_NAME">%3$s</xliff:g>. What do you want to do?"</string>
    <string name="sync_really_delete" msgid="2572600103122596243">"Delete the items"</string>
    <string name="sync_undo_deletes" msgid="2941317360600338602">"Undo the deletes"</string>
    <string name="sync_do_nothing" msgid="3743764740430821845">"Do nothing for now"</string>
    <string name="choose_account_label" msgid="5655203089746423927">"Choose an account"</string>
    <string name="add_account_label" msgid="2935267344849993553">"Add an account"</string>
    <string name="add_account_button_label" msgid="3611982894853435874">"Add account"</string>
    <string name="number_picker_increment_button" msgid="2412072272832284313">"Increase"</string>
    <string name="number_picker_decrement_button" msgid="476050778386779067">"Decrease"</string>
    <string name="number_picker_increment_scroll_mode" msgid="3073101067441638428">"<xliff:g id="VALUE">%s</xliff:g> touch and hold."</string>
    <string name="number_picker_increment_scroll_action" msgid="9101473045891835490">"Slide up to increase and down to decrease."</string>
    <string name="time_picker_increment_minute_button" msgid="8865885114028614321">"Increase minute"</string>
    <string name="time_picker_decrement_minute_button" msgid="6246834937080684791">"Decrease minute"</string>
    <string name="time_picker_increment_hour_button" msgid="3652056055810223139">"Increase hour"</string>
    <string name="time_picker_decrement_hour_button" msgid="1377479863429214792">"Decrease hour"</string>
    <string name="time_picker_increment_set_pm_button" msgid="4147590696151230863">"Set p.m."</string>
    <string name="time_picker_decrement_set_am_button" msgid="8302140353539486752">"Set a.m."</string>
    <string name="date_picker_increment_month_button" msgid="5369998479067934110">"Increase month"</string>
    <string name="date_picker_decrement_month_button" msgid="1832698995541726019">"Decrease month"</string>
    <string name="date_picker_increment_day_button" msgid="7130465412308173903">"Increase day"</string>
    <string name="date_picker_decrement_day_button" msgid="4131881521818750031">"Decrease day"</string>
    <string name="date_picker_increment_year_button" msgid="6318697384310808899">"Increase year"</string>
    <string name="date_picker_decrement_year_button" msgid="4482021813491121717">"Decrease year"</string>
    <string name="keyboardview_keycode_alt" msgid="4856868820040051939">"Alt"</string>
    <string name="keyboardview_keycode_cancel" msgid="1203984017245783244">"Cancel"</string>
    <string name="keyboardview_keycode_delete" msgid="3337914833206635744">"Delete"</string>
    <string name="keyboardview_keycode_done" msgid="1992571118466679775">"Done"</string>
    <string name="keyboardview_keycode_mode_change" msgid="4547387741906537519">"Mode change"</string>
    <string name="keyboardview_keycode_shift" msgid="2270748814315147690">"Shift"</string>
    <string name="keyboardview_keycode_enter" msgid="2985864015076059467">"Enter"</string>
    <string name="activitychooserview_choose_application" msgid="2125168057199941199">"Choose an app"</string>
    <string name="activitychooserview_choose_application_error" msgid="8624618365481126668">"Couldn\'t launch <xliff:g id="APPLICATION_NAME">%s</xliff:g>"</string>
    <string name="shareactionprovider_share_with" msgid="806688056141131819">"Share with"</string>
    <string name="shareactionprovider_share_with_application" msgid="5627411384638389738">"Share with <xliff:g id="APPLICATION_NAME">%s</xliff:g>"</string>
    <string name="content_description_sliding_handle" msgid="415975056159262248">"Sliding handle. Touch &amp; hold."</string>
    <string name="description_target_unlock_tablet" msgid="3833195335629795055">"Swipe to unlock."</string>
    <string name="keyboard_headset_required_to_hear_password" msgid="7011927352267668657">"Plug in a headset to hear password keys spoken."</string>
    <string name="keyboard_password_character_no_headset" msgid="2859873770886153678">"Dot"</string>
    <string name="action_bar_home_description" msgid="5293600496601490216">"Navigate home"</string>
    <string name="action_bar_up_description" msgid="2237496562952152589">"Navigate up"</string>
    <string name="action_menu_overflow_description" msgid="2295659037509008453">"More options"</string>
    <string name="action_bar_home_description_format" msgid="7965984360903693903">"%1$s, %2$s"</string>
    <string name="action_bar_home_subtitle_description_format" msgid="6985546530471780727">"%1$s, %2$s, %3$s"</string>
    <string name="storage_internal" msgid="4891916833657929263">"Internal storage"</string>
    <string name="storage_sd_card" msgid="3282948861378286745">"SD card"</string>
    <string name="storage_usb" msgid="3017954059538517278">"USB storage"</string>
    <string name="extract_edit_menu_button" msgid="8940478730496610137">"Edit"</string>
    <string name="data_usage_warning_title" msgid="1955638862122232342">"Data usage warning"</string>
    <string name="data_usage_warning_body" msgid="2814673551471969954">"Touch to view usage and settings."</string>
    <string name="data_usage_3g_limit_title" msgid="7093334419518706686">"2G-3G data disabled"</string>
    <string name="data_usage_4g_limit_title" msgid="7636489436819470761">"4G data disabled"</string>
    <string name="data_usage_mobile_limit_title" msgid="7869402519391631884">"Mobile data disabled"</string>
    <string name="data_usage_wifi_limit_title" msgid="8992154736441284865">"Wi-Fi data disabled"</string>
    <string name="data_usage_limit_body" msgid="3317964706973601386">"Touch to enable."</string>
    <string name="data_usage_3g_limit_snoozed_title" msgid="7026739121138005231">"2G-3G data limit exceeded"</string>
    <string name="data_usage_4g_limit_snoozed_title" msgid="1106562779311209039">"4G data limit exceeded"</string>
    <string name="data_usage_mobile_limit_snoozed_title" msgid="279240572165412168">"Mobile data limit exceeded"</string>
    <string name="data_usage_wifi_limit_snoozed_title" msgid="8743856006384825974">"Wi-Fi data limit exceeded"</string>
    <string name="data_usage_limit_snoozed_body" msgid="7035490278298441767">"<xliff:g id="SIZE">%s</xliff:g> over specified limit."</string>
    <string name="data_usage_restricted_title" msgid="5965157361036321914">"Background data restricted"</string>
    <string name="data_usage_restricted_body" msgid="6741521330997452990">"Touch to remove restriction."</string>
    <string name="ssl_certificate" msgid="6510040486049237639">"Security certificate"</string>
    <string name="ssl_certificate_is_valid" msgid="6825263250774569373">"This certificate is valid."</string>
    <string name="issued_to" msgid="454239480274921032">"Issued to:"</string>
    <string name="common_name" msgid="2233209299434172646">"Common name:"</string>
    <string name="org_name" msgid="6973561190762085236">"Organisation:"</string>
    <string name="org_unit" msgid="7265981890422070383">"Organisational unit:"</string>
    <string name="issued_by" msgid="2647584988057481566">"Issued by:"</string>
    <string name="validity_period" msgid="8818886137545983110">"Validity:"</string>
    <string name="issued_on" msgid="5895017404361397232">"Issued on:"</string>
    <string name="expires_on" msgid="3676242949915959821">"Expires on:"</string>
    <string name="serial_number" msgid="758814067660862493">"Serial number:"</string>
    <string name="fingerprints" msgid="4516019619850763049">"Fingerprints:"</string>
    <string name="sha256_fingerprint" msgid="4391271286477279263">"SHA-256 fingerprint"</string>
    <string name="sha1_fingerprint" msgid="7930330235269404581">"SHA-1 fingerprint"</string>
    <string name="activity_chooser_view_see_all" msgid="4292569383976636200">"See all"</string>
    <string name="activity_chooser_view_dialog_title_default" msgid="4710013864974040615">"Choose activity"</string>
    <string name="share_action_provider_share_with" msgid="5247684435979149216">"Share with"</string>
    <string name="list_delimeter" msgid="3975117572185494152">", "</string>
    <string name="sending" msgid="3245653681008218030">"Sending…"</string>
    <string name="launchBrowserDefault" msgid="2057951947297614725">"Launch Browser?"</string>
    <string name="SetupCallDefault" msgid="5834948469253758575">"Accept call?"</string>
    <string name="activity_resolver_use_always" msgid="8017770747801494933">"Always"</string>
    <string name="activity_resolver_use_once" msgid="2404644797149173758">"Just once"</string>
    <string name="default_audio_route_name" product="tablet" msgid="4617053898167127471">"Tablet"</string>
    <string name="default_audio_route_name" product="default" msgid="4239291273420140123">"Phone"</string>
    <string name="default_audio_route_name_headphones" msgid="8119971843803439110">"Headphones"</string>
    <string name="default_audio_route_name_dock_speakers" msgid="6240602982276591864">"Dock speakers"</string>
    <string name="default_media_route_name_hdmi" msgid="2450970399023478055">"HDMI"</string>
    <string name="default_audio_route_category_name" msgid="3722811174003886946">"System"</string>
    <string name="bluetooth_a2dp_audio_route_name" msgid="8575624030406771015">"Bluetooth audio"</string>
    <string name="wireless_display_route_description" msgid="9070346425023979651">"Wireless display"</string>
    <string name="media_route_button_content_description" msgid="5758553567065145276">"Media output"</string>
    <string name="media_route_chooser_title" msgid="1751618554539087622">"Connect to device"</string>
    <string name="media_route_chooser_title_for_remote_display" msgid="3395541745872017583">"Cast screen to device"</string>
    <string name="media_route_chooser_searching" msgid="4776236202610828706">"Searching for devices…"</string>
    <string name="media_route_chooser_extended_settings" msgid="87015534236701604">"Settings"</string>
    <string name="media_route_controller_disconnect" msgid="8966120286374158649">"Disconnect"</string>
    <string name="media_route_status_scanning" msgid="7279908761758293783">"Scanning..."</string>
    <string name="media_route_status_connecting" msgid="6422571716007825440">"Connecting..."</string>
    <string name="media_route_status_available" msgid="6983258067194649391">"Available"</string>
    <string name="media_route_status_not_available" msgid="6739899962681886401">"Not available"</string>
    <string name="media_route_status_in_use" msgid="4533786031090198063">"In use"</string>
    <string name="display_manager_built_in_display_name" msgid="2583134294292563941">"Built-in Screen"</string>
    <string name="display_manager_hdmi_display_name" msgid="1555264559227470109">"HDMI Screen"</string>
    <string name="display_manager_overlay_display_name" msgid="5142365982271620716">"Overlay #<xliff:g id="ID">%1$d</xliff:g>"</string>
    <string name="display_manager_overlay_display_title" msgid="652124517672257172">"<xliff:g id="NAME">%1$s</xliff:g>: <xliff:g id="WIDTH">%2$d</xliff:g>x<xliff:g id="HEIGHT">%3$d</xliff:g>, <xliff:g id="DPI">%4$d</xliff:g> dpi"</string>
    <string name="display_manager_overlay_display_secure_suffix" msgid="6022119702628572080">", secure"</string>
    <string name="wifi_display_notification_connecting_title" msgid="2838646471050359706">"Casting screen"</string>
    <string name="wifi_display_notification_connecting_message" msgid="5837350993752841389">"Connecting to <xliff:g id="NAME">%1$s</xliff:g>"</string>
    <string name="wifi_display_notification_connected_title" msgid="8567308065912676285">"Casting screen"</string>
    <string name="wifi_display_notification_connected_message" msgid="2587209325701109715">"Connected to <xliff:g id="NAME">%1$s</xliff:g>"</string>
    <string name="wifi_display_notification_disconnect" msgid="6183754463561153372">"Disconnect"</string>
    <string name="kg_emergency_call_label" msgid="684946192523830531">"Emergency call"</string>
    <string name="kg_forgot_pattern_button_text" msgid="8852021467868220608">"Forgot Pattern"</string>
    <string name="kg_wrong_pattern" msgid="1850806070801358830">"Wrong Pattern"</string>
    <string name="kg_wrong_password" msgid="2333281762128113157">"Wrong Password"</string>
    <string name="kg_wrong_pin" msgid="1131306510833563801">"Wrong PIN"</string>
    <string name="kg_too_many_failed_attempts_countdown" msgid="6358110221603297548">"Try again in <xliff:g id="NUMBER">%1$d</xliff:g> seconds."</string>
    <string name="kg_pattern_instructions" msgid="398978611683075868">"Draw your pattern"</string>
    <string name="kg_sim_pin_instructions" msgid="2319508550934557331">"Enter SIM PIN"</string>
    <string name="kg_pin_instructions" msgid="2377242233495111557">"Enter PIN"</string>
    <string name="kg_password_instructions" msgid="5753646556186936819">"Enter Password"</string>
    <string name="kg_puk_enter_puk_hint" msgid="453227143861735537">"SIM is now disabled. Enter PUK code to continue. Contact carrier for details."</string>
    <string name="kg_puk_enter_pin_hint" msgid="7871604527429602024">"Enter desired PIN code"</string>
    <string name="kg_enter_confirm_pin_hint" msgid="325676184762529976">"Confirm desired PIN code"</string>
    <string name="kg_sim_unlock_progress_dialog_message" msgid="8950398016976865762">"Unlocking SIM card…"</string>
    <string name="kg_password_wrong_pin_code" msgid="1139324887413846912">"Incorrect PIN code."</string>
    <string name="kg_invalid_sim_pin_hint" msgid="8795159358110620001">"Type a PIN that is 4 to 8 numbers."</string>
    <string name="kg_invalid_sim_puk_hint" msgid="6025069204539532000">"PUK code should be 8 numbers."</string>
    <string name="kg_invalid_puk" msgid="3638289409676051243">"Re-enter the correct PUK code. Repeated attempts will permanently disable the SIM."</string>
    <string name="kg_invalid_confirm_pin_hint" product="default" msgid="7003469261464593516">"PIN codes do not match"</string>
    <string name="kg_login_too_many_attempts" msgid="6486842094005698475">"Too many pattern attempts"</string>
    <string name="kg_login_instructions" msgid="1100551261265506448">"To unlock, sign in with your Google account."</string>
    <string name="kg_login_username_hint" msgid="5718534272070920364">"Username (email)"</string>
    <string name="kg_login_password_hint" msgid="9057289103827298549">"Password"</string>
    <string name="kg_login_submit_button" msgid="5355904582674054702">"Sign in"</string>
    <string name="kg_login_invalid_input" msgid="5754664119319872197">"Invalid username or password."</string>
    <string name="kg_login_account_recovery_hint" msgid="5690709132841752974">"Forgot your username or password?\nVisit "<b>"google.com/accounts/recovery"</b>"."</string>
    <string name="kg_login_checking_password" msgid="1052685197710252395">"Checking account…"</string>
    <string name="kg_too_many_failed_pin_attempts_dialog_message" msgid="8276745642049502550">"You have incorrectly typed your PIN <xliff:g id="NUMBER_0">%d</xliff:g> times. \n\nTry again in <xliff:g id="NUMBER_1">%d</xliff:g> seconds."</string>
    <string name="kg_too_many_failed_password_attempts_dialog_message" msgid="7813713389422226531">"You have incorrectly typed your password <xliff:g id="NUMBER_0">%d</xliff:g> times. \n\nTry again in <xliff:g id="NUMBER_1">%d</xliff:g> seconds."</string>
    <string name="kg_too_many_failed_pattern_attempts_dialog_message" msgid="74089475965050805">"You have incorrectly drawn your unlock pattern <xliff:g id="NUMBER_0">%d</xliff:g> times. \n\nTry again in <xliff:g id="NUMBER_1">%d</xliff:g> seconds."</string>
    <string name="kg_failed_attempts_almost_at_wipe" product="tablet" msgid="1575557200627128949">"You have incorrectly attempted to unlock the tablet <xliff:g id="NUMBER_0">%d</xliff:g> times. After <xliff:g id="NUMBER_1">%d</xliff:g> more unsuccessful attempts, the tablet will be reset to factory default and all user data will be lost."</string>
    <string name="kg_failed_attempts_almost_at_wipe" product="default" msgid="4051015943038199910">"You have incorrectly attempted to unlock the phone <xliff:g id="NUMBER_0">%d</xliff:g> times. After <xliff:g id="NUMBER_1">%d</xliff:g> more unsuccessful attempts, the phone will be reset to factory default and all user data will be lost."</string>
    <string name="kg_failed_attempts_now_wiping" product="tablet" msgid="2072996269148483637">"You have incorrectly attempted to unlock the tablet <xliff:g id="NUMBER">%d</xliff:g> times. The tablet will now be reset to factory default."</string>
    <string name="kg_failed_attempts_now_wiping" product="default" msgid="4817627474419471518">"You have incorrectly attempted to unlock the phone <xliff:g id="NUMBER">%d</xliff:g> times. The phone will now be reset to factory default."</string>
    <string name="kg_failed_attempts_almost_at_login" product="tablet" msgid="3253575572118914370">"You have incorrectly drawn your unlock pattern <xliff:g id="NUMBER_0">%d</xliff:g> times. After <xliff:g id="NUMBER_1">%d</xliff:g> more unsuccessful attempts, you will be asked to unlock your tablet using an email account.\n\n Try again in <xliff:g id="NUMBER_2">%d</xliff:g> seconds."</string>
    <string name="kg_failed_attempts_almost_at_login" product="default" msgid="1437638152015574839">"You have incorrectly drawn your unlock pattern <xliff:g id="NUMBER_0">%d</xliff:g> times. After <xliff:g id="NUMBER_1">%d</xliff:g> more unsuccessful attempts, you will be asked to unlock your phone using an email account.\n\n Try again in <xliff:g id="NUMBER_2">%d</xliff:g> seconds."</string>
    <string name="kg_text_message_separator" product="default" msgid="4160700433287233771">" — "</string>
    <string name="kg_reordering_delete_drop_target_text" msgid="7899202978204438708">"Remove"</string>
    <string name="safe_media_volume_warning" product="default" msgid="7324161939475478066">"Raise volume above recommended level?\nListening at high volume for long periods may damage your hearing."</string>
    <string name="continue_to_enable_accessibility" msgid="1626427372316070258">"Keep holding down two fingers to enable accessibility."</string>
    <string name="accessibility_enabled" msgid="1381972048564547685">"Accessibility enabled."</string>
    <string name="enable_accessibility_canceled" msgid="3833923257966635673">"Accessibility cancelled."</string>
    <string name="user_switched" msgid="3768006783166984410">"Current user <xliff:g id="NAME">%1$s</xliff:g>."</string>
    <string name="owner_name" msgid="2716755460376028154">"Owner"</string>
    <string name="error_message_title" msgid="4510373083082500195">"Error"</string>
    <string name="app_no_restricted_accounts" msgid="5739463249673727736">"This app doesn\'t support accounts for restricted profiles"</string>
    <string name="app_not_found" msgid="3429141853498927379">"No application found to handle this action"</string>
    <string name="revoke" msgid="5404479185228271586">"Revoke"</string>
    <string name="mediasize_iso_a0" msgid="1994474252931294172">"ISO A0"</string>
    <string name="mediasize_iso_a1" msgid="3333060421529791786">"ISO A1"</string>
    <string name="mediasize_iso_a2" msgid="3097535991925798280">"ISO A2"</string>
    <string name="mediasize_iso_a3" msgid="3023213259314236123">"ISO A3"</string>
    <string name="mediasize_iso_a4" msgid="231745325296873764">"ISO A4"</string>
    <string name="mediasize_iso_a5" msgid="3484327407340865411">"ISO A5"</string>
    <string name="mediasize_iso_a6" msgid="4861908487129577530">"ISO A6"</string>
    <string name="mediasize_iso_a7" msgid="5890208588072936130">"ISO A7"</string>
    <string name="mediasize_iso_a8" msgid="4319425041085816612">"ISO A8"</string>
    <string name="mediasize_iso_a9" msgid="4882220529506432008">"ISO A9"</string>
    <string name="mediasize_iso_a10" msgid="2382866026365359391">"ISO A10"</string>
    <string name="mediasize_iso_b0" msgid="3651827147402009675">"ISO B0"</string>
    <string name="mediasize_iso_b1" msgid="6072859628278739957">"ISO B1"</string>
    <string name="mediasize_iso_b2" msgid="1348731852150380378">"ISO B2"</string>
    <string name="mediasize_iso_b3" msgid="2612510181259261379">"ISO B3"</string>
    <string name="mediasize_iso_b4" msgid="695151378838115434">"ISO B4"</string>
    <string name="mediasize_iso_b5" msgid="4863754285582212487">"ISO B5"</string>
    <string name="mediasize_iso_b6" msgid="5305816292139647241">"ISO B6"</string>
    <string name="mediasize_iso_b7" msgid="531673542602786624">"ISO B7"</string>
    <string name="mediasize_iso_b8" msgid="9164474595708850034">"ISO B8"</string>
    <string name="mediasize_iso_b9" msgid="282102976764774160">"ISO B9"</string>
    <string name="mediasize_iso_b10" msgid="4517141714407898976">"ISO B10"</string>
    <string name="mediasize_iso_c0" msgid="3103521357901591100">"ISO C0"</string>
    <string name="mediasize_iso_c1" msgid="1231954105985048595">"ISO C1"</string>
    <string name="mediasize_iso_c2" msgid="927702816980087462">"ISO C2"</string>
    <string name="mediasize_iso_c3" msgid="835154173518304159">"ISO C3"</string>
    <string name="mediasize_iso_c4" msgid="5095951985108194011">"ISO C4"</string>
    <string name="mediasize_iso_c5" msgid="1985397450332305739">"ISO C5"</string>
    <string name="mediasize_iso_c6" msgid="8147421924174693013">"ISO C6"</string>
    <string name="mediasize_iso_c7" msgid="8993994925276122950">"ISO C7"</string>
    <string name="mediasize_iso_c8" msgid="6871178104139598957">"ISO C8"</string>
    <string name="mediasize_iso_c9" msgid="7983532635227561362">"ISO C9"</string>
    <string name="mediasize_iso_c10" msgid="5040764293406765584">"ISO C10"</string>
    <string name="mediasize_na_letter" msgid="2841414839888344296">"Letter"</string>
    <string name="mediasize_na_gvrnmt_letter" msgid="5295836838862962809">"Government Letter"</string>
    <string name="mediasize_na_legal" msgid="8621364037680465666">"Legal"</string>
    <string name="mediasize_na_junior_legal" msgid="3309324162155085904">"Junior Legal"</string>
    <string name="mediasize_na_ledger" msgid="5567030340509075333">"Ledger"</string>
    <string name="mediasize_na_tabloid" msgid="4571735038501661757">"Tabloid"</string>
    <string name="mediasize_na_index_3x5" msgid="5182901917818625126">"Index Card 3 x 5"</string>
    <string name="mediasize_na_index_4x6" msgid="7687620625422312396">"Index Card 4 x 6"</string>
    <string name="mediasize_na_index_5x8" msgid="8834215284646872800">"Index Card 5 x 8"</string>
    <string name="mediasize_na_monarch" msgid="213639906956550754">"Monarch"</string>
    <string name="mediasize_na_quarto" msgid="835778493593023223">"Quarto"</string>
    <string name="mediasize_na_foolscap" msgid="1573911237983677138">"Foolscap"</string>
    <string name="mediasize_chinese_roc_8k" msgid="3626855847189438896">"ROC 8K"</string>
    <string name="mediasize_chinese_roc_16k" msgid="9182191577022943355">"ROC 16K"</string>
    <string name="mediasize_chinese_prc_1" msgid="4793232644980170500">"PRC 1"</string>
    <string name="mediasize_chinese_prc_2" msgid="5404109730975720670">"PRC 2"</string>
    <string name="mediasize_chinese_prc_3" msgid="1335092253339363526">"PRC 3"</string>
    <string name="mediasize_chinese_prc_4" msgid="9167997800486569834">"PRC 4"</string>
    <string name="mediasize_chinese_prc_5" msgid="845875168823541497">"PRC 5"</string>
    <string name="mediasize_chinese_prc_6" msgid="3220325667692648789">"PRC 6"</string>
    <string name="mediasize_chinese_prc_7" msgid="1776792138507038527">"PRC 7"</string>
    <string name="mediasize_chinese_prc_8" msgid="1417176642687456692">"PRC 8"</string>
    <string name="mediasize_chinese_prc_9" msgid="4785983473123798365">"PRC 9"</string>
    <string name="mediasize_chinese_prc_10" msgid="7847982299391851899">"PRC 10"</string>
    <string name="mediasize_chinese_prc_16k" msgid="262793383539980677">"PRC 16K"</string>
    <string name="mediasize_chinese_om_pa_kai" msgid="5256815579447959814">"Pa Kai"</string>
    <string name="mediasize_chinese_om_dai_pa_kai" msgid="7336412963441354407">"Dai Pa Kai"</string>
    <string name="mediasize_chinese_om_jurro_ku_kai" msgid="6324465444100490742">"Jurro Ku Kai"</string>
    <string name="mediasize_japanese_jis_b10" msgid="1787262845627694376">"JIS B10"</string>
    <string name="mediasize_japanese_jis_b9" msgid="3336035783663287470">"JIS B9"</string>
    <string name="mediasize_japanese_jis_b8" msgid="6195398299104345731">"JIS B8"</string>
    <string name="mediasize_japanese_jis_b7" msgid="1674621886902828884">"JIS B7"</string>
    <string name="mediasize_japanese_jis_b6" msgid="4170576286062657435">"JIS B6"</string>
    <string name="mediasize_japanese_jis_b5" msgid="4899297958100032533">"JIS B5"</string>
    <string name="mediasize_japanese_jis_b4" msgid="4213158129126666847">"JIS B4"</string>
    <string name="mediasize_japanese_jis_b3" msgid="8513715307410310696">"JIS B3"</string>
    <string name="mediasize_japanese_jis_b2" msgid="4777690211897131190">"JIS B2"</string>
    <string name="mediasize_japanese_jis_b1" msgid="4608142385457034603">"JIS B1"</string>
    <string name="mediasize_japanese_jis_b0" msgid="7587108366572243991">"JIS B0"</string>
    <string name="mediasize_japanese_jis_exec" msgid="5244075432263649068">"JIS Exec"</string>
    <string name="mediasize_japanese_chou4" msgid="4941652015032631361">"Chou4"</string>
    <string name="mediasize_japanese_chou3" msgid="6387319169263957010">"Chou3"</string>
    <string name="mediasize_japanese_chou2" msgid="1299112025415343982">"Chou2"</string>
    <string name="mediasize_japanese_hagaki" msgid="8070115620644254565">"Hagaki"</string>
    <string name="mediasize_japanese_oufuku" msgid="6049065587307896564">"Oufuku"</string>
    <string name="mediasize_japanese_kahu" msgid="6872696027560065173">"Kahu"</string>
    <string name="mediasize_japanese_kaku2" msgid="2359077233775455405">"Kaku2"</string>
    <string name="mediasize_japanese_you4" msgid="2091777168747058008">"You4"</string>
    <string name="mediasize_unknown_portrait" msgid="3088043641616409762">"Unknown portrait"</string>
    <string name="mediasize_unknown_landscape" msgid="4876995327029361552">"Unknown landscape"</string>
    <string name="write_fail_reason_cancelled" msgid="7091258378121627624">"Cancelled"</string>
    <string name="write_fail_reason_cannot_write" msgid="8132505417935337724">"Error writing content"</string>
    <string name="reason_unknown" msgid="6048913880184628119">"unknown"</string>
    <string name="reason_service_unavailable" msgid="7824008732243903268">"Print service not enabled"</string>
    <string name="print_service_installed_title" msgid="2246317169444081628">"<xliff:g id="NAME">%s</xliff:g> service installed"</string>
    <string name="print_service_installed_message" msgid="5897362931070459152">"Tap to enable"</string>
    <string name="restr_pin_enter_admin_pin" msgid="783643731895143970">"Enter administrator PIN"</string>
    <string name="restr_pin_enter_pin" msgid="3395953421368476103">"Enter PIN"</string>
    <string name="restr_pin_incorrect" msgid="8571512003955077924">"Incorrect"</string>
    <string name="restr_pin_enter_old_pin" msgid="1462206225512910757">"Current PIN:"</string>
    <string name="restr_pin_enter_new_pin" msgid="5959606691619959184">"New PIN"</string>
    <string name="restr_pin_confirm_pin" msgid="8501523829633146239">"Confirm new PIN"</string>
    <string name="restr_pin_create_pin" msgid="8017600000263450337">"Create a PIN for modifying restrictions"</string>
    <string name="restr_pin_error_doesnt_match" msgid="2224214190906994548">"PINs don\'t match. Try again."</string>
    <string name="restr_pin_error_too_short" msgid="8173982756265777792">"PIN is too short. Must be at least 4 digits."</string>
  <plurals name="restr_pin_countdown">
    <item quantity="one" msgid="311050995198548675">"Try again in 1 second"</item>
    <item quantity="other" msgid="4730868920742952817">"Try again in <xliff:g id="COUNT">%d</xliff:g> seconds"</item>
  </plurals>
    <string name="restr_pin_try_later" msgid="973144472490532377">"Try again later"</string>
    <string name="immersive_mode_confirmation" msgid="7227416894979047467">"Swipe down from the top to exit full screen."</string>
    <string name="done_label" msgid="2093726099505892398">"Finished"</string>
    <string name="hour_picker_description" msgid="6698199186859736512">"Hours circular slider"</string>
    <string name="minute_picker_description" msgid="8606010966873791190">"Minutes circular slider"</string>
    <string name="select_hours" msgid="6043079511766008245">"Select hours"</string>
    <string name="select_minutes" msgid="3974345615920336087">"Select minutes"</string>
    <string name="day_picker_description" msgid="8990847925961297968">"Month grid of days"</string>
    <string name="year_picker_description" msgid="5524331207436052403">"Year list"</string>
    <string name="select_day" msgid="7774759604701773332">"Select month and day"</string>
    <string name="select_year" msgid="7952052866994196170">"Select year"</string>
    <string name="item_is_selected" msgid="949687401682476608">"<xliff:g id="ITEM">%1$s</xliff:g> selected"</string>
    <string name="deleted_key" msgid="7659477886625566590">"<xliff:g id="KEY">%1$s</xliff:g> deleted"</string>
</resources><|MERGE_RESOLUTION|>--- conflicted
+++ resolved
@@ -388,11 +388,8 @@
     <string name="permdesc_bindRemoteViews" msgid="4717987810137692572">"Allows the holder to bind to the top-level interface of a widget service. Should never be needed for normal apps."</string>
     <string name="permlab_bindDeviceAdmin" msgid="8704986163711455010">"interact with device admin"</string>
     <string name="permdesc_bindDeviceAdmin" msgid="569715419543907930">"Allows the holder to send intents to a device administrator. Should never be needed for normal apps."</string>
-<<<<<<< HEAD
-=======
     <string name="permlab_bindTvInput" msgid="5601264742478168987">"bind to a TV input"</string>
     <string name="permdesc_bindTvInput" msgid="2371008331852001924">"Allows the holder to bind to the top-level interface of a TV input. Should never be needed for normal apps."</string>
->>>>>>> 352e1082
     <string name="permlab_manageDeviceAdmins" msgid="4248828900045808722">"add or remove a device admin"</string>
     <string name="permdesc_manageDeviceAdmins" msgid="5025608167709942485">"Allows the holder to add or remove active device administrators. Should never be needed for normal apps."</string>
     <string name="permlab_setOrientation" msgid="3365947717163866844">"change screen orientation"</string>
