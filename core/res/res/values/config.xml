<?xml version="1.0" encoding="utf-8"?>
<!--
/*
** Copyright 2009, The Android Open Source Project
**
** Licensed under the Apache License, Version 2.0 (the "License");
** you may not use this file except in compliance with the License.
** You may obtain a copy of the License at
**
**     http://www.apache.org/licenses/LICENSE-2.0
**
** Unless required by applicable law or agreed to in writing, software
** distributed under the License is distributed on an "AS IS" BASIS,
** WITHOUT WARRANTIES OR CONDITIONS OF ANY KIND, either express or implied.
** See the License for the specific language governing permissions and
** limitations under the License.
*/
-->

<!-- These resources are around just to allow their values to be customized
     for different hardware and product builds.  Do not translate. -->
<resources xmlns:xliff="urn:oasis:names:tc:xliff:document:1.2">
    <!-- Do not translate. Defines the slots for the right-hand side icons.  That is to say, the
         icons in the status bar that are not notifications. -->
    <string-array name="config_statusBarIcons">
       <item><xliff:g id="id">managed_profile</xliff:g></item>
       <item><xliff:g id="id">ime</xliff:g></item>
       <item><xliff:g id="id">sync_failing</xliff:g></item>
       <item><xliff:g id="id">sync_active</xliff:g></item>
       <item><xliff:g id="id">cast</xliff:g></item>
       <item><xliff:g id="id">hotspot</xliff:g></item>
       <item><xliff:g id="id">location</xliff:g></item>
       <item><xliff:g id="id">su</xliff:g></item>
       <item><xliff:g id="id">bluetooth</xliff:g></item>
       <item><xliff:g id="id">nfc</xliff:g></item>
       <item><xliff:g id="id">tty</xliff:g></item>
       <item><xliff:g id="id">speakerphone</xliff:g></item>
       <item><xliff:g id="id">zen</xliff:g></item>
       <item><xliff:g id="id">mute</xliff:g></item>
       <item><xliff:g id="id">volume</xliff:g></item>
       <item><xliff:g id="id">wifi</xliff:g></item>
       <item><xliff:g id="id">cdma_eri</xliff:g></item>
       <item><xliff:g id="id">data_connection</xliff:g></item>
       <item><xliff:g id="id">phone_evdo_signal</xliff:g></item>
       <item><xliff:g id="id">phone_signal</xliff:g></item>
       <item><xliff:g id="id">battery</xliff:g></item>
       <item><xliff:g id="id">alarm_clock</xliff:g></item>
       <item><xliff:g id="id">secure</xliff:g></item>
       <item><xliff:g id="id">clock</xliff:g></item>
    </string-array>

    <!-- Flag indicating whether the surface flinger has limited
         alpha compositing functionality in hardware.  If set, the window
         manager will disable alpha trasformation in animations where not
         strictly needed. -->
    <bool name="config_sf_limitedAlpha">false</bool>

    <!-- Default value used to block data calls if ims is not
         connected.  If you use the ims apn DCT will block
         any other apn from connecting until ims apn is connected-->
    <bool name="ImsConnectedDefaultValue">false</bool>

    <!-- Flag indicating whether the surface flinger is inefficient
         at performing a blur.  Used by parts of the UI to turn off
         the blur effect where it isn't worth the performance hit.
         As of Honeycomb, blurring is not supported anymore. -->
    <bool name="config_sf_slowBlur">true</bool>

    <!-- Flag indicating that the media framework should support playing of sounds on volume
         key usage.  This adds noticeable additional overhead to volume key processing, so
         is disableable for products for which it is irrelevant. -->
    <bool name="config_useVolumeKeySounds">true</bool>

    <!-- The attenuation in dB applied to the sound effects played
         through AudioManager.playSoundEffect() when no volume is specified. -->
    <integer name="config_soundEffectVolumeDb">-6</integer>

    <!-- The attenuation in dB applied to the lock/unlock sounds. -->
    <integer name="config_lockSoundVolumeDb">-6</integer>

    <!-- Flag indicating whether the AUDIO_BECOMING_NOISY notification should
         be sent during a change to the audio output device. -->
    <bool name="config_sendAudioBecomingNoisy">true</bool>

    <!-- The duration (in milliseconds) of a short animation. -->
    <integer name="config_shortAnimTime">200</integer>

    <!-- The duration (in milliseconds) of a medium-length animation. -->
    <integer name="config_mediumAnimTime">400</integer>

    <!-- The duration (in milliseconds) of a long animation. -->
    <integer name="config_longAnimTime">500</integer>

    <!-- The duration (in milliseconds) of the activity open/close and fragment open/close animations. -->
    <integer name="config_activityShortDur">150</integer>
    <integer name="config_activityDefaultDur">220</integer>

    <!-- Duration for the dim animation behind a dialog.  This may be either
         a percentage, which is relative to the duration of the enter/open
         animation of the window being shown that is dimming behind, or it may
         be an integer for a constant duration. -->
    <fraction name="config_dimBehindFadeDuration">100%</fraction>

    <!-- The maximum width we would prefer dialogs to be.  0 if there is no
         maximum (let them grow as large as the screen).  Actual values are
         specified for -large and -xlarge configurations. -->
    <dimen name="config_prefDialogWidth">320dp</dimen>

    <!-- Enables or disables fading edges when marquee is enabled in TextView.
         Off by default, since the framebuffer readback used to implement the
         fading edges is prohibitively expensive on most GPUs. -->
    <bool name="config_ui_enableFadingMarquee">false</bool>

    <!-- Whether dialogs should close automatically when the user touches outside
         of them.  This should not normally be modified. -->
    <bool name="config_closeDialogWhenTouchOutside">true</bool>

    <!-- Device configuration indicating whether we should avoid using accelerated graphics
         in certain places to reduce RAM footprint.  This is ignored if ro.config.low_ram
         is true (in that case this is assumed true as well).  It can allow you to tune down
         your device's memory use without going to the point of causing applications to turn
         off features. -->
    <bool name="config_avoidGfxAccel">false</bool>

    <!-- Device configuration setting the minfree tunable in the lowmemorykiller in the kernel.
         A high value will cause the lowmemorykiller to fire earlier, keeping more memory
         in the file cache and preventing I/O thrashing, but allowing fewer processes to
         stay in memory.  A low value will keep more processes in memory but may cause
         thrashing if set too low.  Overrides the default value chosen by ActivityManager
         based on screen size and total memory for the largest lowmemorykiller bucket, and
         scaled proportionally to the smaller buckets.  -1 keeps the default. -->
    <integer name="config_lowMemoryKillerMinFreeKbytesAbsolute">-1</integer>

    <!-- Device configuration adjusting the minfree tunable in the lowmemorykiller in the
         kernel.  A high value will cause the lowmemorykiller to fire earlier, keeping more
         memory in the file cache and preventing I/O thrashing, but allowing fewer processes
         to stay in memory.  A low value will keep more processes in memory but may cause
         thrashing if set too low.  Directly added to the default value chosen by
         ActivityManager based on screen size and total memory for the largest lowmemorykiller
         bucket, and scaled proportionally to the smaller buckets. 0 keeps the default. -->
    <integer name="config_lowMemoryKillerMinFreeKbytesAdjust">0</integer>

    <!-- Device configuration setting the /proc/sys/vm/extra_free_kbytes tunable in the kernel
         (if it exists).  A high value will increase the amount of memory that the kernel
         tries to keep free, reducing allocation time and causing the lowmemorykiller to kill
         earlier.  A low value allows more memory to be used by processes but may cause more
         allocations to block waiting on disk I/O or lowmemorykiller.  Overrides the default
         value chosen by ActivityManager based on screen size.  0 prevents keeping any extra
         memory over what the kernel keeps by default.  -1 keeps the default. -->
    <integer name="config_extraFreeKbytesAbsolute">-1</integer>

    <!-- Device configuration adjusting the /proc/sys/vm/extra_free_kbytes tunable in the kernel
         (if it exists).  0 uses the default value chosen by ActivityManager.  A positive value
         will increase the amount of memory that the kernel tries to keep free, reducing
         allocation time and causing the lowmemorykiller to kill earlier.  A negative value
         allows more memory to be used by processes but may cause more allocations to block
         waiting on disk I/O or lowmemorykiller.  Directly added to the default value chosen by
         ActivityManager based on screen size. -->
    <integer name="config_extraFreeKbytesAdjust">0</integer>

    <!-- Set this to true to enable the platform's auto-power-save modes like doze and
         app standby.  These are not enabled by default because they require a standard
         cloud-to-device messaging service for apps to interact correctly with the modes
         (such as to be able to deliver an instant message to the device even when it is
         dozing).  This should be enabled if you have such services and expect apps to
         correctly use them when installed on your device.  Otherwise, keep this disabled
         so that applications can still use their own mechanisms. -->
    <bool name="config_enableAutoPowerModes">false</bool>

    <!-- The duration (in milliseconds) that the radio will scan for a signal
         when there's no network connection. If the scan doesn't timeout, use zero -->
    <integer name="config_radioScanningTimeout">0</integer>

    <!-- XXXXX NOTE THE FOLLOWING RESOURCES USE THE WRONG NAMING CONVENTION.
         Please don't copy them, copy anything else. -->

    <!-- This string array should be overridden by the device to present a list of network
         attributes.  This is used by the connectivity manager to decide which networks can coexist
         based on the hardware -->
    <!-- An Array of "[Connection name],[ConnectivityManager.TYPE_xxxx],
         [associated radio-type],[priority],[restoral-timer(ms)],[dependencyMet]  -->
    <!-- the 5th element "resore-time" indicates the number of milliseconds to delay
         before automatically restore the default connection.  Set -1 if the connection
         does not require auto-restore. -->
    <!-- the 6th element indicates boot-time dependency-met value. -->
    <string-array translatable="false" name="networkAttributes">
        <item>"wifi,1,1,1,-1,true"</item>
        <item>"mobile,0,0,0,-1,true"</item>
        <item>"mobile_mms,2,0,2,60000,true"</item>
        <item>"mobile_supl,3,0,2,60000,true"</item>
        <item>"mobile_hipri,5,0,3,60000,true"</item>
        <item>"mobile_fota,10,0,2,60000,true"</item>
        <item>"mobile_ims,11,0,2,60000,true"</item>
        <item>"mobile_cbs,12,0,2,60000,true"</item>
        <item>"wifi_p2p,13,1,0,-1,true"</item>
        <item>"mobile_ia,14,0,2,-1,true"</item>
        <item>"mobile_emergency,15,0,2,-1,true"</item>
    </string-array>

    <!-- Array of ConnectivityManager.TYPE_xxxx constants for networks that may only
         be controlled by systemOrSignature apps.  -->
    <integer-array translatable="false" name="config_protectedNetworks">
        <item>10</item>
        <item>11</item>
        <item>12</item>
        <item>14</item>
        <item>15</item>
    </integer-array>

    <!-- This string array should be overridden by the device to present a list of radio
         attributes.  This is used by the connectivity manager to decide which networks can coexist
         based on the hardware -->
    <!-- An Array of "[ConnectivityManager connectionType],
                      [# simultaneous connection types]"  -->
    <string-array translatable="false" name="radioAttributes">
        <item>"1,1"</item>
        <item>"0,1"</item>
    </string-array>

    <!-- Set of NetworkInfo.getType() that reflect data usage. -->
    <integer-array translatable="false" name="config_data_usage_network_types">
        <item>0</item> <!-- TYPE_MOBILE -->
        <item>2</item> <!-- TYPE_MOBILE_MMS -->
        <item>3</item> <!-- TYPE_MOBILE_SUPL -->
        <item>4</item> <!-- TYPE_MOBILE_DUN -->
        <item>5</item> <!-- TYPE_MOBILE_HIPRI -->
        <item>10</item> <!-- TYPE_MOBILE_FOTA -->
        <item>11</item> <!-- TYPE_MOBILE_IMS -->
        <item>12</item> <!-- TYPE_MOBILE_CBS -->
        <item>14</item> <!-- TYPE_MOBILE_IA -->
    </integer-array>

    <!-- The maximum duration (in milliseconds) we expect a network transition to take -->
    <integer name="config_networkTransitionTimeout">60000</integer>

    <!-- List of regexpressions describing the interface (if any) that represent tetherable
         USB interfaces.  If the device doesn't want to support tething over USB this should
         be empty.  An example would be "usb.*" -->
    <string-array translatable="false" name="config_tether_usb_regexs">
    </string-array>

    <!-- List of regexpressions describing the interface (if any) that represent tetherable
         Wifi interfaces.  If the device doesn't want to support tethering over Wifi this
         should be empty.  An example would be "softap.*" -->
    <string-array translatable="false" name="config_tether_wifi_regexs">
    </string-array>

    <!-- List of regexpressions describing the interface (if any) that represent tetherable
         WiMAX interfaces.  If the device doesn't want to support tethering over Wifi this
         should be empty.  An example would be "softap.*" -->
    <string-array translatable="false" name="config_tether_wimax_regexs">
    </string-array>

    <!-- List of regexpressions describing the interface (if any) that represent tetherable
         bluetooth interfaces.  If the device doesn't want to support tethering over bluetooth this
         should be empty. -->
    <string-array translatable="false" name="config_tether_bluetooth_regexs">
    </string-array>

    <!-- Max number of Bluetooth tethering connections allowed. If this is
         updated config_tether_dhcp_range has to be updated appropriately. -->
    <integer translateable="false" name="config_max_pan_devices">5</integer>

    <!-- Dhcp range (min, max) to use for tethering purposes -->
    <string-array translatable="false" name="config_tether_dhcp_range">
    </string-array>

    <!-- Regex of wired ethernet ifaces -->
    <string translatable="false" name="config_ethernet_iface_regex">eth\\d</string>

    <!-- If the mobile hotspot feature requires provisioning, a package name and class name
        can be provided to launch a supported application that provisions the devices.

        Example Usage:

        String[] appDetails = getStringArray(R.array.config_mobile_hotspot_provision_app);
        Intent intent = new Intent(Intent.ACTION_MAIN);
        intent.setClassName(appDetails[0], appDetails[1]);
        startActivityForResult(intent, 0);

        public void onActivityResult(int requestCode, int resultCode, Intent intent) {
            super.onActivityResult(requestCode, resultCode, intent);
            if (requestCode == 0) {
                if (resultCode == Activity.RESULT_OK) {
                    //Mobile hotspot provisioning successful
                } else {
                    //Mobile hotspot provisioning failed
                }
            }

        See src/com/android/settings/TetherSettings.java for more details.
        For ui-less/periodic recheck support see config_mobile_hotspot_provision_app_no_ui
        -->
    <!-- The first element is the package name and the second element is the class name
         of the provisioning app -->
    <string-array translatable="false" name="config_mobile_hotspot_provision_app">
    <!--
        <item>com.example.provisioning</item>
        <item>com.example.provisioning.Activity</item>
    -->
    </string-array>

    <!-- If the mobile hotspot feature requires provisioning, an action can be provided
         that will be broadcast in non-ui cases for checking the provisioning status.

         A second broadcast, action defined by config_mobile_hotspot_provision_response,
         will be sent back to notify if provisioning succeeded or not.  The response will
         match that of the activity in config_mobile_hotspot_provision_app, but instead
         contained within the int extra "EntitlementResult".

         Example Usage:
         String provisionAction = getString(R.string.config_mobile_hotspot_provision_check);
         sendBroadcast(new Intent(provisionAction));

         public void onReceive(Context context, Intent intent) {
             String provisionResponse =
                    getString(R.string.config_mobile_hotspot_provision_response);
             if (provisionResponse.equals(intent.getAction())
                    && intent.getIntExtra("EntitlementResult") == Activity.RESULT_OK) {
                 //Mobile hotspot provisioning successful
             } else {
                 //Mobile hotspot provisioning failed
             }
         }
        -->
    <string translatable="false" name="config_mobile_hotspot_provision_app_no_ui"></string>
    <!-- Sent in response to a provisioning check. The caller must hold the
         permission android.permission.CONNECTIVITY_INTERNAL for Settings to
         receive this response.

         See config_mobile_hotspot_provision_response
         -->
    <string translatable="false" name="config_mobile_hotspot_provision_response"></string>
    <!-- Number of hours between each background provisioning call -->
    <integer translatable="false" name="config_mobile_hotspot_provision_check_period">24</integer>

    <!-- Activity name to enable wifi tethering after provisioning app succeeds -->
    <string translatable="false" name="config_wifi_tether_enable">com.android.settings/.TetherService</string>

    <!-- Array of ConnectivityManager.TYPE_xxxx values allowable for tethering -->
    <!-- Common options are [1, 4] for TYPE_WIFI and TYPE_MOBILE_DUN or
    <!== [0,1,5,7] for TYPE_MOBILE, TYPE_WIFI, TYPE_MOBILE_HIPRI and TYPE_BLUETOOTH -->
    <integer-array translatable="false" name="config_tether_upstream_types">
        <item>0</item>
        <item>1</item>
        <item>5</item>
        <item>7</item>
        <item>9</item>
    </integer-array>

    <!-- If the DUN connection for this CDMA device supports more than just DUN -->
    <!-- traffic you should list them here. -->
    <!-- If this device is not CDMA this is ignored.  If this list is empty on -->
    <!-- a DUN-requiring CDMA device, the DUN APN will just support just DUN. -->
    <string-array translatable="false" name="config_cdma_dun_supported_types">
    </string-array>

    <!-- String containing the apn value for tethering.  May be overriden by secure settings
         TETHER_DUN_APN.  Value is a comma separated series of strings:
         "name,apn,proxy,port,username,password,server,mmsc,mmsproxy,mmsport,mcc,mnc,auth,type",
         Or string format of ApnSettingV3.
         note that empty fields can be ommitted: "name,apn,,,,,,,,,310,260,,DUN"
         Multiple entries are separated by using string-array:
         "<item>[ApnSettingV3]Name,apn,,,,,,,,,123,45,,mms|*,IPV6,IP,true,14,,,,,,,spn,testspn</item>
          <item>[ApnSettingV3]Name1,apn2,,,,,,,,,123,46,,mms|*,IPV6,IP,true,12,,,,,,,,</item>" -->
    <string-array translatable="false" name="config_tether_apndata">
    </string-array>

    <!-- Boolean indicating whether the wifi chipset has dual frequency band support -->
    <bool translatable="false" name="config_wifi_dual_band_support">false</bool>

    <!-- Boolean indicating whether Hotspot 2.0/Passpoint and ANQP queries is enabled -->
    <bool translatable="false" name="config_wifi_hotspot2_enabled">false</bool>

    <!-- Device type information conforming to Annex B format in WiFi Direct specification.
         The default represents a dual-mode smartphone -->
    <string translatable="false" name="config_wifi_p2p_device_type">10-0050F204-5</string>

    <!-- Boolean indicating whether the wifi chipset supports background scanning mechanism.
         This mechanism allows the host to remain in suspend state and the dongle to actively
         scan and wake the host when a configured SSID is detected by the dongle. This chipset
         capability can provide power savings when wifi needs to be always kept on. -->
    <bool translatable="false" name="config_wifi_background_scan_support">false</bool>

    <!-- Boolean indicating we re-try re-associating once upon disconnection and RSSI is high failure  -->
    <bool translatable="true" name="config_wifi_enable_disconnection_debounce">true</bool>

    <!-- Boolean indicating autojoin will prefer 5GHz and choose 5GHz BSSIDs -->
    <bool translatable="true" name="config_wifi_enable_5GHz_preference">true</bool>

    <!-- Boolean indicating whether or not to revert to default country code when cellular
         radio is unable to find any MCC information to infer wifi country code from -->
    <bool translatable="false" name="config_wifi_revert_country_code_on_cellular_loss">false</bool>

    <!-- Boolean indicating whether or not wifi firmware debugging is enabled -->
    <bool translatable="false" name="config_wifi_enable_wifi_firmware_debugging">false</bool>

    <!-- Integer specifying the basic autojoin parameters -->
    <integer translatable="false" name="config_wifi_framework_5GHz_preference_boost_threshold">-65</integer>
    <integer translatable="false" name="config_wifi_framework_5GHz_preference_boost_factor">5</integer>
    <integer translatable="false" name="config_wifi_framework_current_association_hysteresis_high">16</integer>
    <integer translatable="false" name="config_wifi_framework_current_association_hysteresis_low">10</integer>
    <integer translatable="false" name="config_wifi_framework_5GHz_preference_penalty_threshold">-75</integer>
    <integer translatable="false" name="config_wifi_framework_5GHz_preference_penalty_factor">2</integer>

    <!-- Integer parameters of the wifi to cellular handover feature
         wifi should not stick to bad networks -->
    <integer translatable="false" name="config_wifi_framework_wifi_score_bad_rssi_threshold_5GHz">-82</integer>
    <integer translatable="false" name="config_wifi_framework_wifi_score_low_rssi_threshold_5GHz">-72</integer>
    <integer translatable="false" name="config_wifi_framework_wifi_score_good_rssi_threshold_5GHz">-60</integer>
    <integer translatable="false" name="config_wifi_framework_wifi_score_bad_rssi_threshold_24GHz">-87</integer>
    <integer translatable="false" name="config_wifi_framework_wifi_score_low_rssi_threshold_24GHz">-77</integer>
    <integer translatable="false" name="config_wifi_framework_wifi_score_good_rssi_threshold_24GHz">-65</integer>
    <integer translatable="false" name="config_wifi_framework_wifi_score_bad_link_speed_24">6</integer>
    <integer translatable="false" name="config_wifi_framework_wifi_score_bad_link_speed_5">12</integer>
    <integer translatable="false" name="config_wifi_framework_wifi_score_good_link_speed_24">24</integer>
    <integer translatable="false" name="config_wifi_framework_wifi_score_good_link_speed_5">36</integer>
    <string  translatable="false" name="config_wifi_random_mac_oui">DA-A1-19</string>
    <string  translatable="false" name="config_wifi_framework_sap_2G_channel_list">1,6,11</string>

    <bool translatable="false" name="config_wifi_framework_cellular_handover_enable_user_triggered_adjustment">true</bool>

    <!-- Integer packet threshold used to allow scan while associated -->
    <integer translatable="false" name="config_wifi_framework_associated_full_scan_tx_packet_threshold">5</integer>
    <integer translatable="false" name="config_wifi_framework_associated_full_scan_rx_packet_threshold">10</integer>
    <integer translatable="false" name="config_wifi_framework_associated_partial_scan_tx_packet_threshold">40</integer>
    <integer translatable="false" name="config_wifi_framework_associated_partial_scan_rx_packet_threshold">80</integer>
    <integer translatable="false" name="config_wifi_framework_network_switch_tx_packet_threshold">2</integer>
    <integer translatable="false" name="config_wifi_framework_network_switch_rx_packet_threshold">20</integer>

    <!-- Integer indicating wpa_supplicant scan interval in milliseconds -->
    <integer translatable="false" name="config_wifi_supplicant_scan_interval">15000</integer>

    <!-- Integer indicating amount of time failed networks areblacklisted for the purpose
         of network switching in milliseconds -->
    <integer translatable="false" name="config_wifi_network_switching_blacklist_time">172800000</integer>

    <!-- Integer indicating wpa_supplicant scan interval when p2p is connected in milliseconds -->
    <integer translatable="false" name="config_wifi_scan_interval_p2p_connected">60000</integer>

    <!-- Integer indicating the framework scan interval in milliseconds. This is used in the scenario
         where the chipset does not support background scanning (config_wifi_background_scan_suport
         is false) to set up a periodic wake up scan so that the device can connect to a new access
         point on the move. A value of 0 means no periodic scans will be used in the framework. -->
    <integer translatable="false" name="config_wifi_framework_scan_interval">300000</integer>

    <!-- Integer indicating the framework no networks periodic scan interval in milliseconds. -->
    <integer translatable="false" name="config_wifi_no_network_periodic_scan_interval">300000</integer>

    <!-- Integer indicating disconnect mode short scan interval in milliseconds -->
    <integer translatable="false" name="config_wifi_disconnected_short_scan_interval">15000</integer>

    <!-- Integer indicating disconnect mode long scan interval in milliseconds -->
    <integer translatable="false" name="config_wifi_disconnected_long_scan_interval">120000</integer>

    <!-- Integer indicating associated partial scan short interval in milliseconds -->
    <integer translatable="false" name="config_wifi_associated_short_scan_interval">20000</integer>

    <!-- Integer indicating associated partial scan long interval in milliseconds -->
    <integer translatable="false" name="config_wifi_associated_long_scan_interval">180000</integer>

    <!-- Integer indicating associated full scan backoff, representing a fraction: xx/8 -->
    <integer translatable="false" name="config_wifi_framework_associated_full_scan_backoff">12</integer>

    <!-- Integer indicating associated full scan max interval in milliseconds -->
    <integer translatable="false" name="config_wifi_framework_associated_full_scan_max_interval">300000</integer>

    <!-- Integer indicating associated full scan max total dwell time in milliseconds -->
    <integer translatable="false" name="config_wifi_framework_associated_full_scan_max_total_dwell_time">500</integer>

    <!-- Integer indicating associated full scan max num active channels -->
    <integer translatable="false" name="config_wifi_framework_associated_partial_scan_max_num_active_channels">6</integer>

    <!-- Integer indicating associated full scan max num passive channels -->
    <integer translatable="false" name="config_wifi_framework_associated_partial_scan_max_num_passive_channels">3</integer>

    <!-- Integer indicating number of association errors leading to blacklisting of the network -->
    <integer translatable="false" name="config_wifi_framework_max_connection_errors_to_blacklist">4</integer>

    <!-- Integer indicating number of authentication errors leading to blacklisting of the network -->
    <integer translatable="false" name="config_wifi_framework_max_auth_errors_to_blacklist">4</integer>

    <!-- Integer indicating minimum blacklisting delay of a wofo configuration due to connectin or auth errors -->
    <integer translatable="false" name="config_wifi_framework_network_black_list_min_time_milli">120000</integer>

    <!-- Integer indicating RSSI boost given to current network -->
    <integer translatable="false" name="config_wifi_framework_current_network_boost">25</integer>

    <!-- Integer indicating how to handle beacons with uninitialized RSSI value of 0 -->
    <integer translatable="false" name="config_wifi_framework_scan_result_rssi_level_patchup_value">-85</integer>

    <!-- Boolean indicating associated network selection is allowed -->
    <bool translatable="false" name="config_wifi_framework_enable_associated_network_selection">true</bool>

    <!-- Boolean indicating that wifi only link configuratios that have exact same credentials (i.e PSK) -->
    <bool translatable="false" name="config_wifi_only_link_same_credential_configurations">true</bool>

    <!-- Wifi driver stop delay, in milliseconds.
         Default value is 2 minutes. -->
    <integer translatable="false" name="config_wifi_driver_stop_delay">120000</integer>

    <!-- Wifi driver supports batched scan -->
    <bool translatable="false" name="config_wifi_batched_scan_supported">false</bool>

    <!-- Wifi HAL supported PNO -->
    <bool translatable="false" name="config_wifi_hal_pno_enable">false</bool>

    <!-- Wifi SSID white list (can't be enabled if config_wifi_hal_pno_enable is not) -->
    <bool translatable="false" name="config_wifi_ssid_white_list_enable">true</bool>

    <!-- Idle Receive current for wifi radio. 0 by default-->
    <integer translatable="false" name="config_wifi_idle_receive_cur_ma">0</integer>

    <!-- Rx current for wifi radio. 0 by default-->
    <integer translatable="false" name="config_wifi_active_rx_cur_ma">0</integer>

    <!-- Tx current for wifi radio. 0 by default-->
    <integer translatable="false" name="config_wifi_tx_cur_ma">0</integer>

    <!-- Operating volatage for wifi radio. 0 by default-->
    <integer translatable="false" name="config_wifi_operating_voltage_mv">0</integer>

    <!-- Wifi framework supports ECBM mode  -->
    <bool translatable="false" name="config_wifi_ecbm_mode_change">true</bool>

    <!-- Flag indicating whether the we should enable the automatic brightness in Settings.
         Software implementation will be used if config_hardware_auto_brightness_available is not set -->
    <bool name="config_automatic_brightness_available">false</bool>

    <!-- Don't name config resources like this.  It should look like config_annoyDianne -->
    <bool name="config_annoy_dianne">true</bool>

    <!-- XXXXXX END OF RESOURCES USING WRONG NAMING CONVENTION -->

    <!-- If this is true, the screen will come on when you unplug usb/power/whatever. -->
    <bool name="config_unplugTurnsOnScreen">false</bool>

    <!-- Set this true only if the device has separate attention and notification lights. -->
    <bool name="config_useAttentionLight">false</bool>

    <!-- If this is true, the screen will fade off. -->
    <bool name="config_animateScreenLights">false</bool>

    <!-- If this is true, key chords can be used to take a screenshot on the device. -->
    <bool name="config_enableScreenshotChord">true</bool>

    <!-- If this is true, allow wake from theater mode when plugged in or unplugged. -->
    <bool name="config_allowTheaterModeWakeFromUnplug">false</bool>
    <!-- If this is true, allow wake from theater mode from gesture. -->
    <bool name="config_allowTheaterModeWakeFromGesture">false</bool>
    <!-- If this is true, allow wake from theater mode from camera lens cover is switched. -->
    <bool name="config_allowTheaterModeWakeFromCameraLens">false</bool>
    <!-- If this is true, allow wake from theater mode from power key press. -->
    <bool name="config_allowTheaterModeWakeFromPowerKey">true</bool>
    <!-- If this is true, allow wake from theater mode from regular key press. Setting this value to
         true implies config_allowTheaterModeWakeFromPowerKey is also true-->
    <bool name="config_allowTheaterModeWakeFromKey">false</bool>
    <!-- If this is true, allow wake from theater mode from motion. -->
    <bool name="config_allowTheaterModeWakeFromMotion">false</bool>
    <!-- If this is true, allow wake from theater mode from motion. -->
    <bool name="config_allowTheaterModeWakeFromMotionWhenNotDreaming">false</bool>
    <!-- If this is true, allow wake from theater mode from lid switch. -->
    <bool name="config_allowTheaterModeWakeFromLidSwitch">false</bool>
    <!-- If this is true, allow wake from theater mode when docked. -->
    <bool name="config_allowTheaterModeWakeFromDock">false</bool>
    <!-- If this is true, allow wake from theater mode from window layout flag. -->
    <bool name="config_allowTheaterModeWakeFromWindowLayout">false</bool>
    <!-- If this is true, go to sleep when theater mode is enabled from button press -->
    <bool name="config_goToSleepOnButtonPressTheaterMode">true</bool>
    <!-- If this is true, long press on power button will be available from the non-interactive state -->
    <bool name="config_supportLongPressPowerWhenNonInteractive">false</bool>

    <!-- Auto-rotation behavior -->

    <!-- If true, enables auto-rotation features using the accelerometer.
         Otherwise, auto-rotation is disabled.  Applications may still request
         to use specific orientations but the sensor is ignored and sensor-based
         orientations are not available.  Furthermore, all auto-rotation related
         settings are omitted from the system UI.  In certain situations we may
         still use the accelerometer to determine the orientation, such as when
         docked if the dock is configured to enable the accelerometer. -->
    <bool name="config_supportAutoRotation">true</bool>

    <!-- If true, the screen can be rotated via the accelerometer in all 4
         rotations as the default behavior. -->
    <bool name="config_allowAllRotations">false</bool>

    <!-- If true, the direction rotation is applied to get to an application's requested
         orientation is reversed.  Normally, the model is that landscape is
         clockwise from portrait; thus on a portrait device an app requesting
         landscape will cause a clockwise rotation, and on a landscape device an
         app requesting portrait will cause a counter-clockwise rotation.  Setting
         true here reverses that logic. -->
    <bool name="config_reverseDefaultRotation">false</bool>

    <!-- Sets the minimum and maximum tilt tolerance for each possible rotation.
         This array consists of 4 pairs of values which specify the minimum and maximum
         tilt angle at which the device will transition into each rotation.

         The tilt angle represents the direction in which the plane of the screen is facing;
         it is also known as the angle of elevation.

           -90 degree tilt means that the screen is facing straight down
                           (the device is being held overhead upside-down)
             0 degree tilt means that the screen is facing outwards
                           (the device is being held vertically)
            90 degree tilt means that the screen is facing straight up
                           (the device is resting on a flat table)

        The default tolerances are set conservatively such that the device is more
        likely to remain in its natural orientation than rotate into a counterclockwise,
        clockwise, or reversed posture (with an especially strong bias against the latter)
        to prevent accidental rotation while carrying the device in hand.

        These thresholds may need to be tuned when the device is intended to be
        mounted into a dock with a particularly shallow profile wherein rotation
        would ordinarily have been suppressed.

        It is helpful to consider the desired behavior both when the device is being
        held at a positive tilt (typical case) vs. a negative tilt (reading overhead in
        bed) since they are quite different.  In the overhead case, we typically want
        the device to more strongly prefer to retain its current configuration (in absence
        of a clear indication that a rotation is desired) since the user's head and neck may
        be held at an unusual angle.
    -->
    <integer-array name="config_autoRotationTiltTolerance">
        <!-- rotation:   0 (natural)    --> <item>-25</item> <item>70</item>
        <!-- rotation:  90 (rotate CCW) --> <item>-25</item> <item>65</item>
        <!-- rotation: 180 (reverse)    --> <item>-25</item> <item>60</item>
        <!-- rotation: 270 (rotate CW)  --> <item>-25</item> <item>65</item>
    </integer-array>

    <!-- Indicate the name of the window orientation sensor type if present. A
         window orientation sensor produces values to be used in lieu of the
         typical, accelerometer based sensor. It must only produce integral
         values between 0 and 3, inclusive, with each one corresponding to a
         given rotation:
            0: 0 degrees of rotation (natural)
            1: 90 degrees of rotation (rotate CCW)
            2: 180 degrees of rotation (reverse)
            3: 270 degrees of rotation (rotate CW) -->
    <string name="config_orientationSensorType" translatable="false">@null</string>

    <!-- Lid switch behavior -->

    <!-- The number of degrees to rotate the display when the keyboard is open.
         A value of -1 means no change in orientation by default. -->
    <integer name="config_lidOpenRotation">-1</integer>

    <!-- Indicate whether the lid state impacts the accessibility of
         the physical keyboard.  0 means it doesn't, 1 means it is accessible
         when the lid is open, 2 means it is accessible when the lid is
         closed.  The default is 0. -->
    <integer name="config_lidKeyboardAccessibility">0</integer>

    <!-- Indicate whether the lid state impacts the accessibility of
         the navigation buttons.  0 means it doesn't, 1 means it is accessible
         when the lid is open, 2 means it is accessible when the lid is
         closed.  The default is 0. -->
    <integer name="config_lidNavigationAccessibility">0</integer>

    <!-- Indicate whether closing the lid causes the device to go to sleep and opening
         it causes the device to wake up.
         The default is false. -->
    <bool name="config_lidControlsSleep">false</bool>

    <!-- Desk dock behavior -->

    <!-- The number of degrees to rotate the display when the device is in a desk dock.
         A value of -1 means no change in orientation by default. -->
    <integer name="config_deskDockRotation">-1</integer>

    <!-- Control whether being in the desk dock (and powered) always
         keeps the screen on.  By default it stays on when plugged in to
         AC.  0 will not keep it on; or together 1 to stay on when plugged
         in to AC and 2 to stay on when plugged in to USB.  (So 3 for both.) -->
    <integer name="config_deskDockKeepsScreenOn">1</integer>

    <!-- Control whether being in the desk dock should enable accelerometer
         based screen orientation.  This defaults to true because it is
         common for desk docks to be sold in a variety of form factors
         with different orientations.  Since we cannot always tell these docks
         apart and the docks cannot report their true orientation on their own,
         we rely on gravity to determine the effective orientation. -->
    <bool name="config_deskDockEnablesAccelerometer">true</bool>

    <!-- Control whether a desk dock event should override the default bluetooth
         audio routing, FORCE_BT_DESK_DOCK, with an analog dock, FORCE_ANALOG_DOCK. -->
    <bool name="config_forceAnalogDeskDock">false</bool>

    <!-- Car dock behavior -->

    <!-- The number of degrees to rotate the display when the device is in a car dock.
         A value of -1 means no change in orientation by default. -->
    <integer name="config_carDockRotation">-1</integer>

    <!-- Control whether being in the car dock (and powered) always
         keeps the screen on.  By default it stays on when plugged in to
         AC.  0 will not keep it on; or together 1 to stay on when plugged
         in to AC and 2 to stay on when plugged in to USB.  (So 3 for both.) -->
    <integer name="config_carDockKeepsScreenOn">1</integer>

    <!-- Control whether being in the car dock should enable accelerometer based
         screen orientation.  This defaults to true because putting a device in
         a car dock make the accelerometer more a physical input (like a lid). -->

    <bool name="config_carDockEnablesAccelerometer">true</bool>

    <!-- Control whether a car dock event should override the default bluetooth
         audio routing, FORCE_BT_CAR_DOCK, with an analog dock, FORCE_ANALOG_DOCK. -->
    <bool name="config_forceAnalogCarDock">false</bool>

    <!-- HDMI behavior -->

    <!-- The number of degrees to rotate the display when the device has HDMI connected
         but is not in a dock.  A value of -1 means no change in orientation by default.
         Use -1 except on older devices whose Hardware Composer HAL does not
         provide full support for multiple displays.  -->
    <integer name="config_undockedHdmiRotation">-1</integer>

    <!-- Control the default UI mode type to use when there is no other type override
         happening.  One of the following values (See Configuration.java):
             1  UI_MODE_TYPE_NORMAL
             4  UI_MODE_TYPE_TELEVISION
             5  UI_MODE_TYPE_APPLIANCE
             6  UI_MODE_TYPE_WATCH
         Any other values will have surprising consequences. -->
    <integer name="config_defaultUiModeType">1</integer>

    <!-- Control the default night mode to use when there is no other mode override set.
         One of the following values (see UiModeManager.java):
             0 - MODE_NIGHT_AUTO
             1 - MODE_NIGHT_NO
             2 - MODE_NIGHT_YES
    -->
    <integer name="config_defaultNightMode">1</integer>

    <!-- Indicate whether to allow the device to suspend when the screen is off
         due to the proximity sensor.  This resource should only be set to true
         if the sensor HAL correctly handles the proximity sensor as a wake-up source.
         Otherwise, the device may fail to wake out of suspend reliably.
         The default is false. -->
    <bool name="config_suspendWhenScreenOffDueToProximity">false</bool>

    <!-- Control the behavior when the user long presses the power button.
            0 - Nothing
            1 - Global actions menu
            2 - Power off (with confirmation)
            3 - Power off (without confirmation)
    -->
    <integer name="config_longPressOnPowerBehavior">1</integer>

    <!-- Control the behavior when the user short presses the power button.
            0 - Nothing
            1 - Go to sleep (doze)
            2 - Really go to sleep (don't doze)
            3 - Really go to sleep and go home (don't doze)
    -->
    <integer name="config_shortPressOnPowerBehavior">1</integer>

    <!-- Control the behavior when the user double presses the power button.
            0 - Nothing
            1 - Toggle theater mode setting
            2 - Brightness boost
    -->
    <integer name="config_doublePressOnPowerBehavior">0</integer>

    <!-- Control the behavior when the user triple presses the power button.
            0 - Nothing
            1 - Toggle theater mode setting
            2 - Brightness boost
    -->
    <integer name="config_triplePressOnPowerBehavior">0</integer>

    <!-- Control the behavior when the user presses the sleep button.
            0 - Go to sleep (doze)
            1 - Go to sleep (doze) and go home
    -->
    <integer name="config_shortPressOnSleepBehavior">0</integer>

    <!-- Package name for default keyguard appwidget [DO NOT TRANSLATE] -->
    <string name="widget_default_package_name" translatable="false"></string>

    <!-- Class name for default keyguard appwidget [DO NOT TRANSLATE] -->
    <string name="widget_default_class_name" translatable="false"></string>

    <!-- Indicate whether the SD card is accessible without removing the battery. -->
    <bool name="config_batterySdCardAccessibility">false</bool>

    <!-- List of file paths for USB host busses to exclude from USB host support.
         For example, if the first USB bus on the device is used to communicate
         with the modem or some other restricted hardware, add "/dev/bus/usb/001/"
         to this list.  If this is empty, no parts of the host USB bus will be excluded.
    -->
    <string-array name="config_usbHostBlacklist" translatable="false">
    </string-array>

    <!-- List of paths to serial ports that are available to the serial manager.
         for example, /dev/ttyUSB0
    -->
    <string-array translatable="false" name="config_serialPorts">
    </string-array>

    <!-- Vibrator pattern for feedback about a long screen/key press -->
    <integer-array name="config_longPressVibePattern">
        <item>0</item>
        <item>1</item>
        <item>20</item>
        <item>21</item>
    </integer-array>

    <!-- Vibrator pattern for feedback about touching a virtual key -->
    <integer-array name="config_virtualKeyVibePattern">
        <item>0</item>
        <item>10</item>
        <item>20</item>
        <item>30</item>
    </integer-array>

    <!-- Vibrator pattern for a very short but reliable vibration for soft keyboard tap -->
    <integer-array name="config_keyboardTapVibePattern">
        <item>40</item>
    </integer-array>

    <!-- Vibrator pattern for feedback when selecting an hour/minute tick of a Clock -->
    <integer-array name="config_clockTickVibePattern">
        <item>125</item>
        <item>30</item>
    </integer-array>

    <!-- Vibrator pattern for feedback when selecting a day/month/year date of a Calendar -->
    <integer-array name="config_calendarDateVibePattern">
        <item>125</item>
        <item>30</item>
    </integer-array>

    <!-- Vibrator pattern for feedback about booting with safe mode disabled -->
    <integer-array name="config_safeModeDisabledVibePattern">
        <item>0</item>
        <item>1</item>
        <item>20</item>
        <item>21</item>
    </integer-array>

    <!-- Vibrator pattern for feedback about booting with safe mode disabled -->
    <integer-array name="config_safeModeEnabledVibePattern">
        <item>0</item>
        <item>1</item>
        <item>20</item>
        <item>21</item>
        <item>500</item>
        <item>600</item>
    </integer-array>

    <!-- Vibrator pattern for feedback about hitting a scroll barrier -->
    <integer-array name="config_scrollBarrierVibePattern">
        <item>0</item>
        <item>15</item>
        <item>10</item>
        <item>10</item>
    </integer-array>

    <!-- Vibrator pattern for feedback about a context click -->
    <integer-array name="config_contextClickVibePattern">
        <item>0</item>
        <item>1</item>
        <item>20</item>
        <item>21</item>
    </integer-array>

    <bool name="config_use_strict_phone_number_comparation">false</bool>

    <!-- Display low battery warning when battery level dips to this value.
         Also, the battery stats are flushed to disk when we hit this level.  -->
    <integer name="config_criticalBatteryWarningLevel">5</integer>

    <!-- Shutdown if the battery temperature exceeds (this value * 0.1) Celsius. -->
    <integer name="config_shutdownBatteryTemperature">680</integer>

    <!-- Display low battery warning when battery level dips to this value -->
    <integer name="config_lowBatteryWarningLevel">15</integer>

    <!-- Close low battery warning when battery level reaches the lowBatteryWarningLevel
         plus this -->
    <integer name="config_lowBatteryCloseWarningBump">5</integer>

    <!-- Default color for notification LED. -->
    <color name="config_defaultNotificationColor">#ffffffff</color>

    <!-- Default LED on time for notification LED in milliseconds. -->
    <integer name="config_defaultNotificationLedOn">500</integer>

    <!-- Default LED off time for notification LED in milliseconds. -->
    <integer name="config_defaultNotificationLedOff">2000</integer>

    <!-- Default value for led color when battery is low on charge -->
    <integer name="config_notificationsBatteryLowARGB">0xFFFF0000</integer>

    <!-- Default value for led color when battery is medium charged -->
    <integer name="config_notificationsBatteryMediumARGB">0xFFFFFF00</integer>

    <!-- Default value for led color when battery is fully charged -->
    <integer name="config_notificationsBatteryFullARGB">0xFF00FF00</integer>

    <!-- Default value for LED on time when the battery is low on charge in miliseconds -->
    <integer name="config_notificationsBatteryLedOn">125</integer>

    <!-- Is the notification LED intrusive? Used to decide if there should be a disable option -->
    <bool name="config_intrusiveNotificationLed">false</bool>

    <!-- Does the notification LED support multiple colors?
         Used to decide if the user can change the colors -->
    <bool name="config_multiColorNotificationLed">false</bool>

    <!-- Is the battery LED intrusive? Used to decide if there should be a disable option -->
    <bool name="config_intrusiveBatteryLed">false</bool>

    <!-- Does the battery LED support multiple colors?
         Used to decide if the user can change the colors -->
    <bool name="config_multiColorBatteryLed">false</bool>

    <!-- Do the battery/notification LEDs support pulsing?
         Used to decide if we show pulse settings -->
    <bool name="config_ledCanPulse">true</bool>

    <!-- Default value for LED off time when the battery is low on charge in miliseconds -->
    <integer name="config_notificationsBatteryLedOff">2875</integer>

    <!-- Number of notifications to keep in the notification service historical archive -->
    <integer name="config_notificationServiceArchiveSize">100</integer>

    <!-- Allow the menu hard key to be disabled in LockScreen on some devices -->
    <bool name="config_disableMenuKeyInLockScreen">false</bool>

    <!-- Don't show lock screen before unlock screen (PIN/pattern/password) -->
    <bool name="config_enableLockBeforeUnlockScreen">false</bool>

    <!-- Disable lockscreen rotation by default -->
    <bool name="config_enableLockScreenRotation">false</bool>

    <!-- Enable lockscreen translucent decor by default -->
    <bool name="config_enableLockScreenTranslucentDecor">true</bool>

    <!-- Enable translucent decor by default -->
    <bool name="config_enableTranslucentDecor">true</bool>

    <!-- Is the device capable of hot swapping an UICC Card -->
    <bool name="config_hotswapCapable">false</bool>

    <!-- Enable puk unlockscreen by default.
         If unlock screen is disabled, the puk should be unlocked through Emergency Dialer -->
    <bool name="config_enable_puk_unlock_screen">true</bool>

    <!-- Enable emergency call when sim is locked or puk locked. Some countries/carriers do not
         allow emergency calls to be placed without the IMSI, which is locked in the SIM.
         If so, this should be set to 'false' in an overlay. -->
    <bool name="config_enable_emergency_call_while_sim_locked">true</bool>

    <!-- Control the behavior when the user long presses the home button.
            0 - Nothing
            1 - Menu key
            2 - Recent apps view in SystemUI
            3 - Launch assist intent
            4 - Voice Search
            5 - In-app Search
         This needs to match the constants in
         policy/src/com/android/internal/policy/impl/PhoneWindowManager.java
    -->
    <integer name="config_longPressOnHomeBehavior">2</integer>

    <!-- Control the behavior when the user double-taps the home button.
            0 - Nothing
            1 - Menu key
            2 - Recent apps view in SystemUI
            3 - Launch assist intent
            4 - Voice Search
            5 - In-app Search
         This needs to match the constants in
         policy/src/com/android/internal/policy/impl/PhoneWindowManager.java
    -->
    <integer name="config_doubleTapOnHomeBehavior">0</integer>

    <!-- Control the behavior when the user long presses the menu button.
            0 - Nothing
            1 - Menu key
            2 - Recent apps view in SystemUI
            3 - Launch assist intent
            4 - Voice Search
            5 - In-app Search
         This needs to match the constants in
         policy/src/com/android/internal/policy/impl/PhoneWindowManager.java
    -->
    <integer name="config_longPressOnMenuBehavior">3</integer>

    <!-- Control the behavior when the user long presses the app switch button.
            0 - Nothing
            1 - Menu key
            2 - Recent apps view in SystemUI
            3 - Launch assist intent
            4 - Voice Search
            5 - In-app Search
         This needs to match the constants in
         services/core/java/com/android/server/policy/policy/impl/PhoneWindowManager.java
    -->
    <integer name="config_longPressOnAppSwitchBehavior">0</integer>

    <!-- Hardware keys present on the device, stored as a bit field.
         This integer should equal the sum of the corresponding value for each
         of the following keys present:
             1 - Home
             2 - Back
             4 - Menu
             8 - Assistant (search)
            16 - App switch
            32 - Camera
            64 - Volume rocker
         For example, a device with Home, Back and Menu keys would set this
         config to 7. -->
    <integer name="config_deviceHardwareKeys">79</integer>

    <!-- Hardware keys present on the device with the ability to wake, stored as a bit field.
         This integer should equal the sum of the corresponding value for each
         of the following keys present:
             1 - Home
             2 - Back
             4 - Menu
             8 - Assistant (search)
            16 - App switch
            32 - Camera
            64 - Volume rocker
         For example, a device with Home, Back and Menu keys would set this
         config to 7. -->
    <integer name="config_deviceHardwareWakeKeys">79</integer>

    <!-- Indicates that the device has Single-stage Camera key
         (without "Focus" state) instead of Dual-stage. -->
    <bool name="config_singleStageCameraKey">false</bool>

    <!-- Minimum screen brightness setting allowed by the power manager.
         The user is forbidden from setting the brightness below this level. -->
    <integer name="config_screenBrightnessSettingMinimum">10</integer>

    <!-- Maximum screen brightness allowed by the power manager.
         The user is forbidden from setting the brightness above this level. -->
    <integer name="config_screenBrightnessSettingMaximum">255</integer>

    <!-- Default screen brightness setting.
         Must be in the range specified by minimum and maximum. -->
    <integer name="config_screenBrightnessSettingDefault">102</integer>

    <!-- Screen brightness used to dim the screen while dozing in a very low power state.
         May be less than the minimum allowed brightness setting
         that can be set by the user. -->
    <integer name="config_screenBrightnessDoze">1</integer>

    <!-- Allow automatic adjusting of the screen brightness while dozing in low power state. -->
    <bool name="config_allowAutoBrightnessWhileDozing">false</bool>

    <!-- Stability requirements in milliseconds for accepting a new brightness level.  This is used
         for debouncing the light sensor.  Different constants are used to debounce the light sensor
         when adapting to brighter or darker environments.  This parameter controls how quickly
         brightness changes occur in response to an observed change in light level that exceeds the
         hysteresis threshold. -->
    <integer name="config_autoBrightnessBrighteningLightDebounce">4000</integer>
    <integer name="config_autoBrightnessDarkeningLightDebounce">8000</integer>

    <!-- Light sensor event rate in milliseconds for automatic brightness control. -->
    <integer name="config_autoBrightnessLightSensorRate">250</integer>

    <!-- If we allow automatic adjustment of screen brightness while dozing, how many times we want
         to reduce it to preserve the battery. Value of 100% means no scaling. -->
    <fraction name="config_screenAutoBrightnessDozeScaleFactor">100%</fraction>

    <!-- When the screen is turned on, the previous estimate of the ambient light level at the time
         the screen was turned off is restored and is used to determine the initial screen
         brightness.

         If this flag is true, then the ambient light level estimate will be promptly recomputed
         after the warm-up interface and the screen brightness will be adjusted immediately.

         If this flag is false, then the ambient light level estimate will be adjusted more
         gradually in the same manner that normally happens when the screen is on according to the
         brightening or dimming debounce thresholds.  As a result, it may take somewhat longer to
         adapt to the environment.  This mode may be better suited for watches. -->
    <bool name="config_autoBrightnessResetAmbientLuxAfterWarmUp">true</bool>

    <!-- Screen brightness used to dim the screen when the user activity
         timeout expires.  May be less than the minimum allowed brightness setting
         that can be set by the user. -->
    <integer name="config_screenBrightnessDim">10</integer>

    <!-- Minimum allowable screen brightness to use in a very dark room.
         This value sets the floor for the darkest possible auto-brightness
         adjustment.  It is expected to be somewhat less than the first entry in
         config_autoBrightnessLcdBacklightValues so as to allow the user to have
         some range of adjustment to dim the screen further than usual in very
         dark rooms. The contents of the screen must still be clearly visible
         in darkness (although they may not be visible in a bright room). -->
    <integer name="config_screenBrightnessDark">1</integer>

    <!-- Array of light sensor LUX values to define our levels for auto backlight brightness support.
         The N entries of this array define N + 1 control points as follows:
         (1-based arrays)

         Point 1:            (0, value[1]):             lux <= 0
         Point 2:     (level[1], value[2]):  0        < lux <= level[1]
         Point 3:     (level[2], value[3]):  level[2] < lux <= level[3]
         ...
         Point N+1: (level[N], value[N+1]):  level[N] < lux

         The control points must be strictly increasing.  Each control point
         corresponds to an entry in the brightness backlight values arrays.
         For example, if LUX == level[1] (first element of the levels array)
         then the brightness will be determined by value[2] (second element
         of the brightness values array).

         Spline interpolation is used to determine the auto-brightness
         backlight values for LUX levels between these control points.

         Must be overridden in platform specific overlays -->
    <integer-array name="config_autoBrightnessLevels">
    </integer-array>

    <!-- Array of output values for LCD backlight corresponding to the LUX values
         in the config_autoBrightnessLevels array.  This array should have size one greater
         than the size of the config_autoBrightnessLevels array.
         The brightness values must be between 0 and 255 and be non-decreasing.
         This must be overridden in platform specific overlays -->
    <integer-array name="config_autoBrightnessLcdBacklightValues">
    </integer-array>

    <!-- Array of output values for button backlight corresponding to the LUX values
         in the config_autoBrightnessLevels array.  This array should have size one greater
         than the size of the config_autoBrightnessLevels array.
         The brightness values must be between 0 and 255 and be non-decreasing.
         This must be overridden in platform specific overlays -->
    <integer-array name="config_autoBrightnessButtonBacklightValues">
    </integer-array>

    <!-- Array of output values for keyboard backlight corresponding to the LUX values
         in the config_autoBrightnessLevels array.  This array should have size one greater
         than the size of the config_autoBrightnessLevels array.
         The brightness values must be between 0 and 255 and be non-decreasing.
         This must be overridden in platform specific overlays -->
    <integer-array name="config_autoBrightnessKeyboardBacklightValues">
    </integer-array>

    <integer name="config_buttonBrightnessSettingDefault">255</integer>
    <integer name="config_keyboardBrightnessSettingDefault">0</integer>
    <bool name="config_deviceHasVariableButtonBrightness">false</bool>

    <!-- Amount of time it takes for the light sensor to warm up in milliseconds.
         For this time after the screen turns on, the Power Manager
         will not debounce light sensor readings -->
    <integer name="config_lightSensorWarmupTime">0</integer>

    <!-- Enables swipe versus poly-finger touch disambiguation in the KeyboardView -->
    <bool name="config_swipeDisambiguation">true</bool>

    <!-- Specifies the amount of time to disable virtual keys after the screen is touched
         in order to filter out accidental virtual key presses due to swiping gestures
         or taps near the edge of the display.  May be 0 to disable the feature.
         It is recommended that this value be no more than 250 ms.
         This feature should be disabled for most devices. -->
    <integer name="config_virtualKeyQuietTimeMillis">0</integer>

    <!-- Component name of the default wallpaper. This will be ImageWallpaper if not
         specified -->
    <string name="default_wallpaper_component" translatable="false">@null</string>

    <!-- Component name of the built in wallpaper used to display bitmap wallpapers. This must not be null. -->
    <string name="image_wallpaper_component" translatable="false">com.android.systemui/com.android.systemui.ImageWallpaper</string>

    <!-- True if WallpaperService is enabled -->
    <bool name="config_enableWallpaperService">true</bool>

    <!-- Whether to enable network location overlay which allows network
         location provider to be replaced by an app at run-time. When disabled,
         only the config_networkLocationProviderPackageName package will be
         searched for network location provider, otherwise packages whose
         signature matches the signatures of config_locationProviderPackageNames
         will be searched, and the service with the highest version number will
         be picked. Anyone who wants to disable the overlay mechanism can set it
         to false.
         -->
    <bool name="config_enableNetworkLocationOverlay" translatable="false">true</bool>
    <!-- Package name providing network location support. Used only when
         config_enableNetworkLocationOverlay is false. -->
    <string name="config_networkLocationProviderPackageName" translatable="false">@null</string>

    <!-- Whether to enable fused location provider overlay which allows fused
         location provider to be replaced by an app at run-time. When disabled,
         only the config_fusedLocationProviderPackageName package will be
         searched for fused location provider, otherwise packages whose
         signature matches the signatures of config_locationProviderPackageNames
         will be searched, and the service with the highest version number will
         be picked. Anyone who wants to disable the overlay mechanism can set it
         to false.
         -->
    <bool name="config_enableFusedLocationOverlay" translatable="false">true</bool>
    <!-- Package name providing fused location support. Used only when
         config_enableFusedLocationOverlay is false. -->
    <string name="config_fusedLocationProviderPackageName" translatable="false">com.android.location.fused</string>

    <!-- Whether to enable Hardware FLP overlay which allows Hardware FLP to be
         replaced by an app at run-time. When disabled, only the
         config_hardwareFlpPackageName package will be searched for Hardware Flp,
         otherwise packages whose signature matches the signatures of
         config_locationProviderPackageNames will be searched, and the service
         with the highest version number will be picked. Anyone who wants to
         disable the overlay mechanism can set it to false.
         -->
    <bool name="config_enableHardwareFlpOverlay" translatable="false">true</bool>
    <!-- Package name providing Hardware Flp. Used only when
         config_enableHardwareFlpOverlay is false. -->
    <string name="config_hardwareFlpPackageName" translatable="false">com.android.location.fused</string>

    <!-- Whether to enable geocoder overlay which allows geocoder to be replaced
         by an app at run-time. When disabled, only the
         config_geocoderProviderPackageName package will be searched for
         geocoder, otherwise packages whose signature matches the signatures of
         config_locationProviderPackageNames will be searched, and the service
         with the highest version number will be picked. Anyone who wants to
         disable the overlay mechanism can set it to false.
         -->
    <bool name="config_enableGeocoderOverlay" translatable="false">true</bool>
    <!-- Package name providing geocoder API support. Used only when
         config_enableGeocoderOverlay is false. -->
    <string name="config_geocoderProviderPackageName" translatable="false">@null</string>

    <!-- Whether to enable geofence overlay which allows geofence to be replaced
         by an app at run-time. When disabled, only the
         config_geofenceProviderPackageName package will be searched for
         geofence implementation, otherwise packages whose signature matches the
         signatures of config_locationProviderPackageNames will be searched, and
         the service with the highest version number will be picked. Anyone who
         wants to disable the overlay mechanism can set it to false.
         -->
    <bool name="config_enableGeofenceOverlay" translatable="false">true</bool>
    <!-- Package name providing geofence API support. Used only when
         config_enableGeofenceOverlay is false. -->
    <string name="config_geofenceProviderPackageName" translatable="false">@null</string>

    <!-- Whether to enable Hardware Activity-Recognition overlay which allows Hardware
         Activity-Recognition to be replaced by an app at run-time. When disabled, only the
         config_activityRecognitionHardwarePackageName package will be searched for
         its implementation, otherwise packages whose signature matches the
         signatures of config_locationProviderPackageNames will be searched, and
         the service with the highest version number will be picked. Anyone who
         wants to disable the overlay mechanism can set it to false.
         -->
    <bool name="config_enableActivityRecognitionHardwareOverlay" translatable="false">true</bool>
    <!-- Package name providing Hardware Activity-Recognition API support. Used only when
         config_enableActivityRecognitionHardwareOverlay is false. -->
    <string name="config_activityRecognitionHardwarePackageName" translatable="false">@null</string>

    <!-- Package name(s) containing location provider support.
         These packages can contain services implementing location providers,
         such as the Geocode Provider, Network Location Provider, and
         Fused Location Provider. They will each be searched for
         service components implementing these providers.
         It is strongly recommended that the packages explicitly named
         below are on the system image, so that they will not map to
         a 3rd party application.
         The location framework also has support for installation
         of new location providers at run-time. The new package does not
         have to be explicitly listed here, however it must have a signature
         that matches the signature of at least one package on this list.
         -->
    <string-array name="config_locationProviderPackageNames" translatable="false">
        <!-- The standard AOSP fused location provider -->
        <item>com.android.location.fused</item>
    </string-array>

    <!-- This string array can be overriden to enable test location providers initially. -->
    <!-- Array of "[locationProviderName],[requiresNetwork],
         [requiresSatellite],[requiresCell],[hasMonetaryCost],
         [supportAltitute],[supportsSpeed],[supportsBearing],
         [powerRequirement],[accuracy]" -->
    <!-- powerRequirement is defined in android.location.Criteria
         0 = NO_REQUIREMENT / 1 = POWER_LOW / 2 = POWER_MEDIUM / 3 = POWER_HIGH -->
    <!-- accuracy is defined in anroid.location.Criteria
         1 = ACCURACY_FINE / 2 = ACCURACY_COARSE -->
    <string-array name="config_testLocationProviders" translatable="false">
        <!-- Example test network location provider
        <item>network,false,false,false,false,true,true,true,1,2</item>
        -->
    </string-array>

    <!-- Component name of the combo network location provider. -->
    <string name="config_comboNetworkLocationProvider" translatable="false">com.qualcomm.location</string>
    <!-- Component name of the service providing geofence API support. -->
    <string name="config_geofenceProvider" translatable="false">com.qualcomm.location</string>

    <!-- Boolean indicating if current platform supports bluetooth SCO for off call
    use cases -->
    <bool name="config_bluetooth_sco_off_call">true</bool>

    <!-- Boolean indicating if current platform supports bluetooth wide band
         speech -->
    <bool name="config_bluetooth_wide_band_speech">true</bool>

    <!-- Boolean indicating if current platform need do one-time bluetooth address
         re-validation -->
    <bool name="config_bluetooth_address_validation">false</bool>

    <!-- Boolean indicating if current platform supports BLE peripheral mode -->
    <bool name="config_bluetooth_le_peripheral_mode_supported">false</bool>

    <!-- Max number of scan filters supported by blutooth controller. 0 if the
         device does not support hardware scan filters-->
    <integer translatable="false" name="config_bluetooth_max_scan_filters">0</integer>

    <!-- Max number of advertisers supported by bluetooth controller. 0 if the
         device does not support multiple advertisement-->
    <integer translatable="false" name="config_bluetooth_max_advertisers">0</integer>

    <!-- Idle current for bluetooth controller. 0 by default-->
    <integer translatable="false" name="config_bluetooth_idle_cur_ma">1</integer>

    <!-- Rx current for bluetooth controller. 0 by default-->
    <integer translatable="false" name="config_bluetooth_rx_cur_ma">2</integer>

    <!-- Tx current for bluetooth controller. 0 by default-->
    <integer translatable="false" name="config_bluetooth_tx_cur_ma">3</integer>

    <!-- Operating volatage for bluetooth controller. 0 by default-->
    <integer translatable="false" name="config_bluetooth_operating_voltage_mv">4</integer>

    <!-- The default data-use polling period. -->
    <integer name="config_datause_polling_period_sec">600</integer>

    <!-- The default data-use threshold in bytes. 0 disables-->
    <integer name="config_datause_threshold_bytes">0</integer>

    <!-- The default reduced-datarate value in kilobits per sec -->
    <integer name="config_datause_throttle_kbitsps">300</integer>

    <!-- The default iface on which to monitor data use -->
    <string name="config_datause_iface" translatable="false">rmnet0</string>

    <!-- The default reduced-datarate notification mask -->
    <!-- 2 means give warning -->
    <integer name="config_datause_notification_type">2</integer>

    <!-- If Voice Radio Technology is RIL_RADIO_TECHNOLOGY_LTE:14 or
         RIL_RADIO_TECHNOLOGY_UNKNOWN:0 this is the value that should be used instead.
         A configuration value of RIL_RADIO_TECHNOLOGY_UNKNOWN:0 means
         there is no replacement value and that the default assumption
         for phone type (GSM) should be used. -->
    <integer name="config_volte_replacement_rat">0</integer>

    <!-- Flag indicating whether the current device is "voice capable".
         If true, this means that the device supports circuit-switched
         (i.e. voice) phone calls over the telephony network, and is
         allowed to display the in-call UI while a cellular voice call is
         active.  This can be overridden to false for "data only" devices
         which can't make voice calls and don't support any in-call UI.

         Note: this flag is subtly different from the
         PackageManager.FEATURE_TELEPHONY system feature, which is
         available on *any* device with a telephony radio, even if the
         device is data-only. -->
    <bool name="config_voice_capable">true</bool>

    <!-- Flag indicating if the user is notified when the mobile network access is restricted -->
    <bool name="config_user_notification_of_restrictied_mobile_access">true</bool>

    <!-- Flag indicating whether the current device allows sms service.
         If true, this means that the device supports both sending and
         receiving sms via the telephony network.
         This can be overridden to false for "data only" devices
         which can't send and receive sms message.

         Note: Disable SMS also disable voicemail waiting sms,
               cell broadcasting sms, and MMS. -->
    <bool name="config_sms_capable">true</bool>

    <!-- Default SMS Application. This will be the default SMS application when
         the phone first boots. The user can then change the default app to one
         of their choosing.
         This can be overridden for devices where a different default SMS
         application is desired.

         If this string is empty or the specified package does not exist, then
         the platform will search for an SMS app and use that (if there is one)-->
    <string name="default_sms_application" translatable="false">com.android.messaging</string>

    <!-- Default web browser.  This is the package name of the application that will
         be the default browser when the device first boots.  Afterwards the user
         can select whatever browser app they wish to use as the default.

         If this string is empty or the specified package does not exist, then
         the behavior will be as though no app was named as an explicit default. -->
    <string name="default_browser" translatable="false"></string>

    <!-- Enable/disable default bluetooth profiles:
        HSP_AG, ObexObjectPush, Audio, NAP -->
    <bool name="config_bluetooth_default_profiles">true</bool>

    <!-- IP address of the dns server to use if nobody else suggests one -->
    <string name="config_default_dns_server" translatable="false">8.8.8.8</string>

    <!-- The default mobile provisioning apn. Empty by default, maybe overridden by
         an mcc/mnc specific config.xml -->
    <string name="mobile_provisioning_apn" translatable="false"></string>

    <!-- The default mobile provisioning url. Empty by default, maybe overridden by
         an mcc/mnc specific config.xml -->
    <string name="mobile_provisioning_url" translatable="false"></string>

    <!-- The default character set for GsmAlphabet -->
    <!-- Empty string means MBCS is not considered -->
    <string name="gsm_alphabet_default_charset" translatable="false"></string>

    <!-- Enables SIP on WIFI only -->
    <bool name="config_sip_wifi_only">false</bool>

    <!-- Enables built-in SIP phone capability -->
    <bool name="config_built_in_sip_phone">true</bool>

    <!-- Boolean indicating if restoring network selection should be skipped -->
    <!-- The restoring is handled by modem if it is true-->
    <bool translatable="false" name="skip_restoring_network_selection">false</bool>

    <!-- Maximum number of database connections opened and managed by framework layer
         to handle queries on each database when using Write-Ahead Logging. -->
    <integer name="db_connection_pool_size">4</integer>

    <!-- The default journal mode to use use when Write-Ahead Logging is not active.
         Choices are: OFF, DELETE, TRUNCATE, PERSIST and MEMORY.
         PERSIST may improve performance by reducing how often journal blocks are
         reallocated (compared to truncation) resulting in better data block locality
         and less churn of the storage media. -->
    <string name="db_default_journal_mode" translatable="false">PERSIST</string>

    <!-- Maximum size of the persistent journal file in bytes.
         If the journal file grows to be larger than this amount then SQLite will
         truncate it after committing the transaction. -->
    <integer name="db_journal_size_limit">524288</integer>

    <!-- The database synchronization mode when using the default journal mode.
         FULL is safest and preserves durability at the cost of extra fsyncs.
         NORMAL also preserves durability in non-WAL modes and uses checksums to ensure
         integrity although there is a small chance that an error might go unnoticed.
         Choices are: FULL, NORMAL, OFF. -->
    <string name="db_default_sync_mode" translatable="false">FULL</string>

    <!-- The database synchronization mode when using Write-Ahead Logging.
         FULL is safest and preserves durability at the cost of extra fsyncs.
         NORMAL sacrifices durability in WAL mode because syncs are only performed before
         and after checkpoint operations.  If checkpoints are infrequent and power loss
         occurs, then committed transactions could be lost and applications might break.
         Choices are: FULL, NORMAL, OFF. -->
    <string name="db_wal_sync_mode" translatable="false">FULL</string>

    <!-- The Write-Ahead Log auto-checkpoint interval in database pages (typically 1 to 4KB).
         The log is checkpointed automatically whenever it exceeds this many pages.
         When a database is reopened, its journal mode is set back to the default
         journal mode, which may cause a checkpoint operation to occur.  Checkpoints
         can also happen at other times when transactions are committed.
         The bigger the WAL file, the longer a checkpoint operation takes, so we try
         to keep the WAL file relatively small to avoid long delays.
         The size of the WAL file is also constrained by 'db_journal_size_limit'. -->
    <integer name="db_wal_autocheckpoint">100</integer>

    <!-- Max space (in MB) allocated to DownloadManager to store the downloaded
         files if they are to be stored in DownloadManager's data dir,
         which typically is /data/data/com.android.providers.downloads/files -->
    <integer name="config_downloadDataDirSize">200</integer>

    <!-- Max number of downloads allowed to proceed concurrently -->
    <integer name="config_MaxConcurrentDownloadsAllowed">5</integer>

    <!-- When the free space available in DownloadManager's data dir falls
         below the percentage value specified by this param, DownloadManager
         starts removing files to try to make percentage of available
         free space above this threshold value. -->
    <integer name="config_downloadDataDirLowSpaceThreshold">10</integer>

    <!-- The URL that should be sent in an x-wap-profile header with an HTTP request,
         as defined in the Open Mobile Alliance User Agent Profile specification
         OMA-TS-UAProf-V2_0-20060206-A Section 8.1.1.1. If the URL contains a '%s'
         format string then that substring will be replaced with the value of
         Build.MODEL. The format string shall not be escaped. -->
    <string name="config_useragentprofile_url" translatable="false"></string>

    <!-- When a database query is executed, the results retuned are paginated
         in pages of size (in KB) indicated by this value -->
    <integer name="config_cursorWindowSize">2048</integer>

    <!-- Sets whether menu shortcuts should be displayed on panel menus when
         a keyboard is present. -->
    <bool name="config_showMenuShortcutsWhenKeyboardPresent">false</bool>

    <!-- Do not translate. Defines the slots is Two Digit Number for dialing normally not USSD -->
    <string-array name="config_twoDigitNumberPattern" translatable="false">
    </string-array>

    <!-- The VoiceMail default value is displayed to my own number if it is true -->
    <bool name="config_telephony_use_own_number_for_voicemail">false</bool>

    <!-- If this value is true, Sms encoded as octet is decoded by utf8 decoder.
         If false, decoded by Latin decoder. -->
    <bool name="config_sms_utf8_support">false</bool>

    <!-- If this value is true, The mms content-disposition field is supported correctly.
         If false, Content-disposition fragments are ignored -->
    <bool name="config_mms_content_disposition_support">true</bool>

    <!-- MMS user agent string -->
    <string name="config_mms_user_agent" translatable="false"></string>

    <!-- MMS user agent prolfile url -->
    <string name="config_mms_user_agent_profile_url" translatable="false"></string>

    <!-- National Language Identifier codes for the following two config items.
         (from 3GPP TS 23.038 V9.1.1 Table 6.2.1.2.4.1):
          0  - reserved
          1  - Turkish
          2  - Spanish (single shift table only)
          3  - Portuguese
          4  - Bengali
          5  - Gujarati
          6  - Hindi
          7  - Kannada
          8  - Malayalam
          9  - Oriya
         10  - Punjabi
         11  - Tamil
         12  - Telugu
         13  - Urdu
         14+ - reserved -->

    <!-- National language single shift tables to enable for SMS encoding.
         Decoding is always enabled. 3GPP TS 23.038 states that this feature
         should not be enabled until a formal request is issued by the relevant
         national regulatory body. Array elements are codes from the table above.
         Example 1: devices sold in Turkey must include table 1 to conform with
           By-Law Number 27230. (http://www.btk.gov.tr/eng/pdf/2009/BY-LAW_SMS.pdf)
         Example 2: devices sold in India should include tables 4 through 13
           to enable use of the new Release 9 tables for Indic languages. -->
    <integer-array name="config_sms_enabled_single_shift_tables"></integer-array>

    <!-- National language locking shift tables to enable for SMS encoding.
         Decoding is always enabled. 3GPP TS 23.038 states that this feature
         should not be enabled until a formal request is issued by the relevant
         national regulatory body. Array elements are codes from the table above.
         Example 1: devices sold in Turkey must include table 1 after the
           Turkish Telecommunication Authority requires locking shift encoding
           to be enabled (est. July 2012). (http://www.btk.gov.tr/eng/pdf/2009/BY-LAW_SMS.pdf)
           See also: http://www.mobitech.com.tr/tr/ersanozturkblog_en/index.php?entry=entry090223-160014
         Example 2: devices sold in India should include tables 4 through 13
         to enable use of the new Release 9 tables for Indic languages. -->
    <integer-array name="config_sms_enabled_locking_shift_tables"></integer-array>

    <!-- Set to true if the RSSI should always display CDMA signal strength even on EVDO -->
    <bool name="config_alwaysUseCdmaRssi">false</bool>


    <!-- If this value is true, duplicate Source/Destination port fields
         in WDP header of some carriers OMADM wap push are supported.
         ex: MSGTYPE-TotalSegments-CurrentSegment
             -SourcePortDestPort-SourcePortDestPort-OMADM PDU
         If false, not supported. -->
    <bool name="config_duplicate_port_omadm_wappush">false</bool>

    <!-- Maximum numerical value that will be shown in a status bar
         notification icon or in the notification itself. Will be replaced
         with @string/status_bar_notification_info_overflow when shown in the
         UI. -->
    <integer name="status_bar_notification_info_maxnum">999</integer>

    <!-- Path to an ISO image to be shared with via USB mass storage.
         This is intended to allow packaging drivers or tools for installation on a PC. -->
    <string translatable="false" name="config_isoImagePath"></string>

    <!-- Whether a software navigation bar should be shown. NOTE: in the future this may be
         autodetected from the Configuration. -->
    <bool name="config_showNavigationBar">false</bool>

    <!-- Whether action menu items should be displayed in ALLCAPS or not.
         Defaults to true. If this is not appropriate for specific locales
         it should be disabled in that locale's resources. -->
    <bool name="config_actionMenuItemAllCaps">true</bool>

    <!-- Whether action menu items should obey the "withText" showAsAction
         flag. This may be set to false for situations where space is
         extremely limited. -->
    <bool name="config_allowActionMenuItemTextWithIcon">false</bool>

    <!-- Remote server that can provide NTP responses. -->
    <string translatable="false" name="config_ntpServer">2.android.pool.ntp.org</string>
    <!-- Normal polling frequency in milliseconds -->
    <integer name="config_ntpPollingInterval">86400000</integer>
    <!-- Try-again polling interval in milliseconds, in case the network request failed -->
    <integer name="config_ntpPollingIntervalShorter">60000</integer>
    <!-- Number of times to try again with the shorter interval, before backing
         off until the normal polling interval. A value < 0 indicates infinite. -->
    <integer name="config_ntpRetry">3</integer>
    <!-- If the time difference is greater than this threshold in milliseconds,
         then update the time. -->
    <integer name="config_ntpThreshold">5000</integer>
    <!-- Timeout to wait for NTP server response. -->
    <integer name="config_ntpTimeout">20000</integer>

    <!-- Default network policy warning threshold, in megabytes. -->
    <integer name="config_networkPolicyDefaultWarning">2048</integer>

    <!-- Set and Unsets WiMAX -->
    <bool name="config_wimaxEnabled">false</bool>
    <!-- Location of the wimax framwork jar location -->
    <string name="config_wimaxServiceJarLocation" translatable="false"></string>
    <!-- Location of the wimax native library locaiton -->
    <string name="config_wimaxNativeLibLocation" translatable="false"></string>
    <!-- Name of the wimax manager class -->
    <string name="config_wimaxManagerClassname" translatable="false"></string>
    <!-- Name of the wimax service class -->
    <string name="config_wimaxServiceClassname" translatable="false"></string>
    <!-- Name of the wimax state tracker clas -->
    <string name="config_wimaxStateTrackerClassname" translatable="false"></string>

    <!-- Specifies whether the dreams feature should be supported.
         When true, the system will allow the user to configure dreams (screensavers)
         to launch when a user activity timeout occurs or the system is told to nap.
         When false, the dreams feature will be disabled (this does not affect dozing).

         Consider setting this resource to false or disabling dreams by default when a
         doze component is specified below since dreaming will supercede dozing and
         will prevent the system from entering a low power state until the dream ends. -->
    <bool name="config_dreamsSupported">true</bool>

    <!-- If supported, are dreams enabled? (by default) -->
    <bool name="config_dreamsEnabledByDefault">true</bool>
    <!-- If supported and enabled, are dreams activated when docked? (by default) -->
    <bool name="config_dreamsActivatedOnDockByDefault">true</bool>
    <!-- If supported and enabled, are dreams activated when asleep and charging? (by default) -->
    <bool name="config_dreamsActivatedOnSleepByDefault">false</bool>
    <!-- ComponentName of the default dream (Settings.Secure.DEFAULT_SCREENSAVER_COMPONENT) -->
    <string name="config_dreamsDefaultComponent" translatable="false">com.google.android.deskclock/com.android.deskclock.Screensaver</string>

    <!-- Are we allowed to dream while not plugged in? -->
    <bool name="config_dreamsEnabledOnBattery">false</bool>
    <!-- Minimum battery level to allow dreaming when powered.
         Use -1 to disable this safety feature. -->
    <integer name="config_dreamsBatteryLevelMinimumWhenPowered">-1</integer>
    <!-- Minimum battery level to allow dreaming when not powered.
         Use -1 to disable this safety feature. -->
    <integer name="config_dreamsBatteryLevelMinimumWhenNotPowered">15</integer>
    <!-- If the battery level drops by this percentage and the user activity timeout
         has expired, then assume the device is receiving insufficient current to charge
         effectively and terminate the dream.  Use -1 to disable this safety feature.  -->
    <integer name="config_dreamsBatteryLevelDrainCutoff">5</integer>

    <!-- ComponentName of a dream to show whenever the system would otherwise have
         gone to sleep.  When the PowerManager is asked to go to sleep, it will instead
         try to start this dream if possible.  The dream should typically call startDozing()
         to put the display into a low power state and allow the application processor
         to be suspended.  When the dream ends, the system will go to sleep as usual.
         Specify the component name or an empty string if none.

         Note that doze dreams are not subject to the same start conditions as ordinary dreams.
         Doze dreams will run whenever the power manager is in a dozing state. -->
    <string name="config_dozeComponent" translatable="false"></string>

    <!-- If true, the doze component is not started until after the screen has been
         turned off and the screen off animation has been performed. -->
    <bool name="config_dozeAfterScreenOff">false</bool>

    <!-- Power Management: Specifies whether to decouple the auto-suspend state of the
         device from the display on/off state.

         When false, autosuspend_disable() will be called before the display is turned on
         and autosuspend_enable() will be called after the display is turned off.
         This mode provides best compatibility for devices using legacy power management
         features such as early suspend / late resume.

         When true, autosuspend_display() and autosuspend_enable() will be called
         independently of whether the display is being turned on or off.  This mode
         enables the power manager to suspend the application processor while the
         display is on.

         This resource should be set to "true" when a doze component has been specified
         to maximize power savings but not all devices support it.

         Refer to autosuspend.h for details.
    -->
    <bool name="config_powerDecoupleAutoSuspendModeFromDisplay">false</bool>

    <!-- Power Management: Specifies whether to decouple the interactive state of the
         device from the display on/off state.

         When false, setInteractive(..., true) will be called before the display is turned on
         and setInteractive(..., false) will be called after the display is turned off.
         This mode provides best compatibility for devices that expect the interactive
         state to be tied to the display state.

         When true, setInteractive(...) will be called independently of whether the display
         is being turned on or off.  This mode enables the power manager to reduce
         clocks and disable the touch controller while the display is on.

         This resource should be set to "true" when a doze component has been specified
         to maximize power savings but not all devices support it.

         Refer to power.h for details.
    -->
    <bool name="config_powerDecoupleInteractiveModeFromDisplay">false</bool>

    <!-- User activity timeout: Minimum screen off timeout in milliseconds.

         Sets a lower bound for the {@link Settings.System#SCREEN_OFF_TIMEOUT} setting
         which determines how soon the device will go to sleep when there is no
         user activity.

         This value must be greater than zero, otherwise the device will immediately
         fall asleep again as soon as it is awoken.
    -->
    <integer name="config_minimumScreenOffTimeout">10000</integer>

    <!-- User activity timeout: Maximum screen dim duration in milliseconds.

         Sets an upper bound for how long the screen will dim before the device goes
         to sleep when there is no user activity.  The dim duration is subtracted from
         the overall screen off timeout to determine the screen dim timeout.
         When the screen dim timeout expires, the screen will dim, shortly thereafter
         the device will go to sleep.

         If the screen off timeout is very short, the dim duration may be reduced
         proportionally.  See config_maximumScreenDimRatio.

         This value may be zero in which case the screen will not dim before the
         device goes to sleep.
    -->
    <integer name="config_maximumScreenDimDuration">7000</integer>

    <!-- User activity timeout: Maximum screen dim duration as a percentage of screen off timeout.

         This resource is similar to config_maximumScreenDimDuration but the maximum
         screen dim duration is defined as a ratio of the overall screen off timeout
         instead of as an absolute value in milliseconds.  This is useful for reducing
         the dim duration when the screen off timeout is very short.

         When computing the screen dim duration, the power manager uses the lesser
         of the effective durations expressed by config_maximumScreenDimDuration and
         config_maximumScreenDimRatio.

         This value must be between 0% and 100%.  If the value is zero, the screen will not
         dim before the device goes to sleep.
    -->
    <fraction name="config_maximumScreenDimRatio">20%</fraction>

    <!-- Base "touch slop" value used by ViewConfiguration as a
         movement threshold where scrolling should begin. -->
    <dimen name="config_viewConfigurationTouchSlop">8dp</dimen>

    <!-- Minimum velocity to initiate a fling, as measured in dips per second. -->
    <dimen name="config_viewMinFlingVelocity">50dp</dimen>

    <!-- Maximum velocity to initiate a fling, as measured in dips per second. -->
    <dimen name="config_viewMaxFlingVelocity">8000dp</dimen>

    <!-- Amount of time in ms the user needs to press the relevant key to bring up the global actions dialog -->
    <integer name="config_globalActionsKeyTimeout">500</integer>

    <!-- Maximum number of grid columns permitted in the ResolverActivity
         used for picking activities to handle an intent. -->
    <integer name="config_maxResolverActivityColumns">3</integer>

    <!-- Array of OEM specific USB mode override config.
         OEM can override a certain USB mode depending on ro.bootmode.
         Specify an array of below items to set override rule.
         [bootmode]:[original USB mode]:[USB mode used]-->
    <integer-array translatable="false" name="config_oemUsbModeOverride">
    </integer-array>

    <!-- Set to true to add links to Cell Broadcast app from Settings and MMS app. -->
    <bool name="config_cellBroadcastAppLinks">false</bool>

    <!-- The default value if the SyncStorageEngine should sync automatically or not -->
    <bool name="config_syncstorageengine_masterSyncAutomatically">true</bool>

    <!--  Maximum number of supported users -->
    <integer name="config_multiuserMaximumUsers">1</integer>
    <!-- Whether UI for multi user should be shown -->
    <bool name="config_enableMultiUserUI">false</bool>

    <!-- If true, then we do not ask user for permission for apps to connect to USB devices.
         Do not set this to true for production devices. Doing so will cause you to fail CTS. -->
    <bool name="config_disableUsbPermissionDialogs">false</bool>

    <!-- Minimum span needed to begin a touch scaling gesture.
         If the span is equal to or greater than this size, a scaling gesture
         will begin, where supported. (See android.view.ScaleGestureDetector)

         This also takes into account the size of any active touch points.
         Devices with screens that deviate too far from their assigned density
         bucket should consider tuning this value in a device-specific overlay.
         For best results, care should be taken such that this value remains
         larger than the minimum reported touchMajor/touchMinor values
         reported by the hardware. -->
    <dimen name="config_minScalingSpan">27mm</dimen>

    <!-- Minimum accepted value for touchMajor while scaling. This may be tuned
         per-device in overlays. -->
    <dimen name="config_minScalingTouchMajor">48dp</dimen>

    <!-- Safe headphone volume index. When music stream volume is below this index
    the SPL on headphone output is compliant to EN 60950 requirements for portable music
    players. -->
    <integer name="config_safe_media_volume_index">10</integer>

    <!-- Configure mobile network MTU. The standard default is set here but each carrier
         may have a specific value set in an overlay config.xml file. -->
    <integer name="config_mobile_mtu">1500</integer>

    <!-- Configure mobile tcp buffer sizes in the form:
         rat-name:rmem_min,rmem_def,rmem_max,wmem_min,wmem_def,wmem_max
         If no value is found for the rat-name in use, the system default will be applied.
    -->
    <string-array name="config_mobile_tcp_buffers">
    </string-array>

    <!-- Configure ethernet tcp buffersizes in the form:
         rmem_min,rmem_def,rmem_max,wmem_min,wmem_def,wmem_max -->
    <string name="config_ethernet_tcp_buffers" translatable="false">524288,1048576,3145728,524288,1048576,2097152</string>

    <!-- Configure wifi tcp buffersizes in the form:
         rmem_min,rmem_def,rmem_max,wmem_min,wmem_def,wmem_max -->
    <string name="config_wifi_tcp_buffers" translatable="false">524288,1048576,2097152,262144,524288,1048576</string>
    <!-- Configuration to send sms on 1x when UE is attached to eHRPD and there is an active
         1xRTT voice call, irrespective of IMS registration state  -->
    <bool name="config_send_sms1x_on_voice_call">true</bool>

    <!-- Whether WiFi display is supported by this device.
         There are many prerequisites for this feature to work correctly.
         Here are a few of them:
         * The WiFi radio must support WiFi P2P.
         * The WiFi radio must support concurrent connections to the WiFi display and
           to an access point.
         * The Audio Flinger audio_policy.conf file must specify a rule for the "r_submix"
           remote submix module.  This module is used to record and stream system
           audio output to the WiFi display encoder in the media server.
         * The remote submix module "audio.r_submix.default" must be installed on the device.
         * The device must be provisioned with HDCP keys (for protected content).
    -->
    <bool name="config_enableWifiDisplay">false</bool>

    <!-- The color transform values that correspond to each respective configuration mode for the
         built-in display, or -1 if the mode is unsupported by the device. The possible
         configuration modes are:
            1. Wide-gamut ("Vibrant")
            2. Adobe RGB ("Natural")
            3. sRGB ("Standard")

        For example, if a device had Wide-gamut as color transform mode 1, sRGB mode as color
        transform mode 7, and did not support Adobe RGB at all this would look like:

            <integer-array name="config_colorTransforms">
                <item>1</item>
                <item>-1</item>
                <item>7</item>
            </integer-array>
    -->
    <integer-array name="config_colorTransforms">
        <item>-1</item>
        <item>-1</item>
        <item>-1</item>
    </integer-array>

    <!-- When true use the linux /dev/input/event subsystem to detect the switch changes
         on the headphone/microphone jack. When false use the older uevent framework. -->
    <bool name="config_useDevInputEventForAudioJack">false</bool>

    <!-- Whether safe headphone volume is enabled or not (country specific). -->
    <bool name="config_safe_media_volume_enabled">true</bool>

    <!-- Set to true if the wifi display supports compositing content stored
         in gralloc protected buffers.  For this to be true, there must exist
         a protected hardware path for surface flinger to composite and send
         protected buffers to the wifi display video encoder.

         If this flag is false, we advise applications not to use protected
         buffers (if possible) when presenting content to a wifi display because
         the content may be blanked.

         This flag controls whether the {@link Display#FLAG_SUPPORTS_PROTECTED_BUFFERS}
         flag is set for wifi displays.
    -->
    <bool name="config_wifiDisplaySupportsProtectedBuffers">false</bool>

    <!-- Whether camera shutter sound is forced or not  (country specific). -->
    <bool name="config_camera_sound_forced">false</bool>

    <!-- Set to true if we need to not prefer an APN.
         This is being added to enable a simple scenario of pre-paid
         provisioning on some carriers, working around a bug (7305641)
         where if the preferred is used we don't try the others. -->
    <bool name="config_dontPreferApn">false</bool>

    <!-- The list of ril radio technologies (see ServiceState.java) which only support
         a single data connection at one time.  This may change by carrier via
         overlays (some don't support multiple pdp on UMTS).  All unlisted radio
         tech types support unlimited types (practically only 2-4 used). -->
    <integer-array name="config_onlySingleDcAllowed">
        <item>4</item>  <!-- IS95A -->
        <item>5</item>  <!-- IS95B -->
        <item>6</item>  <!-- 1xRTT -->
        <item>7</item>  <!-- EVDO_0 -->
        <item>8</item>  <!-- EVDO_A -->
        <item>12</item> <!-- EVDO_B -->
    </integer-array>

    <!-- Set to true if after a provisioning apn the radio should be restarted -->
    <bool name="config_restartRadioAfterProvisioning">false</bool>

    <!-- Boolean indicating if RADIO POWER OFF is required on receiving SIM REFRESH with RESET.
         This will be handled by modem if it is false. -->
    <bool name="config_requireRadioPowerOffOnSimRefreshReset">false</bool>

    <!-- Vibrator pattern to be used as the default for notifications
         that specify DEFAULT_VIBRATE.
     -->
    <integer-array name="config_defaultNotificationVibePattern">
        <item>0</item>
        <item>350</item>
        <item>250</item>
        <item>350</item>
    </integer-array>

    <!-- Vibrator pattern to be used as the default for notifications
         that do not specify vibration but vibrate anyway because the device
         is in vibrate mode.
     -->
    <integer-array name="config_notificationFallbackVibePattern">
        <item>0</item>
        <item>100</item>
        <item>150</item>
        <item>100</item>
    </integer-array>

    <!-- Vibrator pattern to be used as for notifications while alerts
         are disabled (e.g. during phone calls) if enabled by the user.
     -->
    <integer-array name="config_notificationNoAlertsVibePattern">
        <item>0</item>
        <item>50</item>
        <item>100</item>
        <item>50</item>
    </integer-array>

    <!-- Flag indicating if the speed up audio on mt call code should be executed -->
    <bool name="config_speed_up_audio_on_mt_calls">false</bool>

    <!-- Class name of the framework account picker activity.
         Can be customized for other product types -->
    <string name="config_chooseAccountActivity" translatable="false"
            >android/android.accounts.ChooseAccountActivity</string>
    <!-- Class name of the account type and account picker activity.
         Can be customized for other product types -->
    <string name="config_chooseTypeAndAccountActivity" translatable="false"
            >android/android.accounts.ChooseTypeAndAccountActivity</string>

    <!-- Component name of a custom ResolverActivity (Intent resolver) to be used instead of
         the default framework version. If left empty, then the framework version will be used.
         Example: com.google.android.myapp/.resolver.MyResolverActivity  -->
    <string name="config_customResolverActivity" translatable="false"></string>

    <!-- Name of the activity or service that prompts the user to reject, accept, or whitelist
         an adb host's public key, when an unwhitelisted host connects to the local adbd.
         Can be customized for other product types -->
    <string name="config_customAdbPublicKeyConfirmationComponent"
            >com.android.systemui/com.android.systemui.usb.UsbDebuggingActivity</string>

    <!-- Name of the activity that prompts the secondary user to acknowledge she/he needs to
         switch to the primary user to enable USB debugging.
         Can be customized for other product types -->
    <string name="config_customAdbPublicKeyConfirmationSecondaryUserComponent"
            >com.android.systemui/com.android.systemui.usb.UsbDebuggingSecondaryUserActivity</string>

    <!-- Name of the CustomDialog that is used for VPN -->
    <string name="config_customVpnConfirmDialogComponent"
            >com.android.vpndialogs/com.android.vpndialogs.ConfirmDialog</string>

    <!-- Apps that are authorized to access shared accounts, overridden by product overlays -->
    <string name="config_appsAuthorizedForSharedAccounts" translatable="false">;com.android.settings;</string>

    <!-- Flag indicating that the media framework should not allow changes or mute on any
         stream or master volumes. -->
    <bool name="config_useFixedVolume">false</bool>

    <!-- The list of IMEs which should be disabled until used.
         This function suppresses update notifications for these pre-installed apps.
         We need to set this configuration carefully that they should not have functionarities
         other than "IME" or "Spell Checker". In InputMethodManagerService,
         the listed IMEs are disabled until used when all of the following conditions are met.
         1. Not selected as an enabled IME in the Settings
         2. Not selected as a spell checker in the Settings
         3. Installed
         4. A pre-installed IME
         5. Not enabled
         And the disabled_until_used state for an IME is released by InputMethodManagerService
         when the IME is selected as an enabled IME. -->
    <string-array name="config_disabledUntilUsedPreinstalledImes" translatable="false">
        <item>com.android.inputmethod.latin</item>
    </string-array>

    <!-- The list of carrier applications which should be disabled until used.
         This function suppresses update notifications for these pre-installed apps.
         In SubscriptionInfoUpdater, the listed applications are disabled until used when all of the
         following conditions are met.
         1. Not currently carrier-privileged according to the inserted SIM
         2. Pre-installed
         3. In the default state (enabled but not explicitly)
         And SubscriptionInfoUpdater undoes this and marks the app enabled when a SIM is inserted
         that marks the app as carrier privileged. It also grants the app default permissions
         for Phone and Location. As such, apps MUST only ever be added to this list if they
         obtain user consent to access their location through other means. -->
    <string-array name="config_disabledUntilUsedPreinstalledCarrierApps" translatable="false" />

    <!-- The list of classes that should be added to the notification ranking pipline.
     See {@link com.android.server.notification.NotificationSignalExtractor} -->
    <string-array name="config_notificationSignalExtractors">
        <item>com.android.server.notification.ValidateNotificationPeople</item>
        <item>com.android.server.notification.PackagePriorityExtractor</item>
        <item>com.android.server.notification.NotificationIntrusivenessExtractor</item>
        <item>com.android.server.notification.PackageVisibilityExtractor</item>
    </string-array>

    <!-- Flag indicating that this device does not rotate and will always remain in its default
         orientation. Activities that desire to run in a non-compatible orientation will be run
         from an emulated display within the physical display. -->
    <bool name="config_forceDefaultOrientation">false</bool>

    <!-- Default Gravity setting for the system Toast view. Equivalent to: Gravity.CENTER_HORIZONTAL | Gravity.BOTTOM -->
    <integer name="config_toastDefaultGravity">0x00000051</integer>

    <!-- set to false if we need to show user confirmation
         when alpha identifier is not provided by the UICC -->
    <bool name="config_stkNoAlphaUsrCnf">true</bool>

    <!-- Don't use roaming icon for considered operators.
         A match on config_sameNamedOperatorConsideredRoaming supersedes a match on this.
         Can use mcc or mcc+mnc as item. For example, 302 or 21407.
         If operators, 21404 and 21407, make roaming agreements, user of 21404 should not see
         the roaming icon as using 21407 network.
         To do this, add 21407 item to values-mcc214-mnc04/config.xml -->
    <string-array translatable="false" name="config_operatorConsideredNonRoaming">
    </string-array>

    <!-- Threshold (in ms) under which a screen off / screen on will be considered a reset of the
         immersive mode confirmation prompt.-->
    <integer name="config_immersive_mode_confirmation_panic">5000</integer>

    <!-- For some operators, PDU has garbages. To fix it, need to use valid index -->
    <integer name="config_valid_wappush_index">-1</integer>

    <!-- This is NOT just for same named operators unlike the name suggests (will blacklist regardless of name).
         A match on this supersedes a match on config_operatorConsideredNonRoaming.
         Uses "startsWith" so you can use a leading substring like the mcc or
         use the complete mcc+mnc string.
         For a given mcc/mcc-mnc, some operators may want to roam (even if
         config_operatorConsideredNonRoaming has the mcc/mcc-mnc).
         user of 40485 should see the roaming icon as using 40483 network
         though same Reliance network.
         To do this, add 40483 item to values-mcc404-mnc85/config.xml -->
    <string-array translatable="false" name="config_sameNamedOperatorConsideredRoaming">
    </string-array>
    <!-- call barring MMI code from TS 22.030 Annex B -->
    <string-array translatable="false" name="config_callBarringMMI">
        <item>33</item>
        <item>331</item>
        <item>332</item>
        <item>35</item>
        <item>351</item>
        <item>330</item>
        <item>333</item>
        <item>353</item>
    </string-array>

    <!-- Override the default detection behavior for the framework method
         android.view.ViewConfiguration#hasPermanentMenuKey().
         Valid settings are:
         0 - No change. Use the default autodetection behavior.
         1 - The device DOES have a permanent menu key; ignore autodetection.
         2 - The device DOES NOT have a permanent menu key; ignore autodetection. -->
    <integer name="config_overrideHasPermanentMenuKey">0</integer>

    <!-- Override the DPad detection behavior for configuration purposes -->
    <bool name="config_hasPermanentDpad">false</bool>

    <!-- default window inset isRound property -->
    <bool name="config_windowIsRound">false</bool>

    <!-- Override this value if the device has a chin, i.e. area that is not actual part of the
         screen but you would like to be treated as a real display. The value is the height of the
         chin. -->
    <integer name="config_windowOutsetBottom">0</integer>

    <!-- Package name for default network scorer app; overridden by product overlays. -->
    <string name="config_defaultNetworkScorerPackageName"></string>

    <!-- default device has recents property -->
    <bool name="config_hasRecents">true</bool>

    <!-- default window ShowCircularMask property -->
    <bool name="config_windowShowCircularMask">false</bool>

    <!-- default value for whether circular emulators (ro.emulator.circular)
         should show a display overlay on the screen -->
    <bool name="config_windowEnableCircularEmulatorDisplayOverlay">false</bool>

    <!-- Defines the default set of global actions. Actions may still be disabled or hidden based
         on the current state of the device.
         Each item must be one of the following strings:
         "power" = Power off
         "settings" = An action to launch settings
         "airplane" = Airplane mode toggle
         "bugreport" = Take bug report, if available
         "silent" = silent mode
         "users" = list of users
         -->
    <string-array translatable="false" name="config_globalActionsList">
        <item>power</item>
        <item>bugreport</item>
        <item>users</item>
    </string-array>

    <!-- Number of milliseconds to hold a wake lock to ensure that drawing is fully
         flushed to the display while dozing.  This value needs to be large enough
         to account for processing and rendering time plus a frame or two of latency
         in the display pipeline plus some slack just to be sure. -->
    <integer name="config_drawLockTimeoutMillis">120</integer>

    <!-- default telephony hardware configuration for this platform.
    -->
    <!-- this string array should be overridden by the device to present a list
         telephony hardware resource.  this is used by the telephony device controller
         (TDC) to offer the basic capabilities of the hardware to the telephony
         framework
    -->
    <!-- an array of "[hardware type],[hardware-uuid],[state],[[hardware-type specific]]"
         with, [[hardware-type specific]] in:
            - "[[ril-model],[rat],[max-active-voice],[max-active-data],[max-active-standby]]"
              for 'modem' hardware
            - "[[associated-modem-uuid]]"
              for 'sim' hardware.
         refer to HardwareConfig in com.android.internal.telephony for specific details/values
         those elements can carry.
    -->
    <string-array translatable="false" name="config_telephonyHardware">
        <!-- modem -->
        <item>"0,modem,0,0,0,1,1,1"</item>
        <!-- sim -->
        <item>"1,sim,0,modem"</item>
    </string-array>

    <!-- This string array can be overriden to add an additional DRM support for WebView EME. -->
    <!-- Array of "[keySystemName],[UuidOfMediaDrm]" @hide @SystemApi -->
    <string-array name="config_keySystemUuidMapping" translatable="false">
        <!-- Example:
        <item>"x-com.microsoft.playready,9A04F079-9840-4286-AB92-E65BE0885F95"</item>
        -->
    </string-array>

    <!-- Flag indicating which package name can access the persistent data partition -->
    <string name="config_persistentDataPackageName" translatable="false"></string>

    <!-- Flag indicating apps will skip sending hold request before merge. In this case
        IMS service implementation will do both.i.e.hold followed by merge. -->
    <bool name="skipHoldBeforeMerge">true</bool>

    <!-- Flag indicating emergency calls will always use IMS irrespective of the state of
    the IMS connection -->
    <bool name="useImsAlwaysForEmergencyCall">true</bool>

    <!-- Flag indicating whether the IMS service can be turned off. If false then
        the service will not be turned-off completely (the ImsManager.turnOffIms() will
        be disabled) but individual Features can be disabled using ImsConfig.setFeatureValue() -->
    <bool name="imsServiceAllowTurnOff">true</bool>

    <!-- Flag specifying whether VoLTE is available on device -->
    <bool name="config_device_volte_available">false</bool>

    <!-- Flag specifying whether VoLTE should be available for carrier: independent of
         carrier provisioning. If false: hard disabled. If true: then depends on carrier
         provisioning, availability etc -->
    <bool name="config_carrier_volte_available">false</bool>

    <!-- Flag specifying whether VoLTE availability is based on provisioning -->
    <bool name="config_carrier_volte_provisioned">false</bool>

    <!-- Flag specifying whether VoLTE TTY is supported -->
    <bool name="config_carrier_volte_tty_supported">true</bool>

    <!-- Flag specifying whether VT is available on device -->
    <bool name="config_device_vt_available">false</bool>

    <!-- Flag specifying whether VT should be available for carrier: independent of
         carrier provisioning. If false: hard disabled. If true: then depends on carrier
         provisioning, availability etc -->
    <bool name="config_carrier_vt_available">false</bool>

    <!-- Flag specifying whether WFC over IMS is available on device -->
    <bool name="config_device_wfc_ims_available">false</bool>

    <!-- Flag specifying whether WFC over IMS should be available for carrier: independent of
         carrier provisioning. If false: hard disabled. If true: then depends on carrier
         provisioning, availability etc -->
    <bool name="config_carrier_wfc_ims_available">false</bool>

    <bool name="config_networkSamplingWakesDevice">true</bool>

    <!-- Path to the library that contains a device specific key handler -->
    <string name="config_deviceKeyHandlerLib" translatable="false"></string>

    <!-- Name of that key handler class -->
    <string name="config_deviceKeyHandlerClass" translatable="false"></string>

    <string-array translatable="false" name="config_cdma_home_system" />

    <!--From SmsMessage-->
    <!--Support decoding the user data payload as pack GSM 8-bit (a GSM alphabet
        string that's stored in 8-bit unpacked format) characters.-->
    <bool translatable="false" name="config_sms_decode_gsm_8bit_data">false</bool>

    <!-- Package name providing default WebView implementation. -->
    <string name="config_webViewPackageName" translatable="false">com.android.webview</string>

    <!-- Package name providing alternate WebView implementation.
         Fall back to config_webViewPackageName if not available. -->
    <string name="config_alternateWebViewPackageName" translatable="false">com.google.android.webview</string>

    <!-- If EMS is not supported, framework breaks down EMS into single segment SMS
         and adds page info " x/y". This config is used to set which carrier doesn't
         support EMS and whether page info should be added at the beginning or the end.
         We use tag 'prefix' for position beginning and 'suffix' for position end.
         And use gid to distinguish different carriers which using same mcc and mnc.
         Examples: <item>simOperatorNumber;position;gid(optional)</item>>
    -->
    <string-array translatable="false" name="no_ems_support_sim_operators">
        <!-- VZW -->
        <item>20404;suffix;BAE0000000000000</item>
    </string-array>

    <bool name="config_auto_attach_data_on_creation">true</bool>

    <!-- True if the gesture service should be started at system start -->
    <bool name="config_enableGestureService">false</bool>

    <!-- Values for GPS configuration -->
    <string-array translatable="false" name="config_gpsParameters">
        <item>SUPL_HOST=supl.google.com</item>
        <item>SUPL_PORT=7275</item>
        <item>NTP_SERVER=north-america.pool.ntp.org</item>
        <item>SUPL_VER=0x20000</item>
        <item>SUPL_MODE=1</item>
    </string-array>

    <!-- If there is no preload VM number in the sim card, carriers such as
         Verizon require to load a default vm number from the configurantion.
         Define config_default_vm_number for this purpose. And there are two
         optional formats for this configuration as below:
         (1)<item>voicemail number</item>
         (2)<item>voicemail number;gid</item>
         The logic to pick up the correct voicemail number:
         (1) If the config_default_vm_number array has no gid special item, the last one will be
         picked
         (2) If the config_default_vm_number array has gid special item and  it matches the current
         sim's gid, it will be picked.
         (3) If the config_default_vm_number array has gid special item but it doesn't match the
         current sim's gid, the last one without gid will be picked -->
    <string-array translatable="false" name="config_default_vm_number" />

    <!-- Sprint need a 70 ms delay for 3way call -->
    <integer name="config_cdma_3waycall_flash_delay">0</integer>

    <!--SIM does not save, but the voice mail number to be changed. -->
    <bool name="editable_voicemailnumber">false</bool>

    <!-- service number convert map in roaming network. -->
    <!-- [dialstring],[replacement][,optional gid] -->
    <string-array translatable="false" name="dial_string_replace">
    </string-array>

    <!-- Flag indicating whether radio is to be restarted on the error of
         PDP_FAIL_REGULAR_DEACTIVATION/0x24 -->
    <bool name="config_restart_radio_on_pdp_fail_regular_deactivation">false</bool>

    <!-- networks that don't want data deactivate when shutdown the phone
         note this is dependent on the operator of the network we're on,
         not operator on the SIM -->
    <string-array translatable="false" name="networks_not_clear_data">
        <item>71203</item>
        <item>71606</item>
        <item>71610</item>
        <item>732101</item>
    </string-array>

    <!-- Config determines whether to update phone object when voice registration
         state changes. Voice radio tech change will always trigger an update of
         phone object irrespective of this config -->
    <bool name="config_switch_phone_on_voice_reg_state_change">true</bool>

    <bool name="config_sms_force_7bit_encoding">false</bool>

    <!-- Flag indicating whether strict threshold is used, or lenient threshold is used,
          when evaluating RSRP for LTE antenna bar display
           0. Strict threshold
           1. Lenient threshold
    -->
    <integer name="config_LTE_RSRP_threshold_type">1</integer>

    <!-- Enabled built-in zen mode condition providers -->
    <string-array translatable="false" name="config_system_condition_providers">
        <item>countdown</item>
        <item>schedule</item>
        <item>event</item>
    </string-array>

    <!-- Priority repeat caller threshold, in minutes -->
    <integer name="config_zen_repeat_callers_threshold">15</integer>

    <!-- Flags enabling default window features. See Window.java -->
    <bool name="config_defaultWindowFeatureOptionsPanel">true</bool>
    <bool name="config_defaultWindowFeatureContextMenu">true</bool>

    <!-- This config is used to check if the carrier requires converting destination
         number before sending out a SMS.
         Formats for this configuration as below:
         [true or false][;optional gid]
         The logic to pick up the configuration:
         (1) If the "config_sms_convert_destination_number_support" array has no gid
             special item, the last one will be picked
         (2) If the "config_sms_convert_destination_number_support" array has gid special
             item and it matches the current sim's gid, it will be picked.
         (3) If the "config_sms_convert_destination_number_support" array has gid special
             item but it doesn't match the current sim's gid, the last one without gid
             will be picked -->
    <string-array translatable="false" name="config_sms_convert_destination_number_support">
        <item>false</item>
    </string-array>

    <!-- The maximum bitmap size that can be written to a MediaMetadata object. This value
         is the max width/height allowed in dips.-->
    <dimen name="config_mediaMetadataBitmapMaxSize">320dp</dimen>

    <string translatable="false" name="prohibit_manual_network_selection_in_gobal_mode">false</string>

    <!-- An array of CDMA roaming indicators which means international roaming -->
    <integer-array translatable="false" name="config_cdma_international_roaming_indicators" />

    <!-- set the system language as value of EF LI/EF PL -->
    <bool name="config_use_sim_language_file">true</bool>

    <!-- Use ERI text for network name on CDMA LTE -->
    <bool name="config_LTE_eri_for_network_name">true</bool>

    <!-- Whether to start in touch mode -->
    <bool name="config_defaultInTouchMode">true</bool>

    <!-- Time adjustment, in milliseconds, applied to the default double tap threshold
         used for gesture detection by the screen magnifier. -->
    <integer name="config_screen_magnification_multi_tap_adjustment">-50</integer>

    <!-- Scale factor threshold used by the screen magnifier to determine when to switch from
         panning to scaling the magnification viewport. -->
    <item name="config_screen_magnification_scaling_threshold" format="float" type="dimen">0.3</item>

    <!-- If true, the display will be shifted around in ambient mode. -->
    <bool name="config_enableBurnInProtection">false</bool>

    <!-- Specifies the maximum burn-in offset displacement from the center. If -1, no maximum value
         will be used. -->
    <integer name="config_burnInProtectionMaxRadius">-1</integer>

    <!-- Specifies the minimum burn-in offset horizontally. -->
    <integer name="config_burnInProtectionMinHorizontalOffset">0</integer>

    <!-- Specifies the maximum burn-in offset horizontally. -->
    <integer name="config_burnInProtectionMaxHorizontalOffset">0</integer>

    <!-- Specifies the minimum burn-in offset vertically. -->
    <integer name="config_burnInProtectionMinVerticalOffset">0</integer>

    <!-- Specifies the maximum burn-in offset vertically. -->
    <integer name="config_burnInProtectionMaxVerticalOffset">0</integer>

    <!-- Keyguard component -->
    <string name="config_keyguardComponent" translatable="false">com.android.systemui/com.android.systemui.keyguard.KeyguardService</string>

    <!-- For performance and storage reasons, limit the number of fingerprints per user -->
    <integer name="config_fingerprintMaxTemplatesPerUser">5</integer>

    <!-- This config is used to force VoiceInteractionService to start on certain low ram devices.
         It declares the package name of VoiceInteractionService that should be started. -->
    <string translatable="false" name="config_forceVoiceInteractionServicePackage"></string>

    <!-- This config is ued to determine whether animations are allowed in low power mode. -->
    <bool name="config_allowAnimationsInLowPowerMode">false</bool>

    <!-- Whether device supports double tap to wake -->
    <bool name="config_supportDoubleTapWake">false</bool>

    <!-- The RadioAccessFamilies supported by the device.
         Empty is viewed as "all".  Only used on devices which
         don't support RIL_REQUEST_GET_RADIO_CAPABILITY
         format is UMTS|LTE|... -->
    <string translatable="false" name="config_radio_access_family"></string>

    <!-- Whether the main built-in display is round. This will affect
         Configuration.screenLayout's SCREENLAYOUT_ROUND_MASK flags for Configurations on the
         main built-in display. Change this in device-specific overlays.
         Defaults to the older, deprecated config_windowIsRound already used in
         some existing device-specific resource overlays. -->
    <bool name="config_mainBuiltInDisplayIsRound">@bool/config_windowIsRound</bool>

    <!-- Ultrasound support for Mic/speaker path -->
    <!-- Whether the default microphone audio source supports near-ultrasound frequencies
         (range of 18 - 21 kHz). -->
    <bool name="config_supportMicNearUltrasound">true</bool>
    <!-- Whether the default speaker audio output path supports near-ultrasound frequencies
         (range of 18 - 21 kHz). -->
    <bool name="config_supportSpeakerNearUltrasound">true</bool>

    <!-- Flag indicating device support for EAP SIM, AKA, AKA' -->
    <bool name="config_eap_sim_based_auth_supported">true</bool>
 
    <!-- How long history of previous vibrations should be kept for the dumpsys. -->
    <integer name="config_previousVibrationsDumpLimit">20</integer>

    <!-- Number of retries Cell Data should attempt for a given error code before
         restarting the modem.
         Error codes not listed will not lead to modem restarts.
         Array of "code#,retry#"  -->
    <string-array name="config_cell_retries_per_error_code">
    </string-array>

   <!-- Configuration to play sms ringtone during MO/MT call -->
   <bool name="config_sms_ringtone_incall">false</bool>
    <!-- IpReachability monitor enable/Disable -->
    <bool translatable="false" name="config_wifi_ipreachability_monitor">false</bool>

    <!-- Configuration that determines if ACTIVATE_REJECT_GGSN is to be treated as
         a permanent error -->
    <bool translatable="false" name="config_reject_ggsn_perm_failure">true</bool>
    <!-- Configuration that determines if PROTOCOL_ERRORS is to be treated as a
         permanent error -->
    <bool translatable="false" name="config_protocol_errors_perm_failure">true</bool>

<<<<<<< HEAD
    <!-- External CM Services list -->
    <string-array name="config_externalCMServices"></string-array>

    <!-- Timeout in MS for how long you have to long-press the back key to
         kill the foreground app. -->
    <integer name="config_backKillTimeout">2000</integer>

    <!-- Setting to false will disable CM's IME switcher implementation for tablets -->
    <bool name="config_show_cmIMESwitcher">true</bool>

    <!-- The list of components which should be automatically disabled. -->
    <string-array name="config_disabledComponents" translatable="false">
    </string-array>

    <!-- The list of components which should be forced to be enabled. -->
    <string-array name="config_forceEnabledComponents" translatable="false">
    </string-array>

    <!-- Boolean to enable stk functionality on Samsung phones -->
    <bool name="config_samsung_stk">false</bool>

    <!-- If a dock provides a lid switch, that lid can be removed. This
         setting is used to determine, whether lidOpenRotation has to be
         applied. -->
    <bool name="config_hasRemovableLid">false</bool>

    <!-- Boolean to enable Stylus gestures -->
    <bool name="config_stylusGestures">false</bool>

    <!-- Config to enable installation of region locked packages -->
    <string-array name="config_region_locked_packages" translatable="false">
    </string-array>

    <!-- Packages in this list should be a union of all packages defined in values-mccxxx (mcc) -->
    <string-array name="config_restrict_to_region_locked_devices" translatable="false">
    </string-array>

    <!-- Set initial MaxRetry value for operators -->
    <integer name="config_mdc_initial_max_retry">1</integer>

    <!-- The OEM specified sensor type for the gesture to launch the camear app. -->
    <integer name="config_cameraLaunchGestureSensorType">-1</integer>
    <!-- The OEM specified sensor string type for the gesture to launch camera app, this value
         must match the value of config_cameraLaunchGestureSensorType in OEM's HAL -->
    <string translatable="false" name="config_cameraLaunchGestureSensorStringType"></string>

    <!-- Allow the gesture to double tap the power button twice to start the camera while the device
         is non-interactive. -->
    <bool name="config_cameraDoubleTapPowerGestureEnabled">true</bool>

    <!-- Support in Surfaceflinger for blur layers.
         NOTE: This requires additional hardware-specific code. -->
    <bool name="config_ui_blur_enabled">false</bool>
=======
    <string-array name="origin_carrier_names">
        <item>CHINA\u0020\u0020MOBILE</item>
        <item>CMCC</item>
        <item>CHN-UNICOM</item>
        <item>China Mobile</item>
        <item>China Unicom</item>
        <item>China Telecom</item>
        <item>中国移动</item>
        <item>中国联通</item>
        <item>中国电信</item>
        <item>中國移動</item>
        <item>中國聯通</item>
        <item>中國電信</item>
        <item>Searching for Service</item>
    </string-array>

    <string-array name="locale_carrier_names">
        <item>China_Mobile</item>
        <item>China_Mobile</item>
        <item>China_Unicom</item>
        <item>China_Mobile</item>
        <item>China_Unicom</item>
        <item>China_Telecom</item>
       <item>China_Mobile</item>
        <item>China_Unicom</item>
        <item>China_Telecom</item>
        <item>China_Mobile</item>
        <item>China_Unicom</item>
        <item>China_Telecom</item>
        <item>roamingTextSearching</item>
    </string-array>

    <!-- monitor locale change -->
    <bool name="config_monitor_locale_change">false</bool>

    <!-- display for radio tech -->
    <bool name="config_display_rat">false</bool>

    <!-- config 2G/3G/4G RAT strings for carriers -->
    <string name="config_rat_2g" translatable="false">2G</string>
    <string name="config_rat_3g" translatable="false">3G</string>
    <string name="config_rat_4g" translatable="false">4G</string>
>>>>>>> 5ccaaff4
</resources><|MERGE_RESOLUTION|>--- conflicted
+++ resolved
@@ -2447,7 +2447,6 @@
          permanent error -->
     <bool translatable="false" name="config_protocol_errors_perm_failure">true</bool>
 
-<<<<<<< HEAD
     <!-- External CM Services list -->
     <string-array name="config_externalCMServices"></string-array>
 
@@ -2501,7 +2500,7 @@
     <!-- Support in Surfaceflinger for blur layers.
          NOTE: This requires additional hardware-specific code. -->
     <bool name="config_ui_blur_enabled">false</bool>
-=======
+
     <string-array name="origin_carrier_names">
         <item>CHINA\u0020\u0020MOBILE</item>
         <item>CMCC</item>
@@ -2544,5 +2543,4 @@
     <string name="config_rat_2g" translatable="false">2G</string>
     <string name="config_rat_3g" translatable="false">3G</string>
     <string name="config_rat_4g" translatable="false">4G</string>
->>>>>>> 5ccaaff4
 </resources>