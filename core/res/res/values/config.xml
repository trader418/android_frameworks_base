--- conflicted
+++ resolved
@@ -1447,10 +1447,9 @@
     <!-- default window inset isRound property -->
     <bool name="config_windowIsRound">false</bool>
 
-<<<<<<< HEAD
     <!-- Package name for default network scorer app; overridden by product overlays. -->
     <string name="config_defaultNetworkScorerPackageName"></string>
-=======
+
     <!-- Defines the default set of global actions. Actions may still be disabled or hidden based
          on the current state of the device.
          Each item must be one of the following strings:
@@ -1469,5 +1468,4 @@
         <item>users</item>
     </string-array>
 
->>>>>>> d90712d0
 </resources>