<?xml version="1.0" encoding="utf-8"?>
<!-- Copyright (C) 2012-2013 The CyanogenMod Project

     Licensed under the Apache License, Version 2.0 (the "License");
     you may not use this file except in compliance with the License.
     You may obtain a copy of the License at

          http://www.apache.org/licenses/LICENSE-2.0

     Unless required by applicable law or agreed to in writing, software
     distributed under the License is distributed on an "AS IS" BASIS,
     WITHOUT WARRANTIES OR CONDITIONS OF ANY KIND, either express or implied.
     See the License for the specific language governing permissions and
     limitations under the License.
-->
<resources xmlns:xliff="urn:oasis:names:tc:xliff:document:1.2">

    <!-- Names of default profiles. -->
    <string name="profileNameDefault">Default</string>
    <string name="profileNameWork">Work</string>
    <string name="profileNameHome">Home</string>
    <string name="profileNameSilent">Silent</string>
    <string name="profileNameNight">Night</string>

    <!-- Names of application groups. -->
    <string name="profileGroupPhone">Phone</string>
    <string name="profileGroupCalendar">Calendar</string>
    <string name="profileGroupGmail">Gmail</string>
    <string name="profileGroupEmail">Email</string>
    <string name="profileGroupSMS">SMS</string>

    <!-- Name of wildcard profile. -->
    <string name="wildcardProfile">Other</string>

    <!-- Button to reboot the phone, within the Phone Options dialog -->
    <string name="reboot_system" product="tablet">Reboot tablet</string>
    <string name="reboot_system" product="default">Reboot phone</string>
    <!-- Reboot Progress Dialog. This is shown if the user chooses to reboot the phone. -->

    <!-- label for item that screenshots in phone options dialog -->
    <string name="global_action_screenshot">Screenshot</string>

    <!-- label for item that toggles expand desktop mode -->
    <string name="global_actions_toggle_expanded_desktop_mode">Expanded desktop</string>
    <!-- status message in phone options dialog for when expand desktop mode is on -->
    <string name="global_actions_expanded_desktop_mode_on_status">Enabled</string>
    <!-- status message in phone options dialog for when expand desktop mode is off -->
    <string name="global_actions_expanded_desktop_mode_off_status">Disabled</string>

    <!-- Button to reboot the phone, within the Reboot Options dialog -->
    <string name="reboot_reboot">Reboot</string>
    <!-- Button to reboot the phone into recovery, within the Reboot Options dialog -->
    <string name="reboot_recovery">Recovery</string>
    <!-- Button to reboot the phone into bootloader, within the Reboot Options dialog -->
    <string name="reboot_bootloader">Bootloader</string>
    <!-- Button to reboot the phone into bootmenu, within the Reboot Options dialog -->
    <string name="reboot_bootmenu">Bootmenu</string>
    <!-- Button to reboot the phone into fastboot, within the Reboot Options dialog -->
    <string name="reboot_fastboot">Fastboot</string>
    <!-- Button to reboot the phone into download, within the Reboot Options dialog -->
    <string name="reboot_download">Download</string>

    <!-- Reboot Progress Dialog. This is shown if the user chooses to reboot the phone. -->
    <string name="reboot_progress">Rebooting\u2026</string>
    <!-- Reboot Confirmation Dialog.  When the user chooses to reboot the phone, there will be a confirmation dialog.  This is the message. -->
    <string name="reboot_confirm" product="tablet">Your tablet will reboot.</string>
    <string name="reboot_confirm" product="default">Your phone will reboot.</string>

    <!-- Title of an application permission, listed so the user can choose whether they want to allow the application to do this. -->
    <string name="permlab_preventpower">prevent power key</string>
    <!-- Description of an application permission, listed so the user can choose whether they want to allow the application to do this. -->
    <string name="permdesc_preventpower">Allows the app to override the power key</string>

    <!-- Title of an application permission, listed so the user can choose whether they want to allow the application to do this. -->
    <string name="permlab_fm_radio_receiver">control FM receiver</string>
    <!-- Description of an application permission, listed so the user can choose whether they want to allow the application to do this. -->
    <string name="permdesc_fm_radio_receiver">Allows the app to control the FM receiver.</string>

    <!-- Title of an application permission, listed so the user can choose whether they want to allow the application to do this. -->
    <string name="permlab_fm_radio_transmitter">control FM transmitter</string>
    <!-- Description of an application permission, listed so the user can choose whether they want to allow the application to do this. -->
    <string name="permdesc_fm_radio_transmitter">Allows the app to control the FM transmitter.</string>

    <string name="lockscreen_discharging">Discharging, <xliff:g id="number">%d</xliff:g><xliff:g id="percent">%%</xliff:g></string>

    <!-- Storage description for the SD card on the dock. [CHAR LIMIT=NONE] -->
    <string name="storage_sd_dock_card">Dock SD card</string>

    <!-- Long-press back kill application -->
    <string name="app_killed_message">App killed</string>

    <!-- Label for item that reboots the device in phone options dialog -->
    <string name="global_action_reboot">Reboot</string>

    <!-- Label for item that opens the profile choosing dialog -->
    <string name="global_action_choose_profile">Profile</string>

    <!-- Hardware Rotation lock string -->
    <string name="toast_rotation_unlocked">Display rotation unlocked</string>
    <string name="toast_rotation_locked">Display rotation locked</string>

    <!-- Stylus gestures support -->
    <string name="stylus_app_not_installed">%s is not installed</string>

    <!-- Options that show upon long-pressing a key on the physical keyboard -->
    <string name="symbol_picker_A">\u00C0\u00C1\u00C2\u00C4\u00C6\u00C3\u00C5\u0104\u0100</string>
    <string name="symbol_picker_C">\u00C7\u0106\u010C</string>
    <string name="symbol_picker_D">\u010E</string>
    <string name="symbol_picker_E">\u00C8\u00C9\u00CA\u00CB\u0118\u011A\u0112</string>
    <string name="symbol_picker_G">\u011E</string>
    <string name="symbol_picker_L">\u0141</string>
    <string name="symbol_picker_I">\u00CC\u00CD\u00CE\u00CF\u012A\u0130</string>
    <string name="symbol_picker_N">\u00D1\u0143\u0147</string>
    <string name="symbol_picker_O">\u00D8\u0152\u00D5\u00D2\u00D3\u00D4\u00D6\u014C</string>
    <string name="symbol_picker_R">\u0158</string>
    <string name="symbol_picker_S">\u015A\u0160\u015E</string>
    <string name="symbol_picker_T">\u0164</string>
    <string name="symbol_picker_U">\u00D9\u00DA\u00DB\u00DC\u016E\u016A</string>
    <string name="symbol_picker_Y">\u00DD\u0178</string>
    <string name="symbol_picker_Z">\u0179\u017B\u017D</string>
    <string name="symbol_picker_a">\u00E0\u00E1\u00E2\u00E4\u00E6\u00E3\u00E5\u0105\u0101</string>
    <string name="symbol_picker_c">\u00E7\u0107\u010D</string>
    <string name="symbol_picker_d">\u010F</string>
    <string name="symbol_picker_e">\u00E8\u00E9\u00EA\u00EB\u0119\u011B\u0113</string>
    <string name="symbol_picker_g">\u011F</string>
    <string name="symbol_picker_i">\u00EC\u00ED\u00EE\u00EF\u012B\u0131</string>
    <string name="symbol_picker_l">\u0142</string>
    <string name="symbol_picker_n">\u00F1\u0144\u0148</string>
    <string name="symbol_picker_o">\u00F8\u0153\u00F5\u00F2\u00F3\u00F4\u00F6\u014D</string>
    <string name="symbol_picker_r">\u0159</string>
    <string name="symbol_picker_s">\u00A7\u00DF\u015B\u0161\u015F</string>
    <string name="symbol_picker_t">\u0165</string>
    <string name="symbol_picker_u">\u00F9\u00FA\u00FB\u00FC\u016F\u016B</string>
    <string name="symbol_picker_y">\u00FD\u00FF</string>
    <string name="symbol_picker_z">\u017A\u017C\u017E</string>
    <string name="symbol_picker_sym">\u2026\u00A5\u2022\u00AE\u00A9\u00B1[]{}\u003C>`^\\|</string>
    <string name="symbol_picker_slash">\\</string>
    <string name="symbol_picker_1">\u00b9\u00bd\u2153\u00bc\u215b</string>
    <string name="symbol_picker_2">\u00b2\u2154</string>
    <string name="symbol_picker_3">\u00b3\u00be\u215c</string>
    <string name="symbol_picker_4">\u2074</string>
    <string name="symbol_picker_5">\u215d</string>
    <string name="symbol_picker_7">\u215e</string>
    <string name="symbol_picker_0">\u207f\u2205</string>
    <string name="symbol_picker_dollar">\u00a2\u00a3\u20ac\u00a5\u20a3\u20a4\u20b1</string>
    <string name="symbol_picker_percent">\u2030</string>
    <string name="symbol_picker_star">\u2020\u2021</string>
    <string name="symbol_picker_minus">\u2013\u2014</string>
    <string name="symbol_picker_plus">\u00b1</string>
    <string name="symbol_picker_opening_parenthesis">[{\u003C</string>
    <string name="symbol_picker_closing_parenthesis">]}></string>
    <string name="symbol_picker_exclamation">\u00a1</string>
    <string name="symbol_picker_quote">\u201c\u201d\u00ab\u00bb\u02dd</string>
    <string name="symbol_picker_question">\u00bf</string>
    <string name="symbol_picker_comma">\u201a\u201e</string>
    <string name="symbol_picker_equal">\u2260\u2248\u221e</string>
    <string name="symbol_picker_lt">\u2264\u00ab\u2039</string>
    <string name="symbol_picker_gt">\u2265\u00bb\u203a</string>

<<<<<<< HEAD
=======
    <!-- Privacy Guard -->
    <string name="permlab_changePrivacyGuardState">enable or disable privacy guard</string>
    <string name="permdesc_changePrivacyGuardState">Allows the app to change whether another app runs with Privacy Guard. When an app is running with Privacy Guard, it will not have access to personal data such as contacts, call logs, or messages.</string>
    <string name="privacy_guard_notification">Privacy Guard active</string>
    <string name="privacy_guard_notification_detail"><xliff:g id="app">%1$s</xliff:g> will not be able to access personal data</string>

>>>>>>> da59bc3e
    <!-- The title of the profile picker dialog. -->
    <string name="profile_picker_title">Profiles</string>

    <!-- The item label for the no profile selection item. -->
    <string name="profile_none">None</string>

    <!-- Privacy Guard -->
    <string name="permlab_changePrivacyGuardState">enable or disable privacy guard</string>
    <string name="permdesc_changePrivacyGuardState">Allows the application to change whether another application runs with Privacy Guard. When an application is running with Privacy Guard, it will not have access to personal data such as contacts, call logs, or messages.</string>
    <string name="privacy_guard_notification">Privacy Guard active</string>
    <string name="privacy_guard_notification_detail"><xliff:g id="app">%1$s</xliff:g> will not be able to access personal data</string>

    <!-- Title of an application permission, listed so the user can choose whether they want to allow the application to do this. -->
    <string name="permlab_interceptSmsSent">intercept outgoing SMS</string>
    <!-- Description of an application permission, listed so the user can choose whether they want to allow the application to do this. -->
    <string name="permdesc_interceptSmsSent">Allows the app to
        intercept an outgoing SMS.
        Malicious apps may use this to prevent outgoing SMS messages.</string>

</resources><|MERGE_RESOLUTION|>--- conflicted
+++ resolved
@@ -157,15 +157,6 @@
     <string name="symbol_picker_lt">\u2264\u00ab\u2039</string>
     <string name="symbol_picker_gt">\u2265\u00bb\u203a</string>
 
-<<<<<<< HEAD
-=======
-    <!-- Privacy Guard -->
-    <string name="permlab_changePrivacyGuardState">enable or disable privacy guard</string>
-    <string name="permdesc_changePrivacyGuardState">Allows the app to change whether another app runs with Privacy Guard. When an app is running with Privacy Guard, it will not have access to personal data such as contacts, call logs, or messages.</string>
-    <string name="privacy_guard_notification">Privacy Guard active</string>
-    <string name="privacy_guard_notification_detail"><xliff:g id="app">%1$s</xliff:g> will not be able to access personal data</string>
-
->>>>>>> da59bc3e
     <!-- The title of the profile picker dialog. -->
     <string name="profile_picker_title">Profiles</string>
 
