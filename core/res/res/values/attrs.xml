--- conflicted
+++ resolved
@@ -361,13 +361,10 @@
         <attr name="dropDownListViewStyle" format="reference" />
         <!-- Default EditText style. -->
         <attr name="editTextStyle" format="reference" />
-<<<<<<< HEAD
         <!-- Default TimePicker Input style. -->
         <attr name="timePickerInputStyle" format="reference" />
-=======
         <!-- Default TextField style. -->
         <attr name="textFieldStyle" format="reference" />
->>>>>>> 9e7c946a
         <!-- Default ExpandableListView style. -->
         <attr name="expandableListViewStyle" format="reference" />
         <!-- Default Gallery style. -->
