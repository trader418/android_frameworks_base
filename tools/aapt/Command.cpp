--- conflicted
+++ resolved
@@ -899,40 +899,29 @@
                         withinApplication = false;
                         withinSupportsInput = false;
                     } else if (depth < 3) {
-<<<<<<< HEAD
-                        if (withinActivity && isMainActivity && isLauncherActivity) {
+                        if (withinActivity && isMainActivity) {
                             String8 aName(getComponentName(pkg, activityName));
-                            printf("launchable-activity:");
-                            if (aName.length() > 0) {
-                                printf(" name='%s' ",
-                                        ResTable::normalizeForOutput(aName.string()).string());
-                            }
-                            printf(" label='%s' icon='%s'\n",
-                                    ResTable::normalizeForOutput(activityLabel.string()).string(),
-                                    ResTable::normalizeForOutput(activityIcon.string()).string());
-=======
-                        if (withinActivity && isMainActivity) {
-                            const char *aName = getComponentName(pkg, activityName);
                             if (isLauncherActivity) {
                                 printf("launchable-activity:");
-                                if (aName != NULL) {
-                                    printf(" name='%s' ", aName);
+                                if (aName.length() > 0) {
+                                    printf(" name='%s' ",
+                                            ResTable::normalizeForOutput(aName.string()).string());
                                 }
                                 printf(" label='%s' icon='%s'\n",
-                                        activityLabel.string(),
-                                        activityIcon.string());
+                                        ResTable::normalizeForOutput(activityLabel.string()).string(),
+                                        ResTable::normalizeForOutput(activityIcon.string()).string());
                             }
                             if (isLeanbackLauncherActivity) {
                                 printf("leanback-launchable-activity:");
-                                if (aName != NULL) {
-                                    printf(" name='%s' ", aName);
+                                if (aName.length() > 0) {
+                                    printf(" name='%s' ",
+                                            ResTable::normalizeForOutput(aName.string()).string());
                                 }
                                 printf(" label='%s' icon='%s' banner='%s'\n",
-                                        activityLabel.string(),
-                                        activityIcon.string(),
-                                        activityBanner.string());
-                            }
->>>>>>> a81ee86b
+                                        ResTable::normalizeForOutput(activityLabel.string()).string(),
+                                        ResTable::normalizeForOutput(activityIcon.string()).string(),
+                                        ResTable::normalizeForOutput(activityBanner.string()).string());
+                            }
                         }
                         if (!hasIntentFilter) {
                             hasOtherActivities |= withinActivity;
