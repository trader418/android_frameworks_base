/*
 * File modifications copyright (C) 2012 The CyanogenMod Project
 *
 * Licensed under the Apache License, Version 2.0 (the "License");
 * you may not use this file except in compliance with the License.
 * You may obtain a copy of the License at
 *
 *      http://www.apache.org/licenses/LICENSE-2.0
 *
 * Unless required by applicable law or agreed to in writing, software
 * distributed under the License is distributed on an "AS IS" BASIS,
 * WITHOUT WARRANTIES OR CONDITIONS OF ANY KIND, either express or implied.
 * See the License for the specific language governing permissions and
 * limitations under the License.
 */

package com.android.internal.policy.impl;

import android.app.ActivityManager;
import android.app.ActivityManager.RunningAppProcessInfo;
import android.app.ActivityManagerNative;
import android.app.IActivityManager;
import android.app.ProgressDialog;
import android.app.SearchManager;
import android.app.UiModeManager;
import android.content.ActivityNotFoundException;
import android.content.BroadcastReceiver;
import android.content.ComponentName;
import android.content.ContentResolver;
import android.content.Context;
import android.content.Intent;
import android.content.IntentFilter;
import android.content.ServiceConnection;
import android.content.pm.ActivityInfo;
import android.content.pm.PackageManager;
import android.content.pm.ResolveInfo;
import android.content.res.CompatibilityInfo;
import android.content.res.Configuration;
import android.content.res.Resources;
import android.content.res.TypedArray;
import android.database.ContentObserver;
import android.graphics.PixelFormat;
import android.graphics.Rect;
import android.hardware.input.InputManager;
import android.media.AudioManager;
import android.media.IAudioService;
import android.media.Ringtone;
import android.media.RingtoneManager;
import android.os.Bundle;
import android.os.FactoryTest;
import android.os.Handler;
import android.os.IBinder;
import android.os.IRemoteCallback;
import android.os.Looper;
import android.os.Message;
import android.os.Messenger;
import android.os.PowerManager;
import android.os.Process;
import android.os.RemoteException;
import android.os.ServiceManager;
import android.os.SystemClock;
import android.os.SystemProperties;
import android.os.UEventObserver;
import android.os.UserHandle;
import android.os.Vibrator;
import android.provider.Settings;

import com.android.internal.R;
import com.android.internal.app.ThemeUtils;
import com.android.internal.policy.PolicyManager;
import com.android.internal.policy.impl.keyguard.KeyguardViewManager;
import com.android.internal.policy.impl.keyguard.KeyguardViewMediator;
import com.android.internal.statusbar.IStatusBarService;
import com.android.internal.telephony.ITelephony;
import com.android.internal.widget.PointerLocationView;

import android.util.DisplayMetrics;
import android.util.EventLog;
import android.util.Log;
import android.util.Slog;
import android.util.SparseArray;
import android.view.Display;
import android.view.Gravity;
import android.view.HapticFeedbackConstants;
import android.view.IApplicationToken;
import android.view.IWindowManager;
import android.view.InputChannel;
import android.view.InputDevice;
import android.view.InputEvent;
import android.view.InputEventReceiver;
import android.view.KeyCharacterMap;
import android.view.KeyEvent;
import android.view.MotionEvent;
import android.view.WindowManagerGlobal;
import android.view.WindowOrientationListener;
import android.view.Surface;
import android.view.View;
import android.view.ViewConfiguration;
import android.view.Window;
import android.view.WindowManager;
import static android.view.WindowManager.LayoutParams.FIRST_APPLICATION_WINDOW;
import static android.view.WindowManager.LayoutParams.FLAG_FORCE_NOT_FULLSCREEN;
import static android.view.WindowManager.LayoutParams.FLAG_FULLSCREEN;
import static android.view.WindowManager.LayoutParams.FLAG_LAYOUT_IN_SCREEN;
import static android.view.WindowManager.LayoutParams.FLAG_LAYOUT_INSET_DECOR;
import static android.view.WindowManager.LayoutParams.FLAG_LAYOUT_NO_LIMITS;
import static android.view.WindowManager.LayoutParams.FLAG_SHOW_WHEN_LOCKED;
import static android.view.WindowManager.LayoutParams.FLAG_DISMISS_KEYGUARD;
import static android.view.WindowManager.LayoutParams.FLAG_ALLOW_LOCK_WHILE_SCREEN_ON;
import static android.view.WindowManager.LayoutParams.PRIVATE_FLAG_SHOW_FOR_ALL_USERS;
import static android.view.WindowManager.LayoutParams.SOFT_INPUT_MASK_ADJUST;
import static android.view.WindowManager.LayoutParams.SOFT_INPUT_ADJUST_RESIZE;
import static android.view.WindowManager.LayoutParams.SOFT_INPUT_ADJUST_NOTHING;
import static android.view.WindowManager.LayoutParams.LAST_APPLICATION_WINDOW;
import static android.view.WindowManager.LayoutParams.TYPE_APPLICATION_MEDIA;
import static android.view.WindowManager.LayoutParams.TYPE_APPLICATION_MEDIA_OVERLAY;
import static android.view.WindowManager.LayoutParams.TYPE_APPLICATION_PANEL;
import static android.view.WindowManager.LayoutParams.TYPE_APPLICATION_STARTING;
import static android.view.WindowManager.LayoutParams.TYPE_APPLICATION_SUB_PANEL;
import static android.view.WindowManager.LayoutParams.TYPE_APPLICATION_ATTACHED_DIALOG;
import static android.view.WindowManager.LayoutParams.TYPE_DISPLAY_OVERLAY;
import static android.view.WindowManager.LayoutParams.TYPE_DRAG;
import static android.view.WindowManager.LayoutParams.TYPE_DREAM;
import static android.view.WindowManager.LayoutParams.TYPE_HIDDEN_NAV_CONSUMER;
import static android.view.WindowManager.LayoutParams.TYPE_KEYGUARD;
import static android.view.WindowManager.LayoutParams.TYPE_KEYGUARD_DIALOG;
import static android.view.WindowManager.LayoutParams.TYPE_MAGNIFICATION_OVERLAY;
import static android.view.WindowManager.LayoutParams.TYPE_PHONE;
import static android.view.WindowManager.LayoutParams.TYPE_PRIORITY_PHONE;
import static android.view.WindowManager.LayoutParams.TYPE_RECENTS_OVERLAY;
import static android.view.WindowManager.LayoutParams.TYPE_SEARCH_BAR;
import static android.view.WindowManager.LayoutParams.TYPE_SECURE_SYSTEM_OVERLAY;
import static android.view.WindowManager.LayoutParams.TYPE_STATUS_BAR;
import static android.view.WindowManager.LayoutParams.TYPE_STATUS_BAR_PANEL;
import static android.view.WindowManager.LayoutParams.TYPE_STATUS_BAR_SUB_PANEL;
import static android.view.WindowManager.LayoutParams.TYPE_SYSTEM_DIALOG;
import static android.view.WindowManager.LayoutParams.TYPE_SYSTEM_ALERT;
import static android.view.WindowManager.LayoutParams.TYPE_SYSTEM_ERROR;
import static android.view.WindowManager.LayoutParams.TYPE_INPUT_METHOD;
import static android.view.WindowManager.LayoutParams.TYPE_INPUT_METHOD_DIALOG;
import static android.view.WindowManager.LayoutParams.TYPE_SYSTEM_OVERLAY;
import static android.view.WindowManager.LayoutParams.TYPE_TOAST;
import static android.view.WindowManager.LayoutParams.TYPE_UNIVERSE_BACKGROUND;
import static android.view.WindowManager.LayoutParams.TYPE_VOLUME_OVERLAY;
import static android.view.WindowManager.LayoutParams.TYPE_WALLPAPER;
import static android.view.WindowManager.LayoutParams.TYPE_POINTER;
import static android.view.WindowManager.LayoutParams.TYPE_NAVIGATION_BAR;
import static android.view.WindowManager.LayoutParams.TYPE_NAVIGATION_BAR_PANEL;
import static android.view.WindowManager.LayoutParams.TYPE_BOOT_PROGRESS;
import android.view.WindowManagerPolicy;
import static android.view.WindowManagerPolicy.WindowManagerFuncs.LID_ABSENT;
import static android.view.WindowManagerPolicy.WindowManagerFuncs.LID_OPEN;
import static android.view.WindowManagerPolicy.WindowManagerFuncs.LID_CLOSED;
import android.view.KeyCharacterMap.FallbackAction;
import android.view.accessibility.AccessibilityEvent;
import android.view.animation.Animation;
import android.view.animation.AnimationUtils;
import android.view.VolumePanel;
import android.widget.Toast;
import android.media.IAudioService;
import android.media.AudioService;
import android.media.AudioManager;

import java.io.File;
import java.io.FileReader;
import java.io.IOException;
import java.io.PrintWriter;
import java.util.List;

/**
 * WindowManagerPolicy implementation for the Android phone UI.  This
 * introduces a new method suffix, Lp, for an internal lock of the
 * PhoneWindowManager.  This is used to protect some internal state, and
 * can be acquired with either thw Lw and Li lock held, so has the restrictions
 * of both of those when held.
 */
public class PhoneWindowManager implements WindowManagerPolicy {
    static final String TAG = "WindowManager";
    static final boolean DEBUG = false;
    static final boolean localLOGV = false;
    static final boolean DEBUG_LAYOUT = false;
    static final boolean DEBUG_INPUT = false;
    static final boolean DEBUG_STARTING_WINDOW = false;
    static final boolean SHOW_STARTING_ANIMATIONS = true;
    static final boolean SHOW_PROCESSES_ON_ALT_MENU = false;

    static final int LONG_PRESS_POWER_NOTHING = 0;
    static final int LONG_PRESS_POWER_GLOBAL_ACTIONS = 1;
    static final int LONG_PRESS_POWER_SHUT_OFF = 2;
    static final int LONG_PRESS_POWER_SHUT_OFF_NO_CONFIRM = 3;

    // These need to match the documentation/constant in
    // core/res/res/values/config.xml
    static final int LONG_PRESS_HOME_NOTHING = 0;
    static final int LONG_PRESS_HOME_RECENT_DIALOG = 1;
    static final int LONG_PRESS_HOME_RECENT_SYSTEM_UI = 2;

    static final int APPLICATION_MEDIA_SUBLAYER = -2;
    static final int APPLICATION_MEDIA_OVERLAY_SUBLAYER = -1;
    static final int APPLICATION_PANEL_SUBLAYER = 1;
    static final int APPLICATION_SUB_PANEL_SUBLAYER = 2;

    static public final String SYSTEM_DIALOG_REASON_KEY = "reason";
    static public final String SYSTEM_DIALOG_REASON_GLOBAL_ACTIONS = "globalactions";
    static public final String SYSTEM_DIALOG_REASON_RECENT_APPS = "recentapps";
    static public final String SYSTEM_DIALOG_REASON_HOME_KEY = "homekey";
    static public final String SYSTEM_DIALOG_REASON_ASSIST = "assist";

    // Available custom actions to perform on a key press.
    // Must match values for KEY_HOME_LONG_PRESS_ACTION in:
    // core/java/android/provider/Settings.java
    private static final int KEY_ACTION_NOTHING = 0;
    private static final int KEY_ACTION_MENU = 1;
    private static final int KEY_ACTION_APP_SWITCH = 2;
    private static final int KEY_ACTION_SEARCH = 3;
    private static final int KEY_ACTION_VOICE_SEARCH = 4;
    private static final int KEY_ACTION_IN_APP_SEARCH = 5;

    // Masks for checking presence of hardware keys.
    // Must match values in core/res/res/values/config.xml
    private static final int KEY_MASK_HOME = 0x01;
    private static final int KEY_MASK_BACK = 0x02;
    private static final int KEY_MASK_MENU = 0x04;
    private static final int KEY_MASK_ASSIST = 0x08;
    private static final int KEY_MASK_APP_SWITCH = 0x10;

    /**
     * These are the system UI flags that, when changing, can cause the layout
     * of the screen to change.
     */
    static final int SYSTEM_UI_CHANGING_LAYOUT =
            View.SYSTEM_UI_FLAG_HIDE_NAVIGATION | View.SYSTEM_UI_FLAG_FULLSCREEN;

    /* Table of Application Launch keys.  Maps from key codes to intent categories.
     *
     * These are special keys that are used to launch particular kinds of applications,
     * such as a web browser.  HID defines nearly a hundred of them in the Consumer (0x0C)
     * usage page.  We don't support quite that many yet...
     */
    static SparseArray<String> sApplicationLaunchKeyCategories;
    static {
        sApplicationLaunchKeyCategories = new SparseArray<String>();
        sApplicationLaunchKeyCategories.append(
                KeyEvent.KEYCODE_EXPLORER, Intent.CATEGORY_APP_BROWSER);
        sApplicationLaunchKeyCategories.append(
                KeyEvent.KEYCODE_ENVELOPE, Intent.CATEGORY_APP_EMAIL);
        sApplicationLaunchKeyCategories.append(
                KeyEvent.KEYCODE_CONTACTS, Intent.CATEGORY_APP_CONTACTS);
        sApplicationLaunchKeyCategories.append(
                KeyEvent.KEYCODE_CALENDAR, Intent.CATEGORY_APP_CALENDAR);
        sApplicationLaunchKeyCategories.append(
                KeyEvent.KEYCODE_MUSIC, Intent.CATEGORY_APP_MUSIC);
        sApplicationLaunchKeyCategories.append(
                KeyEvent.KEYCODE_CALCULATOR, Intent.CATEGORY_APP_CALCULATOR);
    }

    /**
     * Lock protecting internal state.  Must not call out into window
     * manager with lock held.  (This lock will be acquired in places
     * where the window manager is calling in with its own lock held.)
     */
    final Object mLock = new Object();

    Context mContext;
    Context mUiContext;
    IWindowManager mWindowManager;
    WindowManagerFuncs mWindowManagerFuncs;
    PowerManager mPowerManager;
    IStatusBarService mStatusBarService;
    final Object mServiceAquireLock = new Object();
    Vibrator mVibrator; // Vibrator for giving feedback of orientation changes
    SearchManager mSearchManager;

    // Vibrator pattern for haptic feedback of a long press.
    long[] mLongPressVibePattern;

    // Vibrator pattern for haptic feedback of virtual key press.
    long[] mVirtualKeyVibePattern;
    
    // Vibrator pattern for a short vibration.
    long[] mKeyboardTapVibePattern;

    // Vibrator pattern for haptic feedback during boot when safe mode is disabled.
    long[] mSafeModeDisabledVibePattern;
    
    // Vibrator pattern for haptic feedback during boot when safe mode is enabled.
    long[] mSafeModeEnabledVibePattern;

    /** If true, hitting shift & menu will broadcast Intent.ACTION_BUG_REPORT */
    boolean mEnableShiftMenuBugReports = false;

    boolean mHeadless;
    boolean mSafeMode;
    WindowState mStatusBar = null;
    boolean mHasSystemNavBar;
    int mStatusBarHeight;
    WindowState mNavigationBar = null;
    boolean mHasNavigationBar = false;
    boolean mCanHideNavigationBar = false;
    boolean mNavigationBarCanMove = false; // can the navigation bar ever move to the side?
    boolean mNavigationBarOnBottom = true; // is the navigation bar on the bottom *right now*?
    int[] mNavigationBarHeightForRotation = new int[4];
    int[] mNavigationBarWidthForRotation = new int[4];

    WindowState mKeyguard = null;
    KeyguardViewMediator mKeyguardMediator;
    GlobalActions mGlobalActions;
    volatile boolean mPowerKeyHandled; // accessed from input reader and handler thread
    boolean mPendingPowerKeyUpCanceled;
    Handler mHandler;
    WindowState mLastInputMethodWindow = null;
    WindowState mLastInputMethodTargetWindow = null;

    static final int RECENT_APPS_BEHAVIOR_SHOW_OR_DISMISS = 0;
    static final int RECENT_APPS_BEHAVIOR_EXIT_TOUCH_MODE_AND_SHOW = 1;
    static final int RECENT_APPS_BEHAVIOR_DISMISS = 2;
    static final int RECENT_APPS_BEHAVIOR_DISMISS_AND_SWITCH = 3;

    RecentApplicationsDialog mRecentAppsDialog;
    int mRecentAppsDialogHeldModifiers;
    boolean mLanguageSwitchKeyPressed;

    int mLidState = LID_ABSENT;
    boolean mHaveBuiltInKeyboard;

    boolean mSystemReady;
    boolean mSystemBooted;
    boolean mHdmiPlugged;
    int mDockMode = Intent.EXTRA_DOCK_STATE_UNDOCKED;
    int mLidOpenRotation;
    int mCarDockRotation;
    int mDeskDockRotation;
    int mHdmiRotation;
    boolean mHdmiRotationLock;

    int mUserRotationMode = WindowManagerPolicy.USER_ROTATION_FREE;
    int mUserRotation = Surface.ROTATION_0;
    int mUserRotationAngles = -1;
    boolean mAccelerometerDefault;

    int mAllowAllRotations = -1;
    boolean mCarDockEnablesAccelerometer;
    boolean mDeskDockEnablesAccelerometer;
    int mLidKeyboardAccessibility;
    int mLidNavigationAccessibility;
    boolean mLidControlsSleep;
    int mLongPressOnPowerBehavior = -1;
    boolean mScreenOnEarly = false;
    boolean mScreenOnFully = false;
    boolean mOrientationSensorEnabled = false;
    int mCurrentAppOrientation = ActivityInfo.SCREEN_ORIENTATION_UNSPECIFIED;
    boolean mHasSoftInput = false;
    int mBackKillTimeout;
    int mPointerLocationMode = 0; // guarded by mLock
    int mDeviceHardwareKeys;
    boolean mHasHomeKey;
    boolean mHasMenuKey;
    boolean mHasAssistKey;
    boolean mHasAppSwitchKey;

    // The last window we were told about in focusChanged.
    WindowState mFocusedWindow;
    IApplicationToken mFocusedApp;

    // Behavior of volume wake
    boolean mVolumeWakeScreen;

    // Behavior of volbtn music controls
    boolean mVolBtnMusicControls;
    boolean mIsLongPress;

    private static final class PointerLocationInputEventReceiver extends InputEventReceiver {
        private final PointerLocationView mView;

        public PointerLocationInputEventReceiver(InputChannel inputChannel, Looper looper,
                PointerLocationView view) {
            super(inputChannel, looper);
            mView = view;
        }

        @Override
        public void onInputEvent(InputEvent event) {
            boolean handled = false;
            try {
                if (event instanceof MotionEvent
                        && (event.getSource() & InputDevice.SOURCE_CLASS_POINTER) != 0) {
                    final MotionEvent motionEvent = (MotionEvent)event;
                    mView.addPointerEvent(motionEvent);
                    handled = true;
                }
            } finally {
                finishInputEvent(event, handled);
            }
        }
    }

    // Pointer location view state, only modified on the mHandler Looper.
    PointerLocationInputEventReceiver mPointerLocationInputEventReceiver;
    PointerLocationView mPointerLocationView;
    InputChannel mPointerLocationInputChannel;

    // The current size of the screen; really; (ir)regardless of whether the status
    // bar can be hidden or not
    int mUnrestrictedScreenLeft, mUnrestrictedScreenTop;
    int mUnrestrictedScreenWidth, mUnrestrictedScreenHeight;
    // The current size of the screen; these may be different than (0,0)-(dw,dh)
    // if the status bar can't be hidden; in that case it effectively carves out
    // that area of the display from all other windows.
    int mRestrictedScreenLeft, mRestrictedScreenTop;
    int mRestrictedScreenWidth, mRestrictedScreenHeight;
    // During layout, the current screen borders accounting for any currently
    // visible system UI elements.
    int mSystemLeft, mSystemTop, mSystemRight, mSystemBottom;
    // For applications requesting stable content insets, these are them.
    int mStableLeft, mStableTop, mStableRight, mStableBottom;
    // For applications requesting stable content insets but have also set the
    // fullscreen window flag, these are the stable dimensions without the status bar.
    int mStableFullscreenLeft, mStableFullscreenTop;
    int mStableFullscreenRight, mStableFullscreenBottom;
    // During layout, the current screen borders with all outer decoration
    // (status bar, input method dock) accounted for.
    int mCurLeft, mCurTop, mCurRight, mCurBottom;
    // During layout, the frame in which content should be displayed
    // to the user, accounting for all screen decoration except for any
    // space they deem as available for other content.  This is usually
    // the same as mCur*, but may be larger if the screen decor has supplied
    // content insets.
    int mContentLeft, mContentTop, mContentRight, mContentBottom;
    // During layout, the current screen borders along which input method
    // windows are placed.
    int mDockLeft, mDockTop, mDockRight, mDockBottom;
    // During layout, the layer at which the doc window is placed.
    int mDockLayer;
    // During layout, this is the layer of the status bar.
    int mStatusBarLayer;
    int mLastSystemUiFlags;
    // Bits that we are in the process of clearing, so we want to prevent
    // them from being set by applications until everything has been updated
    // to have them clear.
    int mResettingSystemUiFlags = 0;
    // Bits that we are currently always keeping cleared.
    int mForceClearedSystemUiFlags = 0;
    // What we last reported to system UI about whether the compatibility
    // menu needs to be displayed.
    boolean mLastFocusNeedsMenu = false;

    FakeWindow mHideNavFakeWindow = null;

    static final Rect mTmpParentFrame = new Rect();
    static final Rect mTmpDisplayFrame = new Rect();
    static final Rect mTmpContentFrame = new Rect();
    static final Rect mTmpVisibleFrame = new Rect();
    static final Rect mTmpNavigationFrame = new Rect();
    
    WindowState mTopFullscreenOpaqueWindowState;
    boolean mTopIsFullscreen;
    boolean mForceStatusBar;
    boolean mForceStatusBarFromKeyguard;
    boolean mHideLockScreen;

    // States of keyguard dismiss.
    private static final int DISMISS_KEYGUARD_NONE = 0; // Keyguard not being dismissed.
    private static final int DISMISS_KEYGUARD_START = 1; // Keyguard needs to be dismissed.
    private static final int DISMISS_KEYGUARD_CONTINUE = 2; // Keyguard has been dismissed.
    int mDismissKeyguard = DISMISS_KEYGUARD_NONE;

    /** The window that is currently dismissing the keyguard. Dismissing the keyguard must only
     * be done once per window. */
    private WindowState mWinDismissingKeyguard;

    boolean mShowingLockscreen;
    boolean mShowingDream;
    boolean mDreamingLockscreen;
    boolean mHomeLongPressed;
    boolean mAppSwitchLongPressed;
    Intent mHomeIntent;
    Intent mCarDockIntent;
    Intent mDeskDockIntent;
    boolean mSearchKeyShortcutPending;
    boolean mConsumeSearchKeyUp;
    boolean mAssistKeyLongPressed;

    // Used when key is pressed and performing non-default action
    boolean mMenuDoCustomAction;

    // Tracks user-customisable behavior for certain key events
    private int mLongPressOnHomeBehavior = -1;
    private int mPressOnMenuBehavior = -1;
    private int mLongPressOnMenuBehavior = -1;
    private int mPressOnAssistBehavior = -1;
    private int mLongPressOnAssistBehavior = -1;
    private int mPressOnAppSwitchBehavior = -1;
    private int mLongPressOnAppSwitchBehavior = -1;

    // To identify simulated keypresses, so we can perform
    // the default action for that key
    private boolean mIsVirtualKeypress;

    // Tracks preloading of the recent apps screen
    private boolean mRecentAppsPreloaded;

    // support for activating the lock screen while the screen is on
    boolean mAllowLockscreenWhenOn;
    int mLockScreenTimeout;
    boolean mLockScreenTimerActive;

    // Behavior of ENDCALL Button.  (See Settings.System.END_BUTTON_BEHAVIOR.)
    int mEndcallBehavior;

    // Behavior of POWER button while in-call and screen on.
    // (See Settings.Secure.INCALL_POWER_BUTTON_BEHAVIOR.)
    int mIncallPowerBehavior;

    Display mDisplay;

    int mLandscapeRotation = 0;  // default landscape rotation
    int mSeascapeRotation = 0;   // "other" landscape rotation, 180 degrees from mLandscapeRotation
    int mPortraitRotation = 0;   // default portrait rotation
    int mUpsideDownRotation = 0; // "other" portrait rotation

    // Screenshot trigger states
    // Time to volume and power must be pressed within this interval of each other.
    private static final long ACTION_CHORD_DEBOUNCE_DELAY_MILLIS = 150;
    // Increase the chord delay when taking a screenshot from the keyguard
    private static final float KEYGUARD_SCREENSHOT_CHORD_DELAY_MULTIPLIER = 2.5f;
    private boolean mScreenshotChordEnabled;
    private boolean mVolumeDownKeyTriggered;
    private long mVolumeDownKeyTime;
    private long mVolumeUpKeyTime;
    private boolean mVolumeDownKeyConsumedByChord;
    private boolean mVolumeUpKeyConsumedByChord;
    private boolean mVolumeUpKeyTriggered;
    private boolean mPowerKeyTriggered;
    private long mPowerKeyTime;

    SettingsObserver mSettingsObserver;
    ShortcutManager mShortcutManager;
    PowerManager.WakeLock mBroadcastWakeLock;
    boolean mHavePendingMediaKeyRepeatWithWakeLock;

    // Fallback actions by key code.
    private final SparseArray<KeyCharacterMap.FallbackAction> mFallbackActions =
            new SparseArray<KeyCharacterMap.FallbackAction>();

    private static final int MSG_ENABLE_POINTER_LOCATION = 1;
    private static final int MSG_DISABLE_POINTER_LOCATION = 2;
    private static final int MSG_DISPATCH_MEDIA_KEY_WITH_WAKE_LOCK = 3;
    private static final int MSG_DISPATCH_MEDIA_KEY_REPEAT_WITH_WAKE_LOCK = 4;

    private class PolicyHandler extends Handler {
        @Override
        public void handleMessage(Message msg) {
            switch (msg.what) {
                case MSG_ENABLE_POINTER_LOCATION:
                    enablePointerLocation();
                    break;
                case MSG_DISABLE_POINTER_LOCATION:
                    disablePointerLocation();
                    break;
                case MSG_DISPATCH_MEDIA_KEY_WITH_WAKE_LOCK:
                    dispatchMediaKeyWithWakeLock((KeyEvent)msg.obj);
                    break;
                case MSG_DISPATCH_MEDIA_KEY_REPEAT_WITH_WAKE_LOCK:
                    dispatchMediaKeyRepeatWithWakeLock((KeyEvent)msg.obj);
                    break;
            }
        }
    }

    private UEventObserver mHDMIObserver = new UEventObserver() {
        @Override
        public void onUEvent(UEventObserver.UEvent event) {
            setHdmiPlugged("1".equals(event.get("SWITCH_STATE")));
        }
    };

    class SettingsObserver extends ContentObserver {
        SettingsObserver(Handler handler) {
            super(handler);
        }

        void observe() {
            // Observe all users' changes
            ContentResolver resolver = mContext.getContentResolver();
            resolver.registerContentObserver(Settings.System.getUriFor(
                    Settings.System.END_BUTTON_BEHAVIOR), false, this,
                    UserHandle.USER_ALL);
            resolver.registerContentObserver(Settings.Secure.getUriFor(
                    Settings.Secure.INCALL_POWER_BUTTON_BEHAVIOR), false, this,
                    UserHandle.USER_ALL);
            resolver.registerContentObserver(Settings.System.getUriFor(
                    Settings.System.VOLUME_WAKE_SCREEN), false, this,
                    UserHandle.USER_ALL);
            resolver.registerContentObserver(Settings.System.getUriFor(
                    Settings.System.VOLBTN_MUSIC_CONTROLS), false, this,
                    UserHandle.USER_ALL);
            resolver.registerContentObserver(Settings.System.getUriFor(
                    Settings.System.ACCELEROMETER_ROTATION), false, this,
                    UserHandle.USER_ALL);
            resolver.registerContentObserver(Settings.System.getUriFor(
                    Settings.System.USER_ROTATION), false, this,
                    UserHandle.USER_ALL);
            resolver.registerContentObserver(Settings.System.getUriFor(
                    Settings.System.SCREEN_OFF_TIMEOUT), false, this,
                    UserHandle.USER_ALL);
            resolver.registerContentObserver(Settings.System.getUriFor(
                    Settings.System.POINTER_LOCATION), false, this,
                    UserHandle.USER_ALL);
            resolver.registerContentObserver(Settings.Secure.getUriFor(
                    Settings.Secure.DEFAULT_INPUT_METHOD), false, this,
                    UserHandle.USER_ALL);
            resolver.registerContentObserver(Settings.System.getUriFor(
                    "fancy_rotation_anim"), false, this,
                    UserHandle.USER_ALL);
            resolver.registerContentObserver(Settings.System.getUriFor(
                    Settings.System.EXPANDED_DESKTOP_STATE), false, this,
                    UserHandle.USER_ALL);
            resolver.registerContentObserver(Settings.System.getUriFor(
                    Settings.System.ACCELEROMETER_ROTATION_ANGLES), false, this,
                    UserHandle.USER_ALL);
            resolver.registerContentObserver(Settings.System.getUriFor(
<<<<<<< HEAD
                    Settings.System.ON_SCREEN_BUTTONS_HEIGHT), false, this);
            resolver.registerContentObserver(Settings.System.getUriFor(
=======
>>>>>>> b055725d
                    Settings.System.KEY_HOME_LONG_PRESS_ACTION), false, this);
            resolver.registerContentObserver(Settings.System.getUriFor(
                    Settings.System.KEY_MENU_ACTION), false, this);
            resolver.registerContentObserver(Settings.System.getUriFor(
                    Settings.System.KEY_MENU_LONG_PRESS_ACTION), false, this);
            resolver.registerContentObserver(Settings.System.getUriFor(
                    Settings.System.KEY_ASSIST_ACTION), false, this);
            resolver.registerContentObserver(Settings.System.getUriFor(
                    Settings.System.KEY_ASSIST_LONG_PRESS_ACTION), false, this);
            resolver.registerContentObserver(Settings.System.getUriFor(
                    Settings.System.KEY_APP_SWITCH_ACTION), false, this);
            resolver.registerContentObserver(Settings.System.getUriFor(
                    Settings.System.KEY_APP_SWITCH_LONG_PRESS_ACTION), false, this);
            resolver.registerContentObserver(Settings.System.getUriFor(
                    Settings.System.HARDWARE_KEY_REBINDING), false, this);

            updateSettings();
        }

        @Override public void onChange(boolean selfChange) {
            updateSettings();
            updateRotation(false);
        }
    }
    
    class MyOrientationListener extends WindowOrientationListener {
        MyOrientationListener(Context context) {
            super(context);
        }
        
        @Override
        public void onProposedRotationChanged(int rotation) {
            if (localLOGV) Log.v(TAG, "onProposedRotationChanged, rotation=" + rotation);
            updateRotation(false);
        }
    }
    MyOrientationListener mOrientationListener;

    IStatusBarService getStatusBarService() {
        synchronized (mServiceAquireLock) {
            if (mStatusBarService == null) {
                mStatusBarService = IStatusBarService.Stub.asInterface(
                        ServiceManager.getService("statusbar"));
            }
            return mStatusBarService;
        }
    }

    /*
     * We always let the sensor be switched on by default except when
     * the user has explicitly disabled sensor based rotation or when the
     * screen is switched off.
     */
    boolean needSensorRunningLp() {
        if (mCurrentAppOrientation == ActivityInfo.SCREEN_ORIENTATION_SENSOR
                || mCurrentAppOrientation == ActivityInfo.SCREEN_ORIENTATION_FULL_SENSOR
                || mCurrentAppOrientation == ActivityInfo.SCREEN_ORIENTATION_SENSOR_PORTRAIT
                || mCurrentAppOrientation == ActivityInfo.SCREEN_ORIENTATION_SENSOR_LANDSCAPE) {
            // If the application has explicitly requested to follow the
            // orientation, then we need to turn the sensor or.
            return true;
        }
        if ((mCarDockEnablesAccelerometer && mDockMode == Intent.EXTRA_DOCK_STATE_CAR) ||
                (mDeskDockEnablesAccelerometer && (mDockMode == Intent.EXTRA_DOCK_STATE_DESK
                        || mDockMode == Intent.EXTRA_DOCK_STATE_LE_DESK
                        || mDockMode == Intent.EXTRA_DOCK_STATE_HE_DESK))) {
            // enable accelerometer if we are docked in a dock that enables accelerometer
            // orientation management,
            return true;
        }
        if (mUserRotationMode == USER_ROTATION_LOCKED) {
            // If the setting for using the sensor by default is enabled, then
            // we will always leave it on.  Note that the user could go to
            // a window that forces an orientation that does not use the
            // sensor and in theory we could turn it off... however, when next
            // turning it on we won't have a good value for the current
            // orientation for a little bit, which can cause orientation
            // changes to lag, so we'd like to keep it always on.  (It will
            // still be turned off when the screen is off.)
            return false;
        }
        return true;
    }
    
    /*
     * Various use cases for invoking this function
     * screen turning off, should always disable listeners if already enabled
     * screen turned on and current app has sensor based orientation, enable listeners 
     * if not already enabled
     * screen turned on and current app does not have sensor orientation, disable listeners if
     * already enabled
     * screen turning on and current app has sensor based orientation, enable listeners if needed
     * screen turning on and current app has nosensor based orientation, do nothing
     */
    void updateOrientationListenerLp() {
        if (!mOrientationListener.canDetectOrientation()) {
            // If sensor is turned off or nonexistent for some reason
            return;
        }
        //Could have been invoked due to screen turning on or off or
        //change of the currently visible window's orientation
        if (localLOGV) Log.v(TAG, "Screen status="+mScreenOnEarly+
                ", current orientation="+mCurrentAppOrientation+
                ", SensorEnabled="+mOrientationSensorEnabled);
        boolean disable = true;
        if (mScreenOnEarly) {
            if (needSensorRunningLp()) {
                disable = false;
                //enable listener if not already enabled
                if (!mOrientationSensorEnabled) {
                    mOrientationListener.enable();
                    if(localLOGV) Log.v(TAG, "Enabling listeners");
                    mOrientationSensorEnabled = true;
                }
            } 
        } 
        //check if sensors need to be disabled
        if (disable && mOrientationSensorEnabled) {
            mOrientationListener.disable();
            if(localLOGV) Log.v(TAG, "Disabling listeners");
            mOrientationSensorEnabled = false;
        }
    }

    private void interceptPowerKeyDown(boolean handled) {
        mPowerKeyHandled = handled;
        if (!handled) {
            mHandler.postDelayed(mPowerLongPress, ViewConfiguration.getGlobalActionKeyTimeout());
        }
    }

    private boolean interceptPowerKeyUp(boolean canceled) {
        if (!mPowerKeyHandled) {
            mHandler.removeCallbacks(mPowerLongPress);
            return !canceled;
        }
        return false;
    }

    private void cancelPendingPowerKeyAction() {
        if (!mPowerKeyHandled) {
            mHandler.removeCallbacks(mPowerLongPress);
        }
        if (mPowerKeyTriggered) {
            mPendingPowerKeyUpCanceled = true;
        }
    }

    /**
     * When a volumeup-key longpress expires, skip songs based on key press
     */
    Runnable mVolumeUpLongPress = new Runnable() {
        public void run() {
            // set the long press flag to true
            mIsLongPress = true;

            // Shamelessly copied from Kmobs LockScreen controls, works for Pandora, etc...
            sendMediaButtonEvent(KeyEvent.KEYCODE_MEDIA_NEXT);
        };
    };

    /**
     * When a volumedown-key longpress expires, skip songs based on key press
     */
    Runnable mVolumeDownLongPress = new Runnable() {
        public void run() {
            // set the long press flag to true
            mIsLongPress = true;

            // Shamelessly copied from Kmobs LockScreen controls, works for Pandora, etc...
            sendMediaButtonEvent(KeyEvent.KEYCODE_MEDIA_PREVIOUS);
        };
    };

    private void sendMediaButtonEvent(int code) {
        long eventtime = SystemClock.uptimeMillis();
        Intent keyIntent = new Intent(Intent.ACTION_MEDIA_BUTTON, null);
        KeyEvent keyEvent = new KeyEvent(eventtime, eventtime, KeyEvent.ACTION_DOWN, code, 0);
        keyIntent.putExtra(Intent.EXTRA_KEY_EVENT, keyEvent);
        mContext.sendOrderedBroadcast(keyIntent, null);
        keyEvent = KeyEvent.changeAction(keyEvent, KeyEvent.ACTION_UP);
        keyIntent.putExtra(Intent.EXTRA_KEY_EVENT, keyEvent);
        mContext.sendOrderedBroadcast(keyIntent, null);
    }

    void handleVolumeLongPress(int keycode) {
        mHandler.postDelayed(keycode == KeyEvent.KEYCODE_VOLUME_UP ? mVolumeUpLongPress :
            mVolumeDownLongPress, ViewConfiguration.getLongPressTimeout());
    }

    void handleVolumeLongPressAbort() {
        mHandler.removeCallbacks(mVolumeUpLongPress);
        mHandler.removeCallbacks(mVolumeDownLongPress);
    }

    private void interceptScreenshotChord() {
        if (mScreenshotChordEnabled
                && mVolumeDownKeyTriggered && mPowerKeyTriggered && !mVolumeUpKeyTriggered) {
            final long now = SystemClock.uptimeMillis();
            if (now <= mVolumeDownKeyTime + ACTION_CHORD_DEBOUNCE_DELAY_MILLIS
                    && now <= mPowerKeyTime + ACTION_CHORD_DEBOUNCE_DELAY_MILLIS) {
                mVolumeDownKeyConsumedByChord = true;
                cancelPendingPowerKeyAction();

                mHandler.postDelayed(mScreenshotChordLongPress, getScreenshotChordLongPressDelay());
            }
        }
    }

    private long getScreenshotChordLongPressDelay() {
        if (mKeyguardMediator.isShowing()) {
            // Double the time it takes to take a screenshot from the keyguard
            return (long) (KEYGUARD_SCREENSHOT_CHORD_DELAY_MULTIPLIER *
                    ViewConfiguration.getGlobalActionKeyTimeout());
        } else {
            return ViewConfiguration.getGlobalActionKeyTimeout();
        }
    }

    private void cancelPendingScreenshotChordAction() {
        mHandler.removeCallbacks(mScreenshotChordLongPress);
    }

    private void interceptRingerChord() {
        if (mVolumeDownKeyTriggered && !mPowerKeyTriggered && mVolumeUpKeyTriggered) {
            final long now = SystemClock.uptimeMillis();
            if (now <= mVolumeDownKeyTime + ACTION_CHORD_DEBOUNCE_DELAY_MILLIS
                    && now <= mVolumeUpKeyTime + ACTION_CHORD_DEBOUNCE_DELAY_MILLIS) {
                mVolumeDownKeyConsumedByChord = true;
                mVolumeUpKeyConsumedByChord = true;

                mHandler.postDelayed(mRingerChordLongPress,
                        ViewConfiguration.getGlobalActionKeyTimeout());
            }
        }
    }

    private void cancelPendingRingerChordAction() {
        mHandler.removeCallbacks(mRingerChordLongPress);
    }

    private final Runnable mPowerLongPress = new Runnable() {
        @Override
        public void run() {
            // The context isn't read
            if (mLongPressOnPowerBehavior < 0) {
                mLongPressOnPowerBehavior = mContext.getResources().getInteger(
                        com.android.internal.R.integer.config_longPressOnPowerBehavior);
            }
            int resolvedBehavior = mLongPressOnPowerBehavior;
            if (FactoryTest.isLongPressOnPowerOffEnabled()) {
                resolvedBehavior = LONG_PRESS_POWER_SHUT_OFF_NO_CONFIRM;
            }

            switch (resolvedBehavior) {
            case LONG_PRESS_POWER_NOTHING:
                break;
            case LONG_PRESS_POWER_GLOBAL_ACTIONS:
                mPowerKeyHandled = true;
                if (!performHapticFeedbackLw(null, HapticFeedbackConstants.LONG_PRESS, false)) {
                    performAuditoryFeedbackForAccessibilityIfNeed();
                }
                sendCloseSystemWindows(SYSTEM_DIALOG_REASON_GLOBAL_ACTIONS);
                showGlobalActionsDialog();
                break;
            case LONG_PRESS_POWER_SHUT_OFF:
            case LONG_PRESS_POWER_SHUT_OFF_NO_CONFIRM:
                mPowerKeyHandled = true;
                performHapticFeedbackLw(null, HapticFeedbackConstants.LONG_PRESS, false);
                sendCloseSystemWindows(SYSTEM_DIALOG_REASON_GLOBAL_ACTIONS);
                mWindowManagerFuncs.shutdown(resolvedBehavior == LONG_PRESS_POWER_SHUT_OFF);
                break;
            }
        }
    };

    private final Runnable mScreenshotChordLongPress = new Runnable() {
        public void run() {
            takeScreenshot();
        }
    };

    private final Runnable mRingerChordLongPress = new Runnable() {
        public void run() {
            // Do the switch
            final AudioManager am = (AudioManager)mContext.getSystemService(Context.AUDIO_SERVICE);
            final int ringerMode = am.getRingerMode();
            final VolumePanel volumePanel = new VolumePanel(ThemeUtils.createUiContext(mContext),
                                                              (AudioService) getAudioService());
            if (ringerMode == AudioManager.RINGER_MODE_NORMAL) {
                boolean vibrateSetting = Settings.System.getInt(mContext.getContentResolver(),
                                           Settings.System.VIBRATE_WHEN_RINGING, 0) != 0;
                am.setRingerMode(vibrateSetting ? AudioManager.RINGER_MODE_VIBRATE :
                                   AudioManager.RINGER_MODE_SILENT);
            } else {
                am.setRingerMode(AudioManager.RINGER_MODE_NORMAL);
            }
            volumePanel.postVolumeChanged(AudioManager.STREAM_RING,AudioManager.FLAG_SHOW_UI
                                          | AudioManager.FLAG_VIBRATE);
        }
    };

    Runnable mBackLongPress = new Runnable() {
        public void run() {
            try {
                final Intent intent = new Intent(Intent.ACTION_MAIN);
                String defaultHomePackage = "com.android.launcher";
                intent.addCategory(Intent.CATEGORY_HOME);
                final ResolveInfo res = mContext.getPackageManager().resolveActivity(intent, 0);
                if (res.activityInfo != null && !res.activityInfo.packageName.equals("android")) {
                    defaultHomePackage = res.activityInfo.packageName;
                }
                boolean targetKilled = false;
                IActivityManager am = ActivityManagerNative.getDefault();
                List<RunningAppProcessInfo> apps = am.getRunningAppProcesses();
                for (RunningAppProcessInfo appInfo : apps) {
                    int uid = appInfo.uid;
                    // Make sure it's a foreground user application (not system,
                    // root, phone, etc.)
                    if (uid >= Process.FIRST_APPLICATION_UID && uid <= Process.LAST_APPLICATION_UID
                            && appInfo.importance == RunningAppProcessInfo.IMPORTANCE_FOREGROUND) {
                        if (appInfo.pkgList != null && (appInfo.pkgList.length > 0)) {
                            for (String pkg : appInfo.pkgList) {
                                if (!pkg.equals("com.android.systemui") && !pkg.equals(defaultHomePackage)) {
                                    am.forceStopPackage(pkg, UserHandle.USER_CURRENT);
                                    targetKilled = true;
                                    break;
                                }
                            }
                        } else {
                            Process.killProcess(appInfo.pid);
                            targetKilled = true;
                        }
                    }
                    if (targetKilled) {
                        performHapticFeedbackLw(null, HapticFeedbackConstants.LONG_PRESS, false);
                        /*
                        TODO: Displaying a Toast
                        The fix for bug 7048792: Use correct WindowManager for Toast - Using
                        the application Context instead of the activity Context to retrieve a
                        WindowManager with no parent window causes a NPE and reboot in 4.2 if we
                        try to display the Toast below. Disable until we can figure out a solution.
                        */
                        //Toast.makeText(mContext, R.string.app_killed_message, Toast.LENGTH_SHORT).show();
                        break;
                    }
                }
            } catch (RemoteException remoteException) {
                // Do nothing; just let it go.
            }
        }
    };

    void showGlobalActionsDialog() {
        if (mGlobalActions == null) {
            mGlobalActions = new GlobalActions(mContext, mWindowManagerFuncs);
        }
        final boolean keyguardShowing = keyguardIsShowingTq();
        mGlobalActions.showDialog(keyguardShowing, isDeviceProvisioned());
        if (keyguardShowing) {
            // since it took two seconds of long press to bring this up,
            // poke the wake lock so they have some time to see the dialog.
            mKeyguardMediator.userActivity();
        }
    }

    boolean isDeviceProvisioned() {
        return Settings.Global.getInt(
                mContext.getContentResolver(), Settings.Global.DEVICE_PROVISIONED, 0) != 0;
    }

    private void triggerVirtualKeypress(final int keyCode) {
        new Thread(new Runnable() {
            public void run() {
                InputManager im = InputManager.getInstance();
                long now = SystemClock.uptimeMillis();

                final KeyEvent downEvent = new KeyEvent(now, now, KeyEvent.ACTION_DOWN,
                        keyCode, 0, 0, KeyCharacterMap.VIRTUAL_KEYBOARD, 0,
                        KeyEvent.FLAG_FROM_SYSTEM, InputDevice.SOURCE_KEYBOARD);
                final KeyEvent upEvent = KeyEvent.changeAction(downEvent, KeyEvent.ACTION_UP);

                mIsVirtualKeypress = true;
                im.injectInputEvent(downEvent, InputManager.INJECT_INPUT_EVENT_MODE_WAIT_FOR_RESULT);
                im.injectInputEvent(upEvent, InputManager.INJECT_INPUT_EVENT_MODE_WAIT_FOR_RESULT);
                mIsVirtualKeypress = false;
            }
        }).start();
    }

    private void performKeyAction(int behavior) {
        switch (behavior) {
            case KEY_ACTION_NOTHING:
                break;
            case KEY_ACTION_MENU:
                triggerVirtualKeypress(KeyEvent.KEYCODE_MENU);
                break;
            case KEY_ACTION_APP_SWITCH:
                sendCloseSystemWindows(SYSTEM_DIALOG_REASON_RECENT_APPS);
                try {
                    IStatusBarService statusbar = getStatusBarService();
                    if (statusbar != null) {
                        statusbar.toggleRecentApps();
                        mRecentAppsPreloaded = false;
                    }
                } catch (RemoteException e) {
                    Slog.e(TAG, "RemoteException when showing recent apps", e);
                    // re-acquire status bar service next time it is needed.
                    mStatusBarService = null;
                }
                break;
            case KEY_ACTION_SEARCH:
                launchAssistAction();
                break;
            case KEY_ACTION_VOICE_SEARCH:
                launchAssistLongPressAction();
                break;
            case KEY_ACTION_IN_APP_SEARCH:
                triggerVirtualKeypress(KeyEvent.KEYCODE_SEARCH);
                break;
            default:
                break;
        }
    }

    private void preloadRecentApps() {
        try {
            IStatusBarService statusbar = getStatusBarService();
            if (statusbar != null) {
                statusbar.preloadRecentApps();
                mRecentAppsPreloaded = true;
            }
        } catch (RemoteException e) {
            Slog.e(TAG, "RemoteException when preloading recent apps", e);
            // re-acquire status bar service next time it is needed.
            mStatusBarService = null;
        }
    }

    private void cancelPreloadRecentApps() {
        try {
            IStatusBarService statusbar = getStatusBarService();
            if (statusbar != null) {
                statusbar.cancelPreloadRecentApps();
                mRecentAppsPreloaded = false;
            }
        } catch (RemoteException e) {
            Slog.e(TAG, "RemoteException when showing recent apps", e);
            // re-acquire status bar service next time it is needed.
            mStatusBarService = null;
        }
    }

    /**
     * Create (if necessary) and show or dismiss the recent apps dialog according
     * according to the requested behavior.
     */
    void showOrHideRecentAppsDialog(final int behavior) {
        mHandler.post(new Runnable() {
            @Override
            public void run() {
                if (mRecentAppsDialog == null) {
                    mRecentAppsDialog = new RecentApplicationsDialog(mContext);
                }
                if (mRecentAppsDialog.isShowing()) {
                    switch (behavior) {
                        case RECENT_APPS_BEHAVIOR_SHOW_OR_DISMISS:
                        case RECENT_APPS_BEHAVIOR_DISMISS:
                            mRecentAppsDialog.dismiss();
                            break;
                        case RECENT_APPS_BEHAVIOR_DISMISS_AND_SWITCH:
                            mRecentAppsDialog.dismissAndSwitch();
                            break;
                        case RECENT_APPS_BEHAVIOR_EXIT_TOUCH_MODE_AND_SHOW:
                        default:
                            break;
                    }
                } else {
                    switch (behavior) {
                        case RECENT_APPS_BEHAVIOR_SHOW_OR_DISMISS:
                            mRecentAppsDialog.show();
                            break;
                        case RECENT_APPS_BEHAVIOR_EXIT_TOUCH_MODE_AND_SHOW:
                            try {
                                mWindowManager.setInTouchMode(false);
                            } catch (RemoteException e) {
                            }
                            mRecentAppsDialog.show();
                            break;
                        case RECENT_APPS_BEHAVIOR_DISMISS:
                        case RECENT_APPS_BEHAVIOR_DISMISS_AND_SWITCH:
                        default:
                            break;
                    }
                }
            }
        });
    }

    /** {@inheritDoc} */
    public void init(Context context, IWindowManager windowManager,
            WindowManagerFuncs windowManagerFuncs) {
        mContext = context;
        mWindowManager = windowManager;
        mWindowManagerFuncs = windowManagerFuncs;
        mHeadless = "1".equals(SystemProperties.get("ro.config.headless", "0"));
        if (!mHeadless) {
            // don't create KeyguardViewMediator if headless
            mKeyguardMediator = new KeyguardViewMediator(context, null);
        }
        mHandler = new PolicyHandler();
        mOrientationListener = new MyOrientationListener(mContext);
        try {
            mOrientationListener.setCurrentRotation(windowManager.getRotation());
        } catch (RemoteException ex) { }
        mSettingsObserver = new SettingsObserver(mHandler);
        mSettingsObserver.observe();
        mShortcutManager = new ShortcutManager(context, mHandler);
        mShortcutManager.observe();
        mHomeIntent =  new Intent(Intent.ACTION_MAIN, null);
        mHomeIntent.addCategory(Intent.CATEGORY_HOME);
        mHomeIntent.addFlags(Intent.FLAG_ACTIVITY_NEW_TASK
                | Intent.FLAG_ACTIVITY_RESET_TASK_IF_NEEDED);
        mCarDockIntent =  new Intent(Intent.ACTION_MAIN, null);
        mCarDockIntent.addCategory(Intent.CATEGORY_CAR_DOCK);
        mCarDockIntent.addFlags(Intent.FLAG_ACTIVITY_NEW_TASK
                | Intent.FLAG_ACTIVITY_RESET_TASK_IF_NEEDED);
        mDeskDockIntent =  new Intent(Intent.ACTION_MAIN, null);
        mDeskDockIntent.addCategory(Intent.CATEGORY_DESK_DOCK);
        mDeskDockIntent.addFlags(Intent.FLAG_ACTIVITY_NEW_TASK
                | Intent.FLAG_ACTIVITY_RESET_TASK_IF_NEEDED);

        mPowerManager = (PowerManager)context.getSystemService(Context.POWER_SERVICE);
        mBroadcastWakeLock = mPowerManager.newWakeLock(PowerManager.PARTIAL_WAKE_LOCK,
                "PhoneWindowManager.mBroadcastWakeLock");
        mEnableShiftMenuBugReports = "1".equals(SystemProperties.get("ro.debuggable"));
        mLidOpenRotation = readRotation(
                com.android.internal.R.integer.config_lidOpenRotation);
        mCarDockRotation = readRotation(
                com.android.internal.R.integer.config_carDockRotation);
        mDeskDockRotation = readRotation(
                com.android.internal.R.integer.config_deskDockRotation);
        mCarDockEnablesAccelerometer = mContext.getResources().getBoolean(
                com.android.internal.R.bool.config_carDockEnablesAccelerometer);
        mDeskDockEnablesAccelerometer = mContext.getResources().getBoolean(
                com.android.internal.R.bool.config_deskDockEnablesAccelerometer);
        mLidKeyboardAccessibility = mContext.getResources().getInteger(
                com.android.internal.R.integer.config_lidKeyboardAccessibility);
        mLidNavigationAccessibility = mContext.getResources().getInteger(
                com.android.internal.R.integer.config_lidNavigationAccessibility);
        mLidControlsSleep = mContext.getResources().getBoolean(
                com.android.internal.R.bool.config_lidControlsSleep);
        mBackKillTimeout = mContext.getResources().getInteger(
                com.android.internal.R.integer.config_backKillTimeout);
        mDeviceHardwareKeys = mContext.getResources().getInteger(
                com.android.internal.R.integer.config_deviceHardwareKeys);
        mHasHomeKey = ((mDeviceHardwareKeys & KEY_MASK_HOME) != 0);
        mHasMenuKey = ((mDeviceHardwareKeys & KEY_MASK_MENU) != 0);
        mHasAssistKey = ((mDeviceHardwareKeys & KEY_MASK_ASSIST) != 0);
        mHasAppSwitchKey = ((mDeviceHardwareKeys & KEY_MASK_APP_SWITCH) != 0);

        // register for dock events
        IntentFilter filter = new IntentFilter();
        filter.addAction(UiModeManager.ACTION_ENTER_CAR_MODE);
        filter.addAction(UiModeManager.ACTION_EXIT_CAR_MODE);
        filter.addAction(UiModeManager.ACTION_ENTER_DESK_MODE);
        filter.addAction(UiModeManager.ACTION_EXIT_DESK_MODE);
        filter.addAction(Intent.ACTION_DOCK_EVENT);
        Intent intent = context.registerReceiver(mDockReceiver, filter);
        if (intent != null) {
            // Retrieve current sticky dock event broadcast.
            mDockMode = intent.getIntExtra(Intent.EXTRA_DOCK_STATE,
                    Intent.EXTRA_DOCK_STATE_UNDOCKED);
        }

        // register for dream-related broadcasts
        filter = new IntentFilter();
        filter.addAction(Intent.ACTION_DREAMING_STARTED);
        filter.addAction(Intent.ACTION_DREAMING_STOPPED);
        context.registerReceiver(mDreamReceiver, filter);

        // register for multiuser-relevant broadcasts
        filter = new IntentFilter(Intent.ACTION_USER_SWITCHED);
        context.registerReceiver(mMultiuserReceiver, filter);

        mVibrator = (Vibrator)context.getSystemService(Context.VIBRATOR_SERVICE);
        mLongPressVibePattern = getLongIntArray(mContext.getResources(),
                com.android.internal.R.array.config_longPressVibePattern);
        mVirtualKeyVibePattern = getLongIntArray(mContext.getResources(),
                com.android.internal.R.array.config_virtualKeyVibePattern);
        mKeyboardTapVibePattern = getLongIntArray(mContext.getResources(),
                com.android.internal.R.array.config_keyboardTapVibePattern);
        mSafeModeDisabledVibePattern = getLongIntArray(mContext.getResources(),
                com.android.internal.R.array.config_safeModeDisabledVibePattern);
        mSafeModeEnabledVibePattern = getLongIntArray(mContext.getResources(),
                com.android.internal.R.array.config_safeModeEnabledVibePattern);

        mScreenshotChordEnabled = mContext.getResources().getBoolean(
                com.android.internal.R.bool.config_enableScreenshotChord);

        // Controls rotation and the like.
        initializeHdmiState();

        // Match current screen state.
        if (mPowerManager.isScreenOn()) {
            screenTurningOn(null);
        } else {
            screenTurnedOff(WindowManagerPolicy.OFF_BECAUSE_OF_USER);
        }
    }

    public void setInitialDisplaySize(Display display, int width, int height, int density) {
        mDisplay = display;

        int shortSize, longSize;
        if (width > height) {
            shortSize = height;
            longSize = width;
            mLandscapeRotation = Surface.ROTATION_0;
            mSeascapeRotation = Surface.ROTATION_180;
            if (mContext.getResources().getBoolean(
                    com.android.internal.R.bool.config_reverseDefaultRotation)) {
                mPortraitRotation = Surface.ROTATION_90;
                mUpsideDownRotation = Surface.ROTATION_270;
            } else {
                mPortraitRotation = Surface.ROTATION_270;
                mUpsideDownRotation = Surface.ROTATION_90;
            }
        } else {
            shortSize = width;
            longSize = height;
            mPortraitRotation = Surface.ROTATION_0;
            mUpsideDownRotation = Surface.ROTATION_180;
            if (mContext.getResources().getBoolean(
                    com.android.internal.R.bool.config_reverseDefaultRotation)) {
                mLandscapeRotation = Surface.ROTATION_270;
                mSeascapeRotation = Surface.ROTATION_90;
            } else {
                mLandscapeRotation = Surface.ROTATION_90;
                mSeascapeRotation = Surface.ROTATION_270;
            }
        }

        mStatusBarHeight = mContext.getResources().getDimensionPixelSize(
                com.android.internal.R.dimen.status_bar_height);

        // Height of the navigation bar when presented horizontally at bottom
        mNavigationBarHeightForRotation[mLandscapeRotation] =
        mNavigationBarHeightForRotation[mSeascapeRotation] =
                mContext.getResources().getDimensionPixelSize(
                        com.android.internal.R.dimen.navigation_bar_height_landscape);

        // Width of the navigation bar when presented vertically along one side
        mNavigationBarWidthForRotation[mPortraitRotation] =
        mNavigationBarWidthForRotation[mUpsideDownRotation] =
        mNavigationBarWidthForRotation[mLandscapeRotation] =
        mNavigationBarWidthForRotation[mSeascapeRotation] =
                mContext.getResources().getDimensionPixelSize(
                        com.android.internal.R.dimen.navigation_bar_width);

        // SystemUI (status bar) layout policy
        int shortSizeDp = shortSize * DisplayMetrics.DENSITY_DEFAULT / density;

        if (shortSizeDp < 600) {
            // 0-599dp: "phone" UI with a separate status & navigation bar
            mHasSystemNavBar = false;
            mNavigationBarCanMove = true;
        } else if (shortSizeDp < 720) {
            // 600+dp: "phone" UI with modifications for larger screens
            mHasSystemNavBar = false;
            mNavigationBarCanMove = false;
        }

        if (!mHasSystemNavBar) {
            mHasNavigationBar = mContext.getResources().getBoolean(
                    com.android.internal.R.bool.config_showNavigationBar);
            // Allow a system property to override this. Used by the emulator.
            // See also hasNavigationBar().
            String navBarOverride = SystemProperties.get("qemu.hw.mainkeys");
            if (! "".equals(navBarOverride)) {
                if      (navBarOverride.equals("1")) mHasNavigationBar = false;
                else if (navBarOverride.equals("0")) mHasNavigationBar = true;
            }
            // Override this by possible System Setting
            int showNavBar = Settings.System.getInt(mContext.getContentResolver(), Settings.System.NAVIGATION_BAR_SHOW, 0);
            if (showNavBar == 1 ) {
                mHasNavigationBar = true;
            }
            if (showNavBar == 0) {
                mHasNavigationBar = false;
            }
        } else {
            mHasNavigationBar = false;
        }

        if (mHasSystemNavBar) {
            // The system bar is always at the bottom.  If you are watching
            // a video in landscape, we don't need to hide it if we can still
            // show a 16:9 aspect ratio with it.
            int longSizeDp = longSize * DisplayMetrics.DENSITY_DEFAULT / density;
            int barHeightDp = mNavigationBarHeightForRotation[mLandscapeRotation]
                    * DisplayMetrics.DENSITY_DEFAULT / density;
            int aspect = ((shortSizeDp-barHeightDp) * 16) / longSizeDp;
            // We have computed the aspect ratio with the bar height taken
            // out to be 16:aspect.  If this is less than 9, then hiding
            // the navigation bar will provide more useful space for wide
            // screen movies.
            mCanHideNavigationBar = aspect < 9;
        } else if (mHasNavigationBar) {
            // The navigation bar is at the right in landscape; it seems always
            // useful to hide it for showing a video.
            mCanHideNavigationBar = true;
        } else {
            mCanHideNavigationBar = false;
        }

        // For demo purposes, allow the rotation of the HDMI display to be controlled.
        // By default, HDMI locks rotation to landscape.
        if ("portrait".equals(SystemProperties.get("persist.demo.hdmirotation"))) {
            mHdmiRotation = mPortraitRotation;
        } else {
            mHdmiRotation = mLandscapeRotation;
        }
        mHdmiRotationLock = SystemProperties.getBoolean("persist.demo.hdmirotationlock", true);
    }

    public void updateSettings() {
        ContentResolver resolver = mContext.getContentResolver();
        boolean updateRotation = false;
        synchronized (mLock) {
            mEndcallBehavior = Settings.System.getIntForUser(resolver,
                    Settings.System.END_BUTTON_BEHAVIOR,
                    Settings.System.END_BUTTON_BEHAVIOR_DEFAULT,
                    UserHandle.USER_CURRENT);
            mIncallPowerBehavior = Settings.Secure.getIntForUser(resolver,
                    Settings.Secure.INCALL_POWER_BUTTON_BEHAVIOR,
                    Settings.Secure.INCALL_POWER_BUTTON_BEHAVIOR_DEFAULT,
                    UserHandle.USER_CURRENT);
            mVolumeWakeScreen = (Settings.System.getIntForUser(resolver,
                    Settings.System.VOLUME_WAKE_SCREEN, 0, UserHandle.USER_CURRENT) == 1);
            mVolBtnMusicControls = (Settings.System.getIntForUser(resolver,
                    Settings.System.VOLBTN_MUSIC_CONTROLS, 1, UserHandle.USER_CURRENT) == 1);
            int  mOnScreenButtonsHeight = (Settings.System.getInt(resolver,
                    Settings.System.ON_SCREEN_BUTTONS_HEIGHT, 32 * DisplayMetrics.DENSITY_DEVICE/DisplayMetrics.DENSITY_DEFAULT)); //32dp dafault value.

            mNavigationBarHeightForRotation[mPortraitRotation] =
            mNavigationBarHeightForRotation[mUpsideDownRotation] = mOnScreenButtonsHeight * DisplayMetrics.DENSITY_DEVICE/DisplayMetrics.DENSITY_DEFAULT;

            boolean keyRebindingEnabled = Settings.System.getInt(resolver,
                    Settings.System.HARDWARE_KEY_REBINDING, 0) == 1;

            if (!keyRebindingEnabled) {
                if (mHasHomeKey) {
                    if (mHasAppSwitchKey) {
                        mLongPressOnHomeBehavior = KEY_ACTION_NOTHING;
                    } else {
                        mLongPressOnHomeBehavior = KEY_ACTION_APP_SWITCH;
                    }
                }
                if (mHasMenuKey) {
                    mPressOnMenuBehavior = KEY_ACTION_MENU;
                    if (mHasAssistKey) {
                        mLongPressOnMenuBehavior = KEY_ACTION_NOTHING;
                    } else {
                        mLongPressOnMenuBehavior = KEY_ACTION_SEARCH;
                    }
                }
                if (mHasAssistKey) {
                    mPressOnAssistBehavior = KEY_ACTION_SEARCH;
                    mLongPressOnAssistBehavior = KEY_ACTION_VOICE_SEARCH;
                }
                if (mHasAppSwitchKey) {
                    mPressOnAppSwitchBehavior = KEY_ACTION_APP_SWITCH;
                    mLongPressOnAppSwitchBehavior = KEY_ACTION_NOTHING;
                }
            } else {
                if (mHasHomeKey) {
                    if (mHasAppSwitchKey) {
                        mLongPressOnHomeBehavior = Settings.System.getInt(resolver,
                                Settings.System.KEY_HOME_LONG_PRESS_ACTION, KEY_ACTION_NOTHING);
                    } else {
                        mLongPressOnHomeBehavior = Settings.System.getInt(resolver,
                                Settings.System.KEY_HOME_LONG_PRESS_ACTION, KEY_ACTION_APP_SWITCH);
                    }
                }
                if (mHasMenuKey) {
                    mPressOnMenuBehavior = Settings.System.getInt(resolver,
                            Settings.System.KEY_MENU_ACTION, KEY_ACTION_MENU);
                    if (mHasAssistKey) {
                        mLongPressOnMenuBehavior = Settings.System.getInt(resolver,
                                Settings.System.KEY_MENU_LONG_PRESS_ACTION, KEY_ACTION_NOTHING);
                    } else {
                        mLongPressOnMenuBehavior = Settings.System.getInt(resolver,
                                Settings.System.KEY_MENU_LONG_PRESS_ACTION, KEY_ACTION_SEARCH);
                    }
                }
                if (mHasAssistKey) {
                    mPressOnAssistBehavior = Settings.System.getInt(resolver,
                            Settings.System.KEY_ASSIST_ACTION, KEY_ACTION_SEARCH);
                    mLongPressOnAssistBehavior = Settings.System.getInt(resolver,
                            Settings.System.KEY_ASSIST_LONG_PRESS_ACTION, KEY_ACTION_VOICE_SEARCH);
                }
                if (mHasAppSwitchKey) {
                    mPressOnAppSwitchBehavior = Settings.System.getInt(resolver,
                            Settings.System.KEY_APP_SWITCH_ACTION, KEY_ACTION_APP_SWITCH);
                    mLongPressOnAppSwitchBehavior = Settings.System.getInt(resolver,
                            Settings.System.KEY_APP_SWITCH_LONG_PRESS_ACTION, KEY_ACTION_NOTHING);
                }
            }

            boolean keyRebindingEnabled = Settings.System.getInt(resolver,
                    Settings.System.HARDWARE_KEY_REBINDING, 0) == 1;

            if (!keyRebindingEnabled) {
                if (mHasHomeKey) {
                    if (mHasAppSwitchKey) {
                        mLongPressOnHomeBehavior = KEY_ACTION_NOTHING;
                    } else {
                        mLongPressOnHomeBehavior = KEY_ACTION_APP_SWITCH;
                    }
                }
                if (mHasMenuKey) {
                    mPressOnMenuBehavior = KEY_ACTION_MENU;
                    if (mHasAssistKey) {
                        mLongPressOnMenuBehavior = KEY_ACTION_NOTHING;
                    } else {
                        mLongPressOnMenuBehavior = KEY_ACTION_SEARCH;
                    }
                }
                if (mHasAssistKey) {
                    mPressOnAssistBehavior = KEY_ACTION_SEARCH;
                    mLongPressOnAssistBehavior = KEY_ACTION_VOICE_SEARCH;
                }
                if (mHasAppSwitchKey) {
                    mPressOnAppSwitchBehavior = KEY_ACTION_APP_SWITCH;
                    mLongPressOnAppSwitchBehavior = KEY_ACTION_NOTHING;
                }
            } else {
                if (mHasHomeKey) {
                    if (mHasAppSwitchKey) {
                        mLongPressOnHomeBehavior = Settings.System.getInt(resolver,
                                Settings.System.KEY_HOME_LONG_PRESS_ACTION, KEY_ACTION_NOTHING);
                    } else {
                        mLongPressOnHomeBehavior = Settings.System.getInt(resolver,
                                Settings.System.KEY_HOME_LONG_PRESS_ACTION, KEY_ACTION_APP_SWITCH);
                    }
                }
                if (mHasMenuKey) {
                    mPressOnMenuBehavior = Settings.System.getInt(resolver,
                            Settings.System.KEY_MENU_ACTION, KEY_ACTION_MENU);
                    if (mHasAssistKey) {
                        mLongPressOnMenuBehavior = Settings.System.getInt(resolver,
                                Settings.System.KEY_MENU_LONG_PRESS_ACTION, KEY_ACTION_NOTHING);
                    } else {
                        mLongPressOnMenuBehavior = Settings.System.getInt(resolver,
                                Settings.System.KEY_MENU_LONG_PRESS_ACTION, KEY_ACTION_SEARCH);
                    }
                }
                if (mHasAssistKey) {
                    mPressOnAssistBehavior = Settings.System.getInt(resolver,
                            Settings.System.KEY_ASSIST_ACTION, KEY_ACTION_SEARCH);
                    mLongPressOnAssistBehavior = Settings.System.getInt(resolver,
                            Settings.System.KEY_ASSIST_LONG_PRESS_ACTION, KEY_ACTION_VOICE_SEARCH);
                }
                if (mHasAppSwitchKey) {
                    mPressOnAppSwitchBehavior = Settings.System.getInt(resolver,
                            Settings.System.KEY_APP_SWITCH_ACTION, KEY_ACTION_APP_SWITCH);
                    mLongPressOnAppSwitchBehavior = Settings.System.getInt(resolver,
                            Settings.System.KEY_APP_SWITCH_LONG_PRESS_ACTION, KEY_ACTION_NOTHING);
                }
            }

            // Configure rotation lock.
            int userRotation = Settings.System.getIntForUser(resolver,
                    Settings.System.USER_ROTATION, Surface.ROTATION_0,
                    UserHandle.USER_CURRENT);

            if (mUserRotation != userRotation) {
                mUserRotation = userRotation;
                updateRotation = true;
            }
            int userRotationMode = Settings.System.getIntForUser(resolver,
                    Settings.System.ACCELEROMETER_ROTATION, 0, UserHandle.USER_CURRENT) != 0 ?
                            WindowManagerPolicy.USER_ROTATION_FREE :
                                    WindowManagerPolicy.USER_ROTATION_LOCKED;
            if (mUserRotationMode != userRotationMode) {
                mUserRotationMode = userRotationMode;
                updateRotation = true;
                updateOrientationListenerLp();
            }

            mUserRotationAngles = Settings.System.getInt(resolver,
                    Settings.System.ACCELEROMETER_ROTATION_ANGLES, -1);

            if (mSystemReady) {
                int pointerLocation = Settings.System.getIntForUser(resolver,
                        Settings.System.POINTER_LOCATION, 0, UserHandle.USER_CURRENT);
                if (mPointerLocationMode != pointerLocation) {
                    mPointerLocationMode = pointerLocation;
                    mHandler.sendEmptyMessage(pointerLocation != 0 ?
                            MSG_ENABLE_POINTER_LOCATION : MSG_DISABLE_POINTER_LOCATION);
                }
            }
            // use screen off timeout setting as the timeout for the lockscreen
            mLockScreenTimeout = Settings.System.getIntForUser(resolver,
                    Settings.System.SCREEN_OFF_TIMEOUT, 0, UserHandle.USER_CURRENT);
            String imId = Settings.Secure.getStringForUser(resolver,
                    Settings.Secure.DEFAULT_INPUT_METHOD, UserHandle.USER_CURRENT);
            boolean hasSoftInput = imId != null && imId.length() > 0;
            if (mHasSoftInput != hasSoftInput) {
                mHasSoftInput = hasSoftInput;
                updateRotation = true;
            }
        }
        if (updateRotation) {
            updateRotation(true);
        }
    }

    private void enablePointerLocation() {
        if (mPointerLocationView == null) {
            mPointerLocationView = new PointerLocationView(mContext);
            mPointerLocationView.setPrintCoords(false);

            WindowManager.LayoutParams lp = new WindowManager.LayoutParams(
                    WindowManager.LayoutParams.MATCH_PARENT,
                    WindowManager.LayoutParams.MATCH_PARENT);
            lp.type = WindowManager.LayoutParams.TYPE_SECURE_SYSTEM_OVERLAY;
            lp.flags = WindowManager.LayoutParams.FLAG_FULLSCREEN
                    | WindowManager.LayoutParams.FLAG_NOT_TOUCHABLE
                    | WindowManager.LayoutParams.FLAG_NOT_FOCUSABLE
                    | WindowManager.LayoutParams.FLAG_LAYOUT_IN_SCREEN;
            if (ActivityManager.isHighEndGfx()) {
                lp.flags |= WindowManager.LayoutParams.FLAG_HARDWARE_ACCELERATED;
                lp.privateFlags |=
                        WindowManager.LayoutParams.PRIVATE_FLAG_FORCE_HARDWARE_ACCELERATED;
            }
            lp.format = PixelFormat.TRANSLUCENT;
            lp.setTitle("PointerLocation");
            WindowManager wm = (WindowManager)
                    mContext.getSystemService(Context.WINDOW_SERVICE);
            lp.inputFeatures |= WindowManager.LayoutParams.INPUT_FEATURE_NO_INPUT_CHANNEL;
            wm.addView(mPointerLocationView, lp);

            mPointerLocationInputChannel =
                    mWindowManagerFuncs.monitorInput("PointerLocationView");
            mPointerLocationInputEventReceiver =
                    new PointerLocationInputEventReceiver(mPointerLocationInputChannel,
                            Looper.myLooper(), mPointerLocationView);
        }
    }

    private void disablePointerLocation() {
        if (mPointerLocationInputEventReceiver != null) {
            mPointerLocationInputEventReceiver.dispose();
            mPointerLocationInputEventReceiver = null;
        }

        if (mPointerLocationInputChannel != null) {
            mPointerLocationInputChannel.dispose();
            mPointerLocationInputChannel = null;
        }

        if (mPointerLocationView != null) {
            WindowManager wm = (WindowManager)
                    mContext.getSystemService(Context.WINDOW_SERVICE);
            wm.removeView(mPointerLocationView);
            mPointerLocationView = null;
        }
    }

    private int readRotation(int resID) {
        try {
            int rotation = mContext.getResources().getInteger(resID);
            switch (rotation) {
                case 0:
                    return Surface.ROTATION_0;
                case 90:
                    return Surface.ROTATION_90;
                case 180:
                    return Surface.ROTATION_180;
                case 270:
                    return Surface.ROTATION_270;
            }
        } catch (Resources.NotFoundException e) {
            // fall through
        }
        return -1;
    }

    /** {@inheritDoc} */
    @Override
    public int checkAddPermission(WindowManager.LayoutParams attrs) {
        int type = attrs.type;
        
        if (type < WindowManager.LayoutParams.FIRST_SYSTEM_WINDOW
                || type > WindowManager.LayoutParams.LAST_SYSTEM_WINDOW) {
            return WindowManagerGlobal.ADD_OKAY;
        }
        String permission = null;
        switch (type) {
            case TYPE_TOAST:
                // XXX right now the app process has complete control over
                // this...  should introduce a token to let the system
                // monitor/control what they are doing.
                break;
            case TYPE_DREAM:
            case TYPE_INPUT_METHOD:
            case TYPE_WALLPAPER:
                // The window manager will check these.
                break;
            case TYPE_PHONE:
            case TYPE_PRIORITY_PHONE:
            case TYPE_SYSTEM_ALERT:
            case TYPE_SYSTEM_ERROR:
            case TYPE_SYSTEM_OVERLAY:
                permission = android.Manifest.permission.SYSTEM_ALERT_WINDOW;
                break;
            default:
                permission = android.Manifest.permission.INTERNAL_SYSTEM_WINDOW;
        }
        if (permission != null) {
            if (mContext.checkCallingOrSelfPermission(permission)
                    != PackageManager.PERMISSION_GRANTED) {
                return WindowManagerGlobal.ADD_PERMISSION_DENIED;
            }
        }
        return WindowManagerGlobal.ADD_OKAY;
    }

    @Override
    public boolean checkShowToOwnerOnly(WindowManager.LayoutParams attrs) {

        // If this switch statement is modified, modify the comment in the declarations of
        // the type in {@link WindowManager.LayoutParams} as well.
        switch (attrs.type) {
            default:
                // These are the windows that by default are shown only to the user that created
                // them. If this needs to be overridden, set
                // {@link WindowManager.LayoutParams.PRIVATE_FLAG_SHOW_FOR_ALL_USERS} in
                // {@link WindowManager.LayoutParams}. Note that permission
                // {@link android.Manifest.permission.INTERNAL_SYSTEM_WINDOW} is required as well.
                if ((attrs.privateFlags & PRIVATE_FLAG_SHOW_FOR_ALL_USERS) == 0) {
                    return true;
                }
                break;

            // These are the windows that by default are shown to all users. However, to
            // protect against spoofing, check permissions below.
            case TYPE_APPLICATION_STARTING:
            case TYPE_BOOT_PROGRESS:
            case TYPE_DISPLAY_OVERLAY:
            case TYPE_HIDDEN_NAV_CONSUMER:
            case TYPE_KEYGUARD:
            case TYPE_KEYGUARD_DIALOG:
            case TYPE_MAGNIFICATION_OVERLAY:
            case TYPE_NAVIGATION_BAR:
            case TYPE_NAVIGATION_BAR_PANEL:
            case TYPE_PHONE:
            case TYPE_POINTER:
            case TYPE_PRIORITY_PHONE:
            case TYPE_RECENTS_OVERLAY:
            case TYPE_SEARCH_BAR:
            case TYPE_STATUS_BAR:
            case TYPE_STATUS_BAR_PANEL:
            case TYPE_STATUS_BAR_SUB_PANEL:
            case TYPE_SYSTEM_DIALOG:
            case TYPE_UNIVERSE_BACKGROUND:
            case TYPE_VOLUME_OVERLAY:
                break;
        }

        // Check if third party app has set window to system window type.
        return mContext.checkCallingOrSelfPermission(
                android.Manifest.permission.INTERNAL_SYSTEM_WINDOW)
                        != PackageManager.PERMISSION_GRANTED;
    }

    public void adjustWindowParamsLw(WindowManager.LayoutParams attrs) {
        switch (attrs.type) {
            case TYPE_SYSTEM_OVERLAY:
            case TYPE_SECURE_SYSTEM_OVERLAY:
            case TYPE_TOAST:
                // These types of windows can't receive input events.
                attrs.flags |= WindowManager.LayoutParams.FLAG_NOT_FOCUSABLE
                        | WindowManager.LayoutParams.FLAG_NOT_TOUCHABLE;
                attrs.flags &= ~WindowManager.LayoutParams.FLAG_WATCH_OUTSIDE_TOUCH;
                break;
        }
    }
    
    void readLidState() {
        mLidState = mWindowManagerFuncs.getLidState();
    }
    
    private boolean isHidden(int accessibilityMode) {
        switch (accessibilityMode) {
            case 1:
                return mLidState == LID_CLOSED;
            case 2:
                return mLidState == LID_OPEN;
            default:
                return false;
        }
    }

    private boolean isBuiltInKeyboardVisible() {
        return mHaveBuiltInKeyboard && !isHidden(mLidKeyboardAccessibility);
    }

    /** {@inheritDoc} */
    public void adjustConfigurationLw(Configuration config, int keyboardPresence,
            int navigationPresence) {
        mHaveBuiltInKeyboard = (keyboardPresence & PRESENCE_INTERNAL) != 0;

        readLidState();
        applyLidSwitchState();

        if (config.keyboard == Configuration.KEYBOARD_NOKEYS
                || (keyboardPresence == PRESENCE_INTERNAL
                        && isHidden(mLidKeyboardAccessibility))) {
            config.hardKeyboardHidden = Configuration.HARDKEYBOARDHIDDEN_YES;
            if (!mHasSoftInput) {
                config.keyboardHidden = Configuration.KEYBOARDHIDDEN_YES;
            }
        }

        if (config.navigation == Configuration.NAVIGATION_NONAV
                || (navigationPresence == PRESENCE_INTERNAL
                        && isHidden(mLidNavigationAccessibility))) {
            config.navigationHidden = Configuration.NAVIGATIONHIDDEN_YES;
        }
    }

    /** {@inheritDoc} */
    public int windowTypeToLayerLw(int type) {
        if (type >= FIRST_APPLICATION_WINDOW && type <= LAST_APPLICATION_WINDOW) {
            return 2;
        }
        switch (type) {
        case TYPE_UNIVERSE_BACKGROUND:
            return 1;
        case TYPE_WALLPAPER:
            // wallpaper is at the bottom, though the window manager may move it.
            return 2;
        case TYPE_PHONE:
            return 3;
        case TYPE_SEARCH_BAR:
            return 4;
        case TYPE_RECENTS_OVERLAY:
        case TYPE_SYSTEM_DIALOG:
            return 5;
        case TYPE_TOAST:
            // toasts and the plugged-in battery thing
            return 6;
        case TYPE_PRIORITY_PHONE:
            // SIM errors and unlock.  Not sure if this really should be in a high layer.
            return 7;
        case TYPE_DREAM:
            // used for Dreams (screensavers with TYPE_DREAM windows)
            return 8;
        case TYPE_SYSTEM_ALERT:
            // like the ANR / app crashed dialogs
            return 9;
        case TYPE_INPUT_METHOD:
            // on-screen keyboards and other such input method user interfaces go here.
            return 10;
        case TYPE_INPUT_METHOD_DIALOG:
            // on-screen keyboards and other such input method user interfaces go here.
            return 11;
        case TYPE_KEYGUARD:
            // the keyguard; nothing on top of these can take focus, since they are
            // responsible for power management when displayed.
            return 12;
        case TYPE_KEYGUARD_DIALOG:
            return 13;
        case TYPE_STATUS_BAR_SUB_PANEL:
            return 14;
        case TYPE_STATUS_BAR:
            return 15;
        case TYPE_STATUS_BAR_PANEL:
            return 16;
        case TYPE_VOLUME_OVERLAY:
            // the on-screen volume indicator and controller shown when the user
            // changes the device volume
            return 17;
        case TYPE_SYSTEM_OVERLAY:
            // the on-screen volume indicator and controller shown when the user
            // changes the device volume
            return 18;
        case TYPE_NAVIGATION_BAR:
            // the navigation bar, if available, shows atop most things
            return 19;
        case TYPE_NAVIGATION_BAR_PANEL:
            // some panels (e.g. search) need to show on top of the navigation bar
            return 20;
        case TYPE_SYSTEM_ERROR:
            // system-level error dialogs
            return 21;
        case TYPE_MAGNIFICATION_OVERLAY:
            // used to highlight the magnified portion of a display
            return 22;
        case TYPE_DISPLAY_OVERLAY:
            // used to simulate secondary display devices
            return 23;
        case TYPE_DRAG:
            // the drag layer: input for drag-and-drop is associated with this window,
            // which sits above all other focusable windows
            return 24;
        case TYPE_SECURE_SYSTEM_OVERLAY:
            return 25;
        case TYPE_BOOT_PROGRESS:
            return 26;
        case TYPE_POINTER:
            // the (mouse) pointer layer
            return 27;
        case TYPE_HIDDEN_NAV_CONSUMER:
            return 28;
        }
        Log.e(TAG, "Unknown window type: " + type);
        return 2;
    }

    /** {@inheritDoc} */
    public int subWindowTypeToLayerLw(int type) {
        switch (type) {
        case TYPE_APPLICATION_PANEL:
        case TYPE_APPLICATION_ATTACHED_DIALOG:
            return APPLICATION_PANEL_SUBLAYER;
        case TYPE_APPLICATION_MEDIA:
            return APPLICATION_MEDIA_SUBLAYER;
        case TYPE_APPLICATION_MEDIA_OVERLAY:
            return APPLICATION_MEDIA_OVERLAY_SUBLAYER;
        case TYPE_APPLICATION_SUB_PANEL:
            return APPLICATION_SUB_PANEL_SUBLAYER;
        }
        Log.e(TAG, "Unknown sub-window type: " + type);
        return 0;
    }

    public int getMaxWallpaperLayer() {
        return windowTypeToLayerLw(TYPE_STATUS_BAR);
    }

    public int getAboveUniverseLayer() {
        return windowTypeToLayerLw(TYPE_SYSTEM_ERROR);
    }

    public boolean hasSystemNavBar() {
        return mHasSystemNavBar;
    }

    public int getNonDecorDisplayWidth(int fullWidth, int fullHeight, int rotation) {
        if (mHasNavigationBar) {
            // For a basic navigation bar, when we are in landscape mode we place
            // the navigation bar to the side.
            if (mNavigationBarCanMove && fullWidth > fullHeight) {
                return fullWidth - mNavigationBarWidthForRotation[rotation];
            }
        }
        return fullWidth;
    }

    public int getNonDecorDisplayHeight(int fullWidth, int fullHeight, int rotation) {
        if (mHasSystemNavBar) {
            // For the system navigation bar, we always place it at the bottom.
            return fullHeight - mNavigationBarHeightForRotation[rotation];
        }
        if (mHasNavigationBar) {
            // For a basic navigation bar, when we are in portrait mode we place
            // the navigation bar to the bottom.
            if (!mNavigationBarCanMove || fullWidth < fullHeight) {
                return fullHeight - mNavigationBarHeightForRotation[rotation];
            }
        }
        return fullHeight;
    }

    public int getConfigDisplayWidth(int fullWidth, int fullHeight, int rotation) {
        return getNonDecorDisplayWidth(fullWidth, fullHeight, rotation);
    }

    public int getConfigDisplayHeight(int fullWidth, int fullHeight, int rotation) {
        // If we don't have a system nav bar, then there is a separate status
        // bar at the top of the display.  We don't count that as part of the
        // fixed decor, since it can hide; however, for purposes of configurations,
        // we do want to exclude it since applications can't generally use that part
        // of the screen.
        if (!mHasSystemNavBar) {
            return getNonDecorDisplayHeight(fullWidth, fullHeight, rotation) - mStatusBarHeight;
        }
        return getNonDecorDisplayHeight(fullWidth, fullHeight, rotation);
    }

    @Override
    public boolean doesForceHide(WindowState win, WindowManager.LayoutParams attrs) {
        return attrs.type == WindowManager.LayoutParams.TYPE_KEYGUARD;
    }

    @Override
    public boolean canBeForceHidden(WindowState win, WindowManager.LayoutParams attrs) {
        switch (attrs.type) {
            case TYPE_STATUS_BAR:
            case TYPE_NAVIGATION_BAR:
            case TYPE_WALLPAPER:
            case TYPE_DREAM:
            case TYPE_UNIVERSE_BACKGROUND:
            case TYPE_KEYGUARD:
                return false;
            default:
                return true;
        }
    }

    /** {@inheritDoc} */
    @Override
    public View addStartingWindow(IBinder appToken, String packageName, int theme,
            CompatibilityInfo compatInfo, CharSequence nonLocalizedLabel, int labelRes,
            int icon, int windowFlags) {
        if (!SHOW_STARTING_ANIMATIONS) {
            return null;
        }
        if (packageName == null) {
            return null;
        }

        try {
            Context context = mContext;
            if (DEBUG_STARTING_WINDOW) Slog.d(TAG, "addStartingWindow " + packageName
                    + ": nonLocalizedLabel=" + nonLocalizedLabel + " theme="
                    + Integer.toHexString(theme));

            try {
                context = context.createPackageContext(packageName, 0);
                if (theme != context.getThemeResId()) {
                    context.setTheme(theme);
                }
            } catch (PackageManager.NameNotFoundException e) {
                // Ignore
            }

            // Construct the Toast

            Window win = PolicyManager.makeNewWindow(context);
            final TypedArray ta = win.getWindowStyle();
            if (ta.getBoolean(
                        com.android.internal.R.styleable.Window_windowDisablePreview, false)
                || ta.getBoolean(
                        com.android.internal.R.styleable.Window_windowShowWallpaper,false)) {
                return null;
            }

            Resources r = context.getResources();
            win.setTitle(r.getText(labelRes, nonLocalizedLabel));

            win.setType(
                WindowManager.LayoutParams.TYPE_APPLICATION_STARTING);
            // Force the window flags: this is a fake window, so it is not really
            // touchable or focusable by the user.  We also add in the ALT_FOCUSABLE_IM
            // flag because we do know that the next window will take input
            // focus, so we want to get the IME window up on top of us right away.
            win.setFlags(
                windowFlags|
                WindowManager.LayoutParams.FLAG_NOT_TOUCHABLE|
                WindowManager.LayoutParams.FLAG_NOT_FOCUSABLE|
                WindowManager.LayoutParams.FLAG_ALT_FOCUSABLE_IM,
                windowFlags|
                WindowManager.LayoutParams.FLAG_NOT_TOUCHABLE|
                WindowManager.LayoutParams.FLAG_NOT_FOCUSABLE|
                WindowManager.LayoutParams.FLAG_ALT_FOCUSABLE_IM);

            if (!compatInfo.supportsScreen()) {
                win.addFlags(WindowManager.LayoutParams.FLAG_COMPATIBLE_WINDOW);
            }

            win.setLayout(WindowManager.LayoutParams.MATCH_PARENT,
                    WindowManager.LayoutParams.MATCH_PARENT);

            final WindowManager.LayoutParams params = win.getAttributes();
            params.token = appToken;
            params.packageName = packageName;
            params.windowAnimations = win.getWindowStyle().getResourceId(
                    com.android.internal.R.styleable.Window_windowAnimationStyle, 0);
            params.privateFlags |=
                    WindowManager.LayoutParams.PRIVATE_FLAG_FAKE_HARDWARE_ACCELERATED;
            params.privateFlags |= WindowManager.LayoutParams.PRIVATE_FLAG_SHOW_FOR_ALL_USERS;
            params.setTitle("Starting " + packageName);

            WindowManager wm = (WindowManager)context.getSystemService(Context.WINDOW_SERVICE);
            View view = win.getDecorView();

            if (win.isFloating()) {
                // Whoops, there is no way to display an animation/preview
                // of such a thing!  After all that work...  let's skip it.
                // (Note that we must do this here because it is in
                // getDecorView() where the theme is evaluated...  maybe
                // we should peek the floating attribute from the theme
                // earlier.)
                return null;
            }

            if (DEBUG_STARTING_WINDOW) Slog.d(
                TAG, "Adding starting window for " + packageName
                + " / " + appToken + ": "
                + (view.getParent() != null ? view : null));

            wm.addView(view, params);

            // Only return the view if it was successfully added to the
            // window manager... which we can tell by it having a parent.
            return view.getParent() != null ? view : null;
        } catch (WindowManager.BadTokenException e) {
            // ignore
            Log.w(TAG, appToken + " already running, starting window not displayed");
        } catch (RuntimeException e) {
            // don't crash if something else bad happens, for example a
            // failure loading resources because we are loading from an app
            // on external storage that has been unmounted.
            Log.w(TAG, appToken + " failed creating starting window", e);
        }

        return null;
    }

    /** {@inheritDoc} */
    public void removeStartingWindow(IBinder appToken, View window) {
        if (DEBUG_STARTING_WINDOW) {
            RuntimeException e = new RuntimeException("here");
            e.fillInStackTrace();
            Log.v(TAG, "Removing starting window for " + appToken + ": " + window, e);
        }

        if (window != null) {
            WindowManager wm = (WindowManager)mContext.getSystemService(Context.WINDOW_SERVICE);
            wm.removeView(window);
        }
    }

    /**
     * Preflight adding a window to the system.
     * 
     * Currently enforces that three window types are singletons:
     * <ul>
     * <li>STATUS_BAR_TYPE</li>
     * <li>KEYGUARD_TYPE</li>
     * </ul>
     * 
     * @param win The window to be added
     * @param attrs Information about the window to be added
     * 
     * @return If ok, WindowManagerImpl.ADD_OKAY.  If too many singletons,
     * WindowManagerImpl.ADD_MULTIPLE_SINGLETON
     */
    public int prepareAddWindowLw(WindowState win, WindowManager.LayoutParams attrs) {
        switch (attrs.type) {
            case TYPE_STATUS_BAR:
                mContext.enforceCallingOrSelfPermission(
                        android.Manifest.permission.STATUS_BAR_SERVICE,
                        "PhoneWindowManager");
                if (mStatusBar != null) {
                    if (mStatusBar.isAlive()) {
                        return WindowManagerGlobal.ADD_MULTIPLE_SINGLETON;
                    }
                }
                mStatusBar = win;
                break;
            case TYPE_NAVIGATION_BAR:
                mContext.enforceCallingOrSelfPermission(
                        android.Manifest.permission.STATUS_BAR_SERVICE,
                        "PhoneWindowManager");
                if (mNavigationBar != null) {
                    if (mNavigationBar.isAlive()) {
                        return WindowManagerGlobal.ADD_MULTIPLE_SINGLETON;
                    }
                }
                mNavigationBar = win;
                if (DEBUG_LAYOUT) Log.i(TAG, "NAVIGATION BAR: " + mNavigationBar);
                break;
            case TYPE_NAVIGATION_BAR_PANEL:
                mContext.enforceCallingOrSelfPermission(
                        android.Manifest.permission.STATUS_BAR_SERVICE,
                        "PhoneWindowManager");
                break;
            case TYPE_STATUS_BAR_PANEL:
                mContext.enforceCallingOrSelfPermission(
                        android.Manifest.permission.STATUS_BAR_SERVICE,
                        "PhoneWindowManager");
                break;
            case TYPE_STATUS_BAR_SUB_PANEL:
                mContext.enforceCallingOrSelfPermission(
                        android.Manifest.permission.STATUS_BAR_SERVICE,
                        "PhoneWindowManager");
                break;
            case TYPE_KEYGUARD:
                if (mKeyguard != null) {
                    return WindowManagerGlobal.ADD_MULTIPLE_SINGLETON;
                }
                mKeyguard = win;
                break;
        }
        return WindowManagerGlobal.ADD_OKAY;
    }

    /** {@inheritDoc} */
    public void removeWindowLw(WindowState win) {
        if (mStatusBar == win) {
            mStatusBar = null;
        } else if (mKeyguard == win) {
            mKeyguard = null;
        } else if (mNavigationBar == win) {
            mNavigationBar = null;
        }
    }

    static final boolean PRINT_ANIM = false;
    
    /** {@inheritDoc} */
    public int selectAnimationLw(WindowState win, int transit) {
        if (PRINT_ANIM) Log.i(TAG, "selectAnimation in " + win
              + ": transit=" + transit);
        if (win == mStatusBar) {
            if (transit == TRANSIT_EXIT || transit == TRANSIT_HIDE) {
                return R.anim.dock_top_exit;
            } else if (transit == TRANSIT_ENTER || transit == TRANSIT_SHOW) {
                return R.anim.dock_top_enter;
            }
        } else if (win == mNavigationBar) {
            // This can be on either the bottom or the right.
            if (mNavigationBarOnBottom) {
                if (transit == TRANSIT_EXIT || transit == TRANSIT_HIDE) {
                    return R.anim.dock_bottom_exit;
                } else if (transit == TRANSIT_ENTER || transit == TRANSIT_SHOW) {
                    return R.anim.dock_bottom_enter;
                }
            } else {
                if (transit == TRANSIT_EXIT || transit == TRANSIT_HIDE) {
                    return R.anim.dock_right_exit;
                } else if (transit == TRANSIT_ENTER || transit == TRANSIT_SHOW) {
                    return R.anim.dock_right_enter;
                }
            }
        } if (transit == TRANSIT_PREVIEW_DONE) {
            if (win.hasAppShownWindows()) {
                if (PRINT_ANIM) Log.i(TAG, "**** STARTING EXIT");
                return com.android.internal.R.anim.app_starting_exit;
            }
        } else if (win.getAttrs().type == TYPE_DREAM && mDreamingLockscreen
                && transit == TRANSIT_ENTER) {
            // Special case: we are animating in a dream, while the keyguard
            // is shown.  We don't want an animation on the dream, because
            // we need it shown immediately with the keyguard animating away
            // to reveal it.
            return -1;
        }

        return 0;
    }

    public Animation createForceHideEnterAnimation(boolean onWallpaper) {
        return AnimationUtils.loadAnimation(mContext, onWallpaper
                ? com.android.internal.R.anim.lock_screen_wallpaper_behind_enter
                : com.android.internal.R.anim.lock_screen_behind_enter);
    }
    
    static ITelephony getTelephonyService() {
        return ITelephony.Stub.asInterface(
                ServiceManager.checkService(Context.TELEPHONY_SERVICE));
    }

    static IAudioService getAudioService() {
        IAudioService audioService = IAudioService.Stub.asInterface(
                ServiceManager.checkService(Context.AUDIO_SERVICE));
        if (audioService == null) {
            Log.w(TAG, "Unable to find IAudioService interface.");
        }
        return audioService;
    }

    boolean keyguardOn() {
        return keyguardIsShowingTq() || inKeyguardRestrictedKeyInputMode();
    }

    private static final int[] WINDOW_TYPES_WHERE_HOME_DOESNT_WORK = {
            WindowManager.LayoutParams.TYPE_SYSTEM_ALERT,
            WindowManager.LayoutParams.TYPE_SYSTEM_ERROR,
        };

    /** {@inheritDoc} */
    @Override
    public long interceptKeyBeforeDispatching(WindowState win, KeyEvent event, int policyFlags) {
        final boolean keyguardOn = keyguardOn();
        final int keyCode = event.getKeyCode();
        final int scanCode = event.getScanCode();
        final int repeatCount = event.getRepeatCount();
        final int metaState = event.getMetaState();
        final int flags = event.getFlags();
        final boolean down = event.getAction() == KeyEvent.ACTION_DOWN;
        final boolean canceled = event.isCanceled();
        final boolean longPress = (flags & KeyEvent.FLAG_LONG_PRESS) != 0;

        if (DEBUG_INPUT) {
            Log.d(TAG, "interceptKeyTi keyCode=" + keyCode + " down=" + down + " repeatCount="
                    + repeatCount + " keyguardOn=" + keyguardOn + " canceled=" + canceled);
        }

        // If we think we might have a volume down & power/volume-up key chord on the way
        // but we're not sure, then tell the dispatcher to wait a little while and
        // try again later before dispatching.
        if (mScreenshotChordEnabled && (flags & KeyEvent.FLAG_FALLBACK) == 0) {
            if (mVolumeDownKeyTriggered && !mPowerKeyTriggered && !mVolumeUpKeyTriggered) {
                final long now = SystemClock.uptimeMillis();
                final long timeoutTime = mVolumeDownKeyTime + ACTION_CHORD_DEBOUNCE_DELAY_MILLIS;
                if (now < timeoutTime) {
                    return timeoutTime - now;
                }
            } else if (mVolumeUpKeyTriggered && !mVolumeDownKeyTriggered) {
                final long now = SystemClock.uptimeMillis();
                final long timeoutTime = mVolumeUpKeyTime + ACTION_CHORD_DEBOUNCE_DELAY_MILLIS;
                if (now < timeoutTime) {
                    return timeoutTime - now;
                }
            }

            if (keyCode == KeyEvent.KEYCODE_VOLUME_DOWN
                    && mVolumeDownKeyConsumedByChord) {
                if (!down) {
                    mVolumeDownKeyConsumedByChord = false;
                }
                return -1;
            } else if (keyCode == KeyEvent.KEYCODE_VOLUME_UP
                    && mVolumeUpKeyConsumedByChord) {
                if (!down) {
                    mVolumeUpKeyConsumedByChord = false;
                }
                return -1;
            }
        }

        if (keyCode == KeyEvent.KEYCODE_BACK && !down) {
            mHandler.removeCallbacks(mBackLongPress);
        }

        // First we always handle the home key here, so applications
        // can never break it, although if keyguard is on, we do let
        // it handle it, because that gives us the correct 5 second
        // timeout.
        if (keyCode == KeyEvent.KEYCODE_HOME) {
            //Ignore the Home key if we disabled it
            if (scanCode != 0 && Settings.System.getInt(mContext.getContentResolver(), Settings.System.KEY_HOME_ENABLED, 1) == 0) {
                Log.i(TAG, "Ignoring HOME; Disabled via Settings");
                return -1;
            }

            // If we have released the home key, and didn't do anything else
            // while it was pressed, then it is time to go home!
            if (!down) {
                final boolean homeWasLongPressed = mHomeLongPressed;
                mHomeLongPressed = false;
                if (!homeWasLongPressed) {
                    if (mRecentAppsPreloaded) {
                        cancelPreloadRecentApps();
                    }
                    if (!canceled) {
                        // If an incoming call is ringing, HOME is totally disabled.
                        // (The user is already on the InCallScreen at this point,
                        // and his ONLY options are to answer or reject the call.)
                        boolean incomingRinging = false;
                        try {
                            ITelephony telephonyService = getTelephonyService();
                            if (telephonyService != null) {
                                incomingRinging = telephonyService.isRinging();
                            }
                        } catch (RemoteException ex) {
                            Log.w(TAG, "RemoteException from getPhoneInterface()", ex);
                        }

                        if (incomingRinging) {
                            Log.i(TAG, "Ignoring HOME; there's a ringing incoming call.");
                        } else {
                            launchHomeFromHotKey();
                        }
                    } else {
                        Log.i(TAG, "Ignoring HOME; event canceled.");
                    }
                    return -1;
                }
            }

            // If a system window has focus, then it doesn't make sense
            // right now to interact with applications.
            WindowManager.LayoutParams attrs = win != null ? win.getAttrs() : null;
            if (attrs != null) {
                final int type = attrs.type;
                if (type == WindowManager.LayoutParams.TYPE_KEYGUARD
                        || type == WindowManager.LayoutParams.TYPE_KEYGUARD_DIALOG) {
                    // the "app" is keyguard, so give it the key
                    return 0;
                }
                final int typeCount = WINDOW_TYPES_WHERE_HOME_DOESNT_WORK.length;
                for (int i=0; i<typeCount; i++) {
                    if (type == WINDOW_TYPES_WHERE_HOME_DOESNT_WORK[i]) {
                        // don't do anything, but also don't pass it to the app
                        return -1;
                    }
                }
            }
            if (down) {
                if (!mRecentAppsPreloaded && mLongPressOnHomeBehavior == KEY_ACTION_APP_SWITCH) {
                    preloadRecentApps();
                }
                if (longPress) {
                    if (!keyguardOn && mLongPressOnHomeBehavior != KEY_ACTION_NOTHING) {
                        performHapticFeedbackLw(null, HapticFeedbackConstants.LONG_PRESS, false);
                        performKeyAction(mLongPressOnHomeBehavior);
                        // Eat the long-press so it won't take us home when the key is released
                        mHomeLongPressed = true;
                    }
                }
            }
            return -1;
        } else if (keyCode == KeyEvent.KEYCODE_MENU) {
            // Hijack modified menu keys for debugging features
            final int chordBug = KeyEvent.META_SHIFT_ON;

            if (down) {
                if (!mRecentAppsPreloaded && (mPressOnMenuBehavior == KEY_ACTION_APP_SWITCH ||
                        mLongPressOnMenuBehavior == KEY_ACTION_APP_SWITCH)) {
                    preloadRecentApps();
                }
                if (repeatCount == 0) {
                    if (mEnableShiftMenuBugReports && (metaState & chordBug) == chordBug) {
                        Intent intent = new Intent(Intent.ACTION_BUG_REPORT);
                        mContext.sendOrderedBroadcast(intent, null);
                        return -1;
                    } else if (SHOW_PROCESSES_ON_ALT_MENU &&
                            (metaState & KeyEvent.META_ALT_ON) == KeyEvent.META_ALT_ON) {
                        Intent service = new Intent();
                        service.setClassName(mContext, "com.android.server.LoadAverageService");
                        ContentResolver res = mContext.getContentResolver();
                        boolean shown = Settings.System.getInt(
                                res, Settings.System.SHOW_PROCESSES, 0) != 0;
                        if (!shown) {
                            mContext.startService(service);
                        } else {
                            mContext.stopService(service);
                        }
                        Settings.System.putInt(
                                res, Settings.System.SHOW_PROCESSES, shown ? 0 : 1);
                        return -1;
                    } else if (mPressOnMenuBehavior != KEY_ACTION_MENU && !mIsVirtualKeypress) {
                        mMenuDoCustomAction = true;
                        return -1;
                    }
                } else if (longPress) {
                    if (mRecentAppsPreloaded &&
                            mLongPressOnMenuBehavior != KEY_ACTION_APP_SWITCH) {
                        cancelPreloadRecentApps();
                    }
                    if (!keyguardOn && mLongPressOnMenuBehavior != KEY_ACTION_NOTHING) {
                        performHapticFeedbackLw(null, HapticFeedbackConstants.LONG_PRESS, false);
                        performKeyAction(mLongPressOnMenuBehavior);
                        // Do not perform action when key is released
                        mMenuDoCustomAction = false;
                        return -1;
                    }
                }
            } else {
                if (mRecentAppsPreloaded && mPressOnMenuBehavior != KEY_ACTION_APP_SWITCH) {
                    cancelPreloadRecentApps();
                }
                if (mMenuDoCustomAction) {
                    mMenuDoCustomAction = false;
                    if (!canceled && !keyguardOn) {
                        performKeyAction(mPressOnMenuBehavior);
                        return -1;
                    }
                }
            }
        } else if (keyCode == KeyEvent.KEYCODE_SEARCH) {
            if (down) {
                if (repeatCount == 0) {
                    mSearchKeyShortcutPending = true;
                    mConsumeSearchKeyUp = false;
                }
            } else {
                mSearchKeyShortcutPending = false;
                if (mConsumeSearchKeyUp) {
                    mConsumeSearchKeyUp = false;
                    return -1;
                }
            }
            return 0;
        } else if (keyCode == KeyEvent.KEYCODE_APP_SWITCH) {
            if (down) {
                if (!mRecentAppsPreloaded && (mPressOnAppSwitchBehavior == KEY_ACTION_APP_SWITCH ||
                        mLongPressOnAppSwitchBehavior == KEY_ACTION_APP_SWITCH)) {
                    preloadRecentApps();
                }
                if (repeatCount == 0) {
                    mAppSwitchLongPressed = false;
                } else if (longPress) {
                    if (mRecentAppsPreloaded &&
                            mLongPressOnAppSwitchBehavior != KEY_ACTION_APP_SWITCH) {
                        cancelPreloadRecentApps();
                    }
                    if (!keyguardOn && mLongPressOnAppSwitchBehavior != KEY_ACTION_NOTHING) {
                        performHapticFeedbackLw(null, HapticFeedbackConstants.LONG_PRESS, false);
                        performKeyAction(mLongPressOnAppSwitchBehavior);
                        mAppSwitchLongPressed = true;
                    }
                }
            } else {
                if (mAppSwitchLongPressed) {
                    mAppSwitchLongPressed = false;
                } else {
                    if (mRecentAppsPreloaded &&
                            mPressOnAppSwitchBehavior != KEY_ACTION_APP_SWITCH) {
                        cancelPreloadRecentApps();
                    }
                    if (!canceled && !keyguardOn) {
                        performKeyAction(mPressOnAppSwitchBehavior);
                    }
                    return -1;
                }
            }
            return -1;
        } else if (keyCode == KeyEvent.KEYCODE_ASSIST) {
            if (down) {
                if (!mRecentAppsPreloaded && (mPressOnAssistBehavior == KEY_ACTION_APP_SWITCH ||
                        mLongPressOnAssistBehavior == KEY_ACTION_APP_SWITCH)) {
                    preloadRecentApps();
                }
                if (repeatCount == 0) {
                    mAssistKeyLongPressed = false;
                } else if (longPress) {
                    if (mRecentAppsPreloaded &&
                            mLongPressOnAssistBehavior != KEY_ACTION_APP_SWITCH) {
                        cancelPreloadRecentApps();
                    }
                    if (!keyguardOn && mLongPressOnAssistBehavior != KEY_ACTION_NOTHING) {
                        performHapticFeedbackLw(null, HapticFeedbackConstants.LONG_PRESS, false);
                        performKeyAction(mLongPressOnAssistBehavior);
                        mAssistKeyLongPressed = true;
                    }
                }
            } else {
                if (mAssistKeyLongPressed) {
                    mAssistKeyLongPressed = false;
                } else {
                    if (mRecentAppsPreloaded &&
                            mPressOnAssistBehavior != KEY_ACTION_APP_SWITCH) {
                        cancelPreloadRecentApps();
                    }
                    if (!keyguardOn) {
                        performKeyAction(mPressOnAssistBehavior);
                    }
                }
            }
            return -1;
        } else if (keyCode == KeyEvent.KEYCODE_BACK) {
            if (Settings.Secure.getInt(mContext.getContentResolver(),
                    Settings.Secure.KILL_APP_LONGPRESS_BACK, 0) == 1) {
                if (down && repeatCount == 0) {
                    mHandler.postDelayed(mBackLongPress, mBackKillTimeout);
                }
            }
        }

        // Shortcuts are invoked through Search+key, so intercept those here
        // Any printing key that is chorded with Search should be consumed
        // even if no shortcut was invoked.  This prevents text from being
        // inadvertently inserted when using a keyboard that has built-in macro
        // shortcut keys (that emit Search+x) and some of them are not registered.
        if (mSearchKeyShortcutPending) {
            final KeyCharacterMap kcm = event.getKeyCharacterMap();
            if (kcm.isPrintingKey(keyCode)) {
                mConsumeSearchKeyUp = true;
                mSearchKeyShortcutPending = false;
                if (down && repeatCount == 0 && !keyguardOn) {
                    Intent shortcutIntent = mShortcutManager.getIntent(kcm, keyCode, metaState);
                    if (shortcutIntent != null) {
                        shortcutIntent.addFlags(Intent.FLAG_ACTIVITY_NEW_TASK);
                        try {
                            mContext.startActivity(shortcutIntent);
                        } catch (ActivityNotFoundException ex) {
                            Slog.w(TAG, "Dropping shortcut key combination because "
                                    + "the activity to which it is registered was not found: "
                                    + "SEARCH+" + KeyEvent.keyCodeToString(keyCode), ex);
                        }
                    } else {
                        Slog.i(TAG, "Dropping unregistered shortcut key combination: "
                                + "SEARCH+" + KeyEvent.keyCodeToString(keyCode));
                    }
                }
                return -1;
            }
        }

        // Invoke shortcuts using Meta.
        if (down && repeatCount == 0 && !keyguardOn
                && (metaState & KeyEvent.META_META_ON) != 0) {
            final KeyCharacterMap kcm = event.getKeyCharacterMap();
            if (kcm.isPrintingKey(keyCode)) {
                Intent shortcutIntent = mShortcutManager.getIntent(kcm, keyCode,
                        metaState & ~(KeyEvent.META_META_ON
                                | KeyEvent.META_META_LEFT_ON | KeyEvent.META_META_RIGHT_ON));
                if (shortcutIntent != null) {
                    shortcutIntent.addFlags(Intent.FLAG_ACTIVITY_NEW_TASK);
                    try {
                        mContext.startActivity(shortcutIntent);
                    } catch (ActivityNotFoundException ex) {
                        Slog.w(TAG, "Dropping shortcut key combination because "
                                + "the activity to which it is registered was not found: "
                                + "META+" + KeyEvent.keyCodeToString(keyCode), ex);
                    }
                    return -1;
                }
            }
        }

        // Handle application launch keys.
        if (down && repeatCount == 0 && !keyguardOn) {
            String category = sApplicationLaunchKeyCategories.get(keyCode);
            if (category != null) {
                Intent intent = Intent.makeMainSelectorActivity(Intent.ACTION_MAIN, category);
                intent.setFlags(Intent.FLAG_ACTIVITY_NEW_TASK);
                try {
                    mContext.startActivity(intent);
                } catch (ActivityNotFoundException ex) {
                    Slog.w(TAG, "Dropping application launch key because "
                            + "the activity to which it is registered was not found: "
                            + "keyCode=" + keyCode + ", category=" + category, ex);
                }
                return -1;
            }
        }

        // Display task switcher for ALT-TAB or Meta-TAB.
        if (down && repeatCount == 0 && keyCode == KeyEvent.KEYCODE_TAB) {
            if (mRecentAppsDialogHeldModifiers == 0 && !keyguardOn) {
                final int shiftlessModifiers = event.getModifiers() & ~KeyEvent.META_SHIFT_MASK;
                if (KeyEvent.metaStateHasModifiers(shiftlessModifiers, KeyEvent.META_ALT_ON)
                        || KeyEvent.metaStateHasModifiers(
                                shiftlessModifiers, KeyEvent.META_META_ON)) {
                    mRecentAppsDialogHeldModifiers = shiftlessModifiers;
                    showOrHideRecentAppsDialog(RECENT_APPS_BEHAVIOR_EXIT_TOUCH_MODE_AND_SHOW);
                    return -1;
                }
            }
        } else if (!down && mRecentAppsDialogHeldModifiers != 0
                && (metaState & mRecentAppsDialogHeldModifiers) == 0) {
            mRecentAppsDialogHeldModifiers = 0;
            showOrHideRecentAppsDialog(keyguardOn ? RECENT_APPS_BEHAVIOR_DISMISS :
                    RECENT_APPS_BEHAVIOR_DISMISS_AND_SWITCH);
        }

        // Handle keyboard language switching.
        if (down && repeatCount == 0
                && (keyCode == KeyEvent.KEYCODE_LANGUAGE_SWITCH
                        || (keyCode == KeyEvent.KEYCODE_SPACE
                                && (metaState & KeyEvent.META_CTRL_MASK) != 0))) {
            int direction = (metaState & KeyEvent.META_SHIFT_MASK) != 0 ? -1 : 1;
            mWindowManagerFuncs.switchKeyboardLayout(event.getDeviceId(), direction);
            return -1;
        }
        if (mLanguageSwitchKeyPressed && !down
                && (keyCode == KeyEvent.KEYCODE_LANGUAGE_SWITCH
                        || keyCode == KeyEvent.KEYCODE_SPACE)) {
            mLanguageSwitchKeyPressed = false;
            return -1;
        }

        // Let the application handle the key.
        return 0;
    }

    /** {@inheritDoc} */
    @Override
    public KeyEvent dispatchUnhandledKey(WindowState win, KeyEvent event, int policyFlags) {
        // Note: This method is only called if the initial down was unhandled.
        if (DEBUG_INPUT) {
            Slog.d(TAG, "Unhandled key: win=" + win + ", action=" + event.getAction()
                    + ", flags=" + event.getFlags()
                    + ", keyCode=" + event.getKeyCode()
                    + ", scanCode=" + event.getScanCode()
                    + ", metaState=" + event.getMetaState()
                    + ", repeatCount=" + event.getRepeatCount()
                    + ", policyFlags=" + policyFlags);
        }

        KeyEvent fallbackEvent = null;
        if ((event.getFlags() & KeyEvent.FLAG_FALLBACK) == 0) {
            final KeyCharacterMap kcm = event.getKeyCharacterMap();
            final int keyCode = event.getKeyCode();
            final int metaState = event.getMetaState();
            final boolean initialDown = event.getAction() == KeyEvent.ACTION_DOWN
                    && event.getRepeatCount() == 0;

            // Check for fallback actions specified by the key character map.
            final FallbackAction fallbackAction;
            if (initialDown) {
                fallbackAction = kcm.getFallbackAction(keyCode, metaState);
            } else {
                fallbackAction = mFallbackActions.get(keyCode);
            }

            if (fallbackAction != null) {
                if (DEBUG_INPUT) {
                    Slog.d(TAG, "Fallback: keyCode=" + fallbackAction.keyCode
                            + " metaState=" + Integer.toHexString(fallbackAction.metaState));
                }

                final int flags = event.getFlags() | KeyEvent.FLAG_FALLBACK;
                fallbackEvent = KeyEvent.obtain(
                        event.getDownTime(), event.getEventTime(),
                        event.getAction(), fallbackAction.keyCode,
                        event.getRepeatCount(), fallbackAction.metaState,
                        event.getDeviceId(), event.getScanCode(),
                        flags, event.getSource(), null);

                if (!interceptFallback(win, fallbackEvent, policyFlags)) {
                    fallbackEvent.recycle();
                    fallbackEvent = null;
                }

                if (initialDown) {
                    mFallbackActions.put(keyCode, fallbackAction);
                } else if (event.getAction() == KeyEvent.ACTION_UP) {
                    mFallbackActions.remove(keyCode);
                    fallbackAction.recycle();
                }
            }
        }

        if (DEBUG_INPUT) {
            if (fallbackEvent == null) {
                Slog.d(TAG, "No fallback.");
            } else {
                Slog.d(TAG, "Performing fallback: " + fallbackEvent);
            }
        }
        return fallbackEvent;
    }

    private boolean interceptFallback(WindowState win, KeyEvent fallbackEvent, int policyFlags) {
        int actions = interceptKeyBeforeQueueing(fallbackEvent, policyFlags, true);
        if ((actions & ACTION_PASS_TO_USER) != 0) {
            long delayMillis = interceptKeyBeforeDispatching(
                    win, fallbackEvent, policyFlags);
            if (delayMillis == 0) {
                return true;
            }
        }
        return false;
    }

    private void launchAssistLongPressAction() {
        sendCloseSystemWindows(SYSTEM_DIALOG_REASON_ASSIST);

        // launch the search activity
        Intent intent = new Intent(Intent.ACTION_SEARCH_LONG_PRESS);
        intent.setFlags(Intent.FLAG_ACTIVITY_NEW_TASK);
        try {
            // TODO: This only stops the factory-installed search manager.  
            // Need to formalize an API to handle others
            SearchManager searchManager = getSearchManager();
            if (searchManager != null) {
                searchManager.stopSearch();
            }
            mContext.startActivityAsUser(intent, new UserHandle(UserHandle.USER_CURRENT));
        } catch (ActivityNotFoundException e) {
            Slog.w(TAG, "No activity to handle assist long press action.", e);
        }
    }

    private void launchAssistAction() {
        sendCloseSystemWindows(SYSTEM_DIALOG_REASON_ASSIST);
        Intent intent = ((SearchManager) mContext.getSystemService(Context.SEARCH_SERVICE))
                .getAssistIntent(mContext, UserHandle.USER_CURRENT);
        if (intent != null) {
            intent.setFlags(Intent.FLAG_ACTIVITY_NEW_TASK
                    | Intent.FLAG_ACTIVITY_SINGLE_TOP
                    | Intent.FLAG_ACTIVITY_CLEAR_TOP);
            try {
                mContext.startActivityAsUser(intent, new UserHandle(UserHandle.USER_CURRENT));
            } catch (ActivityNotFoundException e) {
                Slog.w(TAG, "No activity to handle assist action.", e);
            }
        }
    }

    private SearchManager getSearchManager() {
        if (mSearchManager == null) {
            mSearchManager = (SearchManager) mContext.getSystemService(Context.SEARCH_SERVICE);
        }
        return mSearchManager;
    }

    /**
     * A home key -> launch home action was detected.  Take the appropriate action
     * given the situation with the keyguard.
     */
    void launchHomeFromHotKey() {
        if (mKeyguardMediator != null && mKeyguardMediator.isShowingAndNotHidden()) {
            // don't launch home if keyguard showing
        } else if (!mHideLockScreen && mKeyguardMediator.isInputRestricted()) {
            // when in keyguard restricted mode, must first verify unlock
            // before launching home
            mKeyguardMediator.verifyUnlock(new OnKeyguardExitResult() {
                public void onKeyguardExitResult(boolean success) {
                    if (success) {
                        try {
                            ActivityManagerNative.getDefault().stopAppSwitches();
                        } catch (RemoteException e) {
                        }
                        sendCloseSystemWindows(SYSTEM_DIALOG_REASON_HOME_KEY);
                        startDockOrHome();
                    }
                }
            });
        } else {
            // no keyguard stuff to worry about, just launch home!
            try {
                ActivityManagerNative.getDefault().stopAppSwitches();
            } catch (RemoteException e) {
            }
            sendCloseSystemWindows(SYSTEM_DIALOG_REASON_HOME_KEY);
            startDockOrHome();
        }
    }

    /**
     * A delayed callback use to determine when it is okay to re-allow applications
     * to use certain system UI flags.  This is used to prevent applications from
     * spamming system UI changes that prevent the navigation bar from being shown.
     */
    final Runnable mAllowSystemUiDelay = new Runnable() {
        @Override public void run() {
        }
    };

    /**
     * Input handler used while nav bar is hidden.  Captures any touch on the screen,
     * to determine when the nav bar should be shown and prevent applications from
     * receiving those touches.
     */
    final class HideNavInputEventReceiver extends InputEventReceiver {
        public HideNavInputEventReceiver(InputChannel inputChannel, Looper looper) {
            super(inputChannel, looper);
        }

        @Override
        public void onInputEvent(InputEvent event) {
            boolean handled = false;
            try {
                if (event instanceof MotionEvent
                        && (event.getSource() & InputDevice.SOURCE_CLASS_POINTER) != 0) {
                    final MotionEvent motionEvent = (MotionEvent)event;
                    if (motionEvent.getAction() == MotionEvent.ACTION_DOWN) {
                        // When the user taps down, we re-show the nav bar.
                        boolean changed = false;
                        synchronized (mLock) {
                            // Any user activity always causes us to show the
                            // navigation controls, if they had been hidden.
                            // We also clear the low profile and only content
                            // flags so that tapping on the screen will atomically
                            // restore all currently hidden screen decorations.
                            int newVal = mResettingSystemUiFlags |
                                    View.SYSTEM_UI_FLAG_HIDE_NAVIGATION |
                                    View.SYSTEM_UI_FLAG_LOW_PROFILE |
                                    View.SYSTEM_UI_FLAG_FULLSCREEN;
                            if (mResettingSystemUiFlags != newVal) {
                                mResettingSystemUiFlags = newVal;
                                changed = true;
                            }
                            // We don't allow the system's nav bar to be hidden
                            // again for 1 second, to prevent applications from
                            // spamming us and keeping it from being shown.
                            newVal = mForceClearedSystemUiFlags |
                                    View.SYSTEM_UI_FLAG_HIDE_NAVIGATION;
                            if (mForceClearedSystemUiFlags != newVal) {
                                mForceClearedSystemUiFlags = newVal;
                                changed = true;
                                mHandler.postDelayed(new Runnable() {
                                    @Override public void run() {
                                        synchronized (mLock) {
                                            // Clear flags.
                                            mForceClearedSystemUiFlags &=
                                                    ~View.SYSTEM_UI_FLAG_HIDE_NAVIGATION;
                                        }
                                        mWindowManagerFuncs.reevaluateStatusBarVisibility();
                                    }
                                }, 1000);
                            }
                        }
                        if (changed) {
                            mWindowManagerFuncs.reevaluateStatusBarVisibility();
                        }
                    }
                }
            } finally {
                finishInputEvent(event, handled);
            }
        }
    }
    final InputEventReceiver.Factory mHideNavInputEventReceiverFactory =
            new InputEventReceiver.Factory() {
        @Override
        public InputEventReceiver createInputEventReceiver(
                InputChannel inputChannel, Looper looper) {
            return new HideNavInputEventReceiver(inputChannel, looper);
        }
    };

    @Override
    public int adjustSystemUiVisibilityLw(int visibility) {
        // Reset any bits in mForceClearingStatusBarVisibility that
        // are now clear.
        mResettingSystemUiFlags &= visibility;
        // Clear any bits in the new visibility that are currently being
        // force cleared, before reporting it.
        return visibility & ~mResettingSystemUiFlags
                & ~mForceClearedSystemUiFlags;
    }

    @Override
    public void getContentInsetHintLw(WindowManager.LayoutParams attrs, Rect contentInset) {
        final int fl = attrs.flags;
        final int systemUiVisibility = (attrs.systemUiVisibility|attrs.subtreeSystemUiVisibility);

        if ((fl & (FLAG_LAYOUT_IN_SCREEN | FLAG_LAYOUT_INSET_DECOR))
                == (FLAG_LAYOUT_IN_SCREEN | FLAG_LAYOUT_INSET_DECOR)) {
            int availRight, availBottom;
            if (mCanHideNavigationBar &&
                    (systemUiVisibility & View.SYSTEM_UI_FLAG_LAYOUT_HIDE_NAVIGATION) != 0) {
                availRight = mUnrestrictedScreenLeft + mUnrestrictedScreenWidth;
                availBottom = mUnrestrictedScreenTop + mUnrestrictedScreenHeight;
            } else {
                availRight = mRestrictedScreenLeft + mRestrictedScreenWidth;
                availBottom = mRestrictedScreenTop + mRestrictedScreenHeight;
            }
            if ((systemUiVisibility & View.SYSTEM_UI_FLAG_LAYOUT_STABLE) != 0) {
                if ((fl & FLAG_FULLSCREEN) != 0) {
                    contentInset.set(mStableFullscreenLeft, mStableFullscreenTop,
                            availRight - mStableFullscreenRight,
                            availBottom - mStableFullscreenBottom);
                } else {
                    contentInset.set(mStableLeft, mStableTop,
                            availRight - mStableRight, availBottom - mStableBottom);
                }
            } else if ((fl & FLAG_FULLSCREEN) != 0) {
                contentInset.setEmpty();
            } else if ((systemUiVisibility & (View.SYSTEM_UI_FLAG_FULLSCREEN
                        | View.SYSTEM_UI_FLAG_LAYOUT_FULLSCREEN)) == 0) {
                contentInset.set(mCurLeft, mCurTop,
                        availRight - mCurRight, availBottom - mCurBottom);
            } else {
                contentInset.set(mCurLeft, mCurTop,
                        availRight - mCurRight, availBottom - mCurBottom);
            }
            return;
        }
        contentInset.setEmpty();
    }

    /** {@inheritDoc} */
    @Override
    public void beginLayoutLw(boolean isDefaultDisplay, int displayWidth, int displayHeight,
                              int displayRotation) {
        mUnrestrictedScreenLeft = mUnrestrictedScreenTop = 0;
        mUnrestrictedScreenWidth = displayWidth;
        mUnrestrictedScreenHeight = displayHeight;
        mRestrictedScreenLeft = mRestrictedScreenTop = 0;
        mRestrictedScreenWidth = displayWidth;
        mRestrictedScreenHeight = displayHeight;
        mDockLeft = mContentLeft = mStableLeft = mStableFullscreenLeft
                = mSystemLeft = mCurLeft = 0;
        mDockTop = mContentTop = mStableTop = mStableFullscreenTop
                = mSystemTop = mCurTop = 0;
        mDockRight = mContentRight = mStableRight = mStableFullscreenRight
                = mSystemRight = mCurRight = displayWidth;
        mDockBottom = mContentBottom = mStableBottom = mStableFullscreenBottom
                = mSystemBottom = mCurBottom = displayHeight;
        mDockLayer = 0x10000000;
        mStatusBarLayer = -1;

        // start with the current dock rect, which will be (0,0,displayWidth,displayHeight)
        final Rect pf = mTmpParentFrame;
        final Rect df = mTmpDisplayFrame;
        final Rect vf = mTmpVisibleFrame;
        pf.left = df.left = vf.left = mDockLeft;
        pf.top = df.top = vf.top = mDockTop;
        pf.right = df.right = vf.right = mDockRight;
        pf.bottom = df.bottom = vf.bottom = mDockBottom;

        if (isDefaultDisplay) {
            // For purposes of putting out fake window up to steal focus, we will
            // drive nav being hidden only by whether it is requested.
            boolean navVisible = (mLastSystemUiFlags&View.SYSTEM_UI_FLAG_HIDE_NAVIGATION) == 0;

            // When the navigation bar isn't visible, we put up a fake
            // input window to catch all touch events.  This way we can
            // detect when the user presses anywhere to bring back the nav
            // bar and ensure the application doesn't see the event.
            if (navVisible) {
                if (mHideNavFakeWindow != null) {
                    mHideNavFakeWindow.dismiss();
                    mHideNavFakeWindow = null;
                }
            } else if (mHideNavFakeWindow == null) {
                mHideNavFakeWindow = mWindowManagerFuncs.addFakeWindow(
                        mHandler.getLooper(), mHideNavInputEventReceiverFactory,
                        "hidden nav", WindowManager.LayoutParams.TYPE_HIDDEN_NAV_CONSUMER,
                        0, false, false, true);
            }

            // For purposes of positioning and showing the nav bar, if we have
            // decided that it can't be hidden (because of the screen aspect ratio),
            // then take that into account.
            navVisible |= !mCanHideNavigationBar;
            navVisible &= (Settings.System.getInt(mContext.getContentResolver(), Settings.System.EXPANDED_DESKTOP_STATE, 0) == 0);

            if (mNavigationBar != null) {
                // Force the navigation bar to its appropriate place and
                // size.  We need to do this directly, instead of relying on
                // it to bubble up from the nav bar, because this needs to
                // change atomically with screen rotations.
                mNavigationBarOnBottom = (!mNavigationBarCanMove || displayWidth < displayHeight);
                if (mNavigationBarOnBottom) {
                    // It's a system nav bar or a portrait screen; nav bar goes on bottom.
                    int top = displayHeight - mNavigationBarHeightForRotation[displayRotation];
                    mTmpNavigationFrame.set(0, top, displayWidth, displayHeight);
                    mStableBottom = mStableFullscreenBottom = mTmpNavigationFrame.top;
                    if (navVisible) {
                        mNavigationBar.showLw(true);
                        mDockBottom = mTmpNavigationFrame.top;
                        mRestrictedScreenHeight = mDockBottom - mDockTop;
                    } else {
                        // We currently want to hide the navigation UI.
                        mNavigationBar.hideLw(true);
                    }
                    if (navVisible && !mNavigationBar.isAnimatingLw()) {
                        // If the nav bar is currently requested to be visible,
                        // and not in the process of animating on or off, then
                        // we can tell the app that it is covered by it.
                        mSystemBottom = mTmpNavigationFrame.top;
                    }
                } else {
                    // Landscape screen; nav bar goes to the right.
                    int left = displayWidth - mNavigationBarWidthForRotation[displayRotation];
                    mTmpNavigationFrame.set(left, 0, displayWidth, displayHeight);
                    mStableRight = mStableFullscreenRight = mTmpNavigationFrame.left;
                    if (navVisible) {
                        mNavigationBar.showLw(true);
                        mDockRight = mTmpNavigationFrame.left;
                        mRestrictedScreenWidth = mDockRight - mDockLeft;
                    } else {
                        // We currently want to hide the navigation UI.
                        mNavigationBar.hideLw(true);
                    }
                    if (navVisible && !mNavigationBar.isAnimatingLw()) {
                        // If the nav bar is currently requested to be visible,
                        // and not in the process of animating on or off, then
                        // we can tell the app that it is covered by it.
                        mSystemRight = mTmpNavigationFrame.left;
                    }
                }
                // Make sure the content and current rectangles are updated to
                // account for the restrictions from the navigation bar.
                mContentTop = mCurTop = mDockTop;
                mContentBottom = mCurBottom = mDockBottom;
                mContentLeft = mCurLeft = mDockLeft;
                mContentRight = mCurRight = mDockRight;
                mStatusBarLayer = mNavigationBar.getSurfaceLayer();
                // And compute the final frame.
                mNavigationBar.computeFrameLw(mTmpNavigationFrame, mTmpNavigationFrame,
                        mTmpNavigationFrame, mTmpNavigationFrame);
                if (DEBUG_LAYOUT) Log.i(TAG, "mNavigationBar frame: " + mTmpNavigationFrame);
            }
            if (DEBUG_LAYOUT) Log.i(TAG, String.format("mDock rect: (%d,%d - %d,%d)",
                    mDockLeft, mDockTop, mDockRight, mDockBottom));

            // decide where the status bar goes ahead of time
            if (mStatusBar != null) {
                // apply any navigation bar insets
                pf.left = df.left = mUnrestrictedScreenLeft;
                pf.top = df.top = mUnrestrictedScreenTop;
                pf.right = df.right = mUnrestrictedScreenWidth - mUnrestrictedScreenLeft;
                pf.bottom = df.bottom = mUnrestrictedScreenHeight - mUnrestrictedScreenTop;
                vf.left = mStableLeft;
                vf.top = mStableTop;
                vf.right = mStableRight;
                vf.bottom = mStableBottom;

                mStatusBarLayer = mStatusBar.getSurfaceLayer();

                // Let the status bar determine its size.
                mStatusBar.computeFrameLw(pf, df, vf, vf);

                // For layout, the status bar is always at the top with our fixed height.
                mStableTop = mUnrestrictedScreenTop + mStatusBarHeight;

                // If the status bar is hidden, we don't want to cause
                // windows behind it to scroll.
                if (mStatusBar.isVisibleLw()) {
                    // Status bar may go away, so the screen area it occupies
                    // is available to apps but just covering them when the
                    // status bar is visible.
                    mDockTop = mUnrestrictedScreenTop + mStatusBarHeight;

                    mContentTop = mCurTop = mDockTop;
                    mContentBottom = mCurBottom = mDockBottom;
                    mContentLeft = mCurLeft = mDockLeft;
                    mContentRight = mCurRight = mDockRight;

                    if (DEBUG_LAYOUT) Log.v(TAG, "Status bar: " +
                        String.format(
                            "dock=[%d,%d][%d,%d] content=[%d,%d][%d,%d] cur=[%d,%d][%d,%d]",
                            mDockLeft, mDockTop, mDockRight, mDockBottom,
                            mContentLeft, mContentTop, mContentRight, mContentBottom,
                            mCurLeft, mCurTop, mCurRight, mCurBottom));
                }
                if (mStatusBar.isVisibleLw() && !mStatusBar.isAnimatingLw()) {
                    // If the status bar is currently requested to be visible,
                    // and not in the process of animating on or off, then
                    // we can tell the app that it is covered by it.
                    mSystemTop = mUnrestrictedScreenTop + mStatusBarHeight;
                }
            }
        }
    }

    /** {@inheritDoc} */
    public int getSystemDecorRectLw(Rect systemRect) {
        systemRect.left = mSystemLeft;
        systemRect.top = mSystemTop;
        systemRect.right = mSystemRight;
        systemRect.bottom = mSystemBottom;
        if (mStatusBar != null) return mStatusBar.getSurfaceLayer();
        if (mNavigationBar != null) return mNavigationBar.getSurfaceLayer();
        return 0;
    }

    void setAttachedWindowFrames(WindowState win, int fl, int adjust,
            WindowState attached, boolean insetDecors, Rect pf, Rect df, Rect cf, Rect vf) {
        if (win.getSurfaceLayer() > mDockLayer && attached.getSurfaceLayer() < mDockLayer) {
            // Here's a special case: if this attached window is a panel that is
            // above the dock window, and the window it is attached to is below
            // the dock window, then the frames we computed for the window it is
            // attached to can not be used because the dock is effectively part
            // of the underlying window and the attached window is floating on top
            // of the whole thing.  So, we ignore the attached window and explicitly
            // compute the frames that would be appropriate without the dock.
            df.left = cf.left = vf.left = mDockLeft;
            df.top = cf.top = vf.top = mDockTop;
            df.right = cf.right = vf.right = mDockRight;
            df.bottom = cf.bottom = vf.bottom = mDockBottom;
        } else {
            // The effective display frame of the attached window depends on
            // whether it is taking care of insetting its content.  If not,
            // we need to use the parent's content frame so that the entire
            // window is positioned within that content.  Otherwise we can use
            // the display frame and let the attached window take care of
            // positioning its content appropriately.
            if (adjust != SOFT_INPUT_ADJUST_RESIZE) {
                cf.set(attached.getDisplayFrameLw());
            } else {
                // If the window is resizing, then we want to base the content
                // frame on our attached content frame to resize...  however,
                // things can be tricky if the attached window is NOT in resize
                // mode, in which case its content frame will be larger.
                // Ungh.  So to deal with that, make sure the content frame
                // we end up using is not covering the IM dock.
                cf.set(attached.getContentFrameLw());
                if (attached.getSurfaceLayer() < mDockLayer) {
                    if (cf.left < mContentLeft) cf.left = mContentLeft;
                    if (cf.top < mContentTop) cf.top = mContentTop;
                    if (cf.right > mContentRight) cf.right = mContentRight;
                    if (cf.bottom > mContentBottom) cf.bottom = mContentBottom;
                }
            }
            df.set(insetDecors ? attached.getDisplayFrameLw() : cf);
            vf.set(attached.getVisibleFrameLw());
        }
        // The LAYOUT_IN_SCREEN flag is used to determine whether the attached
        // window should be positioned relative to its parent or the entire
        // screen.
        pf.set((fl & FLAG_LAYOUT_IN_SCREEN) == 0
                ? attached.getFrameLw() : df);
    }

    private void applyStableConstraints(int sysui, int fl, Rect r) {
        if ((sysui & View.SYSTEM_UI_FLAG_LAYOUT_STABLE) != 0) {
            // If app is requesting a stable layout, don't let the
            // content insets go below the stable values.
            if ((fl & FLAG_FULLSCREEN) != 0) {
                if (r.left < mStableFullscreenLeft) r.left = mStableFullscreenLeft;
                if (r.top < mStableFullscreenTop) r.top = mStableFullscreenTop;
                if (r.right > mStableFullscreenRight) r.right = mStableFullscreenRight;
                if (r.bottom > mStableFullscreenBottom) r.bottom = mStableFullscreenBottom;
            } else {
                if (r.left < mStableLeft) r.left = mStableLeft;
                if (r.top < mStableTop) r.top = mStableTop;
                if (r.right > mStableRight) r.right = mStableRight;
                if (r.bottom > mStableBottom) r.bottom = mStableBottom;
            }
        }
    }

    /** {@inheritDoc} */
    @Override
    public void layoutWindowLw(WindowState win, WindowManager.LayoutParams attrs,
            WindowState attached) {
        // we've already done the status bar
        if (win == mStatusBar || win == mNavigationBar) {
            return;
        }
        final boolean isDefaultDisplay = win.isDefaultDisplay();
        final boolean needsToOffsetInputMethodTarget = isDefaultDisplay &&
                (win == mLastInputMethodTargetWindow && mLastInputMethodWindow != null);
        if (needsToOffsetInputMethodTarget) {
            if (DEBUG_LAYOUT) {
                Slog.i(TAG, "Offset ime target window by the last ime window state");
            }
            offsetInputMethodWindowLw(mLastInputMethodWindow);
        }

        final int fl = attrs.flags;
        final int sim = attrs.softInputMode;
        final int sysUiFl = win.getSystemUiVisibility();

        final Rect pf = mTmpParentFrame;
        final Rect df = mTmpDisplayFrame;
        final Rect cf = mTmpContentFrame;
        final Rect vf = mTmpVisibleFrame;

        final boolean hasNavBar = (isDefaultDisplay && mHasNavigationBar
                && mNavigationBar != null && mNavigationBar.isVisibleLw());

        final int adjust = sim & SOFT_INPUT_MASK_ADJUST;

        if (!isDefaultDisplay) {
            if (attached != null) {
                // If this window is attached to another, our display
                // frame is the same as the one we are attached to.
                setAttachedWindowFrames(win, fl, adjust, attached, true, pf, df, cf, vf);
            } else {
                // Give the window full screen.
                pf.left = df.left = cf.left = mUnrestrictedScreenLeft;
                pf.top = df.top = cf.top = mUnrestrictedScreenTop;
                pf.right = df.right = cf.right
                        = mUnrestrictedScreenLeft + mUnrestrictedScreenWidth;
                pf.bottom = df.bottom = cf.bottom
                        = mUnrestrictedScreenTop + mUnrestrictedScreenHeight;
            }
        } else  if (attrs.type == TYPE_INPUT_METHOD) {
            pf.left = df.left = cf.left = vf.left = mDockLeft;
            pf.top = df.top = cf.top = vf.top = mDockTop;
            pf.right = df.right = cf.right = vf.right = mDockRight;
            pf.bottom = df.bottom = cf.bottom = vf.bottom = mDockBottom;
            // IM dock windows always go to the bottom of the screen.
            attrs.gravity = Gravity.BOTTOM;
            mDockLayer = win.getSurfaceLayer();
        } else {
            if ((fl & (FLAG_LAYOUT_IN_SCREEN | FLAG_FULLSCREEN | FLAG_LAYOUT_INSET_DECOR))
                    == (FLAG_LAYOUT_IN_SCREEN | FLAG_LAYOUT_INSET_DECOR)
                    && (sysUiFl & View.SYSTEM_UI_FLAG_FULLSCREEN) == 0) {
                if (DEBUG_LAYOUT)
                    Log.v(TAG, "layoutWindowLw(" + attrs.getTitle() 
                            + "): IN_SCREEN, INSET_DECOR, !FULLSCREEN");
                // This is the case for a normal activity window: we want it
                // to cover all of the screen space, and it can take care of
                // moving its contents to account for screen decorations that
                // intrude into that space.
                if (attached != null) {
                    // If this window is attached to another, our display
                    // frame is the same as the one we are attached to.
                    setAttachedWindowFrames(win, fl, adjust, attached, true, pf, df, cf, vf);
                } else {
                    if (attrs.type == TYPE_STATUS_BAR_PANEL
                            || attrs.type == TYPE_STATUS_BAR_SUB_PANEL) {
                        // Status bar panels are the only windows who can go on top of
                        // the status bar.  They are protected by the STATUS_BAR_SERVICE
                        // permission, so they have the same privileges as the status
                        // bar itself.
                        //
                        // However, they should still dodge the navigation bar if it exists.

                        pf.left = df.left = hasNavBar ? mDockLeft : mUnrestrictedScreenLeft;
                        pf.top = df.top = mUnrestrictedScreenTop;
                        pf.right = df.right = hasNavBar
                                            ? mRestrictedScreenLeft+mRestrictedScreenWidth
                                            : mUnrestrictedScreenLeft+mUnrestrictedScreenWidth;
                        pf.bottom = df.bottom = hasNavBar
                                              ? mRestrictedScreenTop+mRestrictedScreenHeight
                                              : mUnrestrictedScreenTop+mUnrestrictedScreenHeight;

                        if (DEBUG_LAYOUT) {
                            Log.v(TAG, String.format(
                                        "Laying out status bar window: (%d,%d - %d,%d)",
                                        pf.left, pf.top, pf.right, pf.bottom));
                        }
                    } else if (mCanHideNavigationBar
                            && (sysUiFl & View.SYSTEM_UI_FLAG_LAYOUT_HIDE_NAVIGATION) != 0
                            && attrs.type >= WindowManager.LayoutParams.FIRST_APPLICATION_WINDOW
                            && attrs.type <= WindowManager.LayoutParams.LAST_SUB_WINDOW) {
                        // Asking for layout as if the nav bar is hidden, lets the
                        // application extend into the unrestricted screen area.  We
                        // only do this for application windows to ensure no window that
                        // can be above the nav bar can do this.
                        pf.left = df.left = mUnrestrictedScreenLeft;
                        pf.top = df.top = mUnrestrictedScreenTop;
                        pf.right = df.right = mUnrestrictedScreenLeft+mUnrestrictedScreenWidth;
                        pf.bottom = df.bottom = mUnrestrictedScreenTop+mUnrestrictedScreenHeight;
                    } else {
                        pf.left = df.left = mRestrictedScreenLeft;
                        pf.top = df.top = mRestrictedScreenTop;
                        pf.right = df.right = mRestrictedScreenLeft+mRestrictedScreenWidth;
                        pf.bottom = df.bottom = mRestrictedScreenTop+mRestrictedScreenHeight;
                    }

                    if (adjust != SOFT_INPUT_ADJUST_RESIZE) {
                        cf.left = mDockLeft;
                        cf.top = mDockTop;
                        cf.right = mDockRight;
                        cf.bottom = mDockBottom;
                    } else {
                        cf.left = mContentLeft;
                        cf.top = mContentTop;
                        cf.right = mContentRight;
                        cf.bottom = mContentBottom;
                    }

                    applyStableConstraints(sysUiFl, fl, cf);
                    if (adjust != SOFT_INPUT_ADJUST_NOTHING) {
                        vf.left = mCurLeft;
                        vf.top = mCurTop;
                        vf.right = mCurRight;
                        vf.bottom = mCurBottom;
                    } else {
                        vf.set(cf);
                    }
                }
            } else if ((fl & FLAG_LAYOUT_IN_SCREEN) != 0 || (sysUiFl
                    & (View.SYSTEM_UI_FLAG_LAYOUT_FULLSCREEN
                            | View.SYSTEM_UI_FLAG_LAYOUT_HIDE_NAVIGATION)) != 0) {
                if (DEBUG_LAYOUT)
                    Log.v(TAG, "layoutWindowLw(" + attrs.getTitle() + "): IN_SCREEN");
                // A window that has requested to fill the entire screen just
                // gets everything, period.
                if (attrs.type == TYPE_STATUS_BAR_PANEL
                        || attrs.type == TYPE_STATUS_BAR_SUB_PANEL) {
                    pf.left = df.left = cf.left = hasNavBar ? mDockLeft : mUnrestrictedScreenLeft;
                    pf.top = df.top = cf.top = mUnrestrictedScreenTop;
                    pf.right = df.right = cf.right = hasNavBar
                                        ? mRestrictedScreenLeft+mRestrictedScreenWidth
                                        : mUnrestrictedScreenLeft+mUnrestrictedScreenWidth;
                    pf.bottom = df.bottom = cf.bottom = hasNavBar
                                          ? mRestrictedScreenTop+mRestrictedScreenHeight
                                          : mUnrestrictedScreenTop+mUnrestrictedScreenHeight;
                    if (DEBUG_LAYOUT) {
                        Log.v(TAG, String.format(
                                    "Laying out IN_SCREEN status bar window: (%d,%d - %d,%d)",
                                    pf.left, pf.top, pf.right, pf.bottom));
                    }
                } else if (attrs.type == TYPE_NAVIGATION_BAR
                        || attrs.type == TYPE_NAVIGATION_BAR_PANEL) {
                    // The navigation bar has Real Ultimate Power.
                    pf.left = df.left = mUnrestrictedScreenLeft;
                    pf.top = df.top = mUnrestrictedScreenTop;
                    pf.right = df.right = mUnrestrictedScreenLeft+mUnrestrictedScreenWidth;
                    pf.bottom = df.bottom = mUnrestrictedScreenTop+mUnrestrictedScreenHeight;
                    if (DEBUG_LAYOUT) {
                        Log.v(TAG, String.format(
                                    "Laying out navigation bar window: (%d,%d - %d,%d)",
                                    pf.left, pf.top, pf.right, pf.bottom));
                    }
                } else if ((attrs.type == TYPE_SECURE_SYSTEM_OVERLAY
                                || attrs.type == TYPE_BOOT_PROGRESS)
                        && ((fl & FLAG_FULLSCREEN) != 0)) {
                    // Fullscreen secure system overlays get what they ask for.
                    pf.left = df.left = mUnrestrictedScreenLeft;
                    pf.top = df.top = mUnrestrictedScreenTop;
                    pf.right = df.right = mUnrestrictedScreenLeft+mUnrestrictedScreenWidth;
                    pf.bottom = df.bottom = mUnrestrictedScreenTop+mUnrestrictedScreenHeight;
                } else if (attrs.type == TYPE_BOOT_PROGRESS
                        || attrs.type == TYPE_UNIVERSE_BACKGROUND) {
                    // Boot progress screen always covers entire display.
                    pf.left = df.left = cf.left = mUnrestrictedScreenLeft;
                    pf.top = df.top = cf.top = mUnrestrictedScreenTop;
                    pf.right = df.right = cf.right = mUnrestrictedScreenLeft+mUnrestrictedScreenWidth;
                    pf.bottom = df.bottom = cf.bottom
                            = mUnrestrictedScreenTop+mUnrestrictedScreenHeight;
                } else if (mCanHideNavigationBar
                        && (sysUiFl & View.SYSTEM_UI_FLAG_LAYOUT_HIDE_NAVIGATION) != 0
                        && attrs.type >= WindowManager.LayoutParams.FIRST_APPLICATION_WINDOW
                        && attrs.type <= WindowManager.LayoutParams.LAST_SUB_WINDOW) {
                    // Asking for layout as if the nav bar is hidden, lets the
                    // application extend into the unrestricted screen area.  We
                    // only do this for application windows to ensure no window that
                    // can be above the nav bar can do this.
                    // XXX This assumes that an app asking for this will also
                    // ask for layout in only content.  We can't currently figure out
                    // what the screen would be if only laying out to hide the nav bar.
                    pf.left = df.left = cf.left = mUnrestrictedScreenLeft;
                    pf.top = df.top = cf.top = mUnrestrictedScreenTop;
                    pf.right = df.right = cf.right = mUnrestrictedScreenLeft+mUnrestrictedScreenWidth;
                    pf.bottom = df.bottom = cf.bottom
                            = mUnrestrictedScreenTop+mUnrestrictedScreenHeight;
                } else {
                    pf.left = df.left = cf.left = mRestrictedScreenLeft;
                    pf.top = df.top = cf.top = mRestrictedScreenTop;
                    pf.right = df.right = cf.right = mRestrictedScreenLeft+mRestrictedScreenWidth;
                    pf.bottom = df.bottom = cf.bottom
                            = mRestrictedScreenTop+mRestrictedScreenHeight;
                }

                applyStableConstraints(sysUiFl, fl, cf);

                if (adjust != SOFT_INPUT_ADJUST_NOTHING) {
                    vf.left = mCurLeft;
                    vf.top = mCurTop;
                    vf.right = mCurRight;
                    vf.bottom = mCurBottom;
                } else {
                    vf.set(cf);
                }
            } else if (attached != null) {
                if (DEBUG_LAYOUT)
                    Log.v(TAG, "layoutWindowLw(" + attrs.getTitle() + "): attached to " + attached);
                // A child window should be placed inside of the same visible
                // frame that its parent had.
                setAttachedWindowFrames(win, fl, adjust, attached, false, pf, df, cf, vf);
            } else {
                if (DEBUG_LAYOUT)
                    Log.v(TAG, "layoutWindowLw(" + attrs.getTitle() + "): normal window");
                // Otherwise, a normal window must be placed inside the content
                // of all screen decorations.
                if (attrs.type == TYPE_STATUS_BAR_PANEL) {
                    // Status bar panels are the only windows who can go on top of
                    // the status bar.  They are protected by the STATUS_BAR_SERVICE
                    // permission, so they have the same privileges as the status
                    // bar itself.
                    pf.left = df.left = cf.left = mRestrictedScreenLeft;
                    pf.top = df.top = cf.top = mRestrictedScreenTop;
                    pf.right = df.right = cf.right = mRestrictedScreenLeft+mRestrictedScreenWidth;
                    pf.bottom = df.bottom = cf.bottom
                            = mRestrictedScreenTop+mRestrictedScreenHeight;
                } else {
                    pf.left = mContentLeft;
                    pf.top = mContentTop;
                    pf.right = mContentRight;
                    pf.bottom = mContentBottom;
                    if (adjust != SOFT_INPUT_ADJUST_RESIZE) {
                        df.left = cf.left = mDockLeft;
                        df.top = cf.top = mDockTop;
                        df.right = cf.right = mDockRight;
                        df.bottom = cf.bottom = mDockBottom;
                    } else {
                        df.left = cf.left = mContentLeft;
                        df.top = cf.top = mContentTop;
                        df.right = cf.right = mContentRight;
                        df.bottom = cf.bottom = mContentBottom;
                    }
                    if (adjust != SOFT_INPUT_ADJUST_NOTHING) {
                        vf.left = mCurLeft;
                        vf.top = mCurTop;
                        vf.right = mCurRight;
                        vf.bottom = mCurBottom;
                    } else {
                        vf.set(cf);
                    }
                }
            }
        }

        if ((fl & FLAG_LAYOUT_NO_LIMITS) != 0) {
            df.left = df.top = cf.left = cf.top = vf.left = vf.top = -10000;
            df.right = df.bottom = cf.right = cf.bottom = vf.right = vf.bottom = 10000;
        }

        if (DEBUG_LAYOUT) Log.v(TAG, "Compute frame " + attrs.getTitle()
                + ": sim=#" + Integer.toHexString(sim)
                + " attach=" + attached + " type=" + attrs.type 
                + String.format(" flags=0x%08x", fl)
                + " pf=" + pf.toShortString() + " df=" + df.toShortString()
                + " cf=" + cf.toShortString() + " vf=" + vf.toShortString());

        win.computeFrameLw(pf, df, cf, vf);

        // Dock windows carve out the bottom of the screen, so normal windows
        // can't appear underneath them.
        if (attrs.type == TYPE_INPUT_METHOD && win.isVisibleOrBehindKeyguardLw()
                && !win.getGivenInsetsPendingLw()) {
            setLastInputMethodWindowLw(null, null);
            offsetInputMethodWindowLw(win);
        }
    }

    private void offsetInputMethodWindowLw(WindowState win) {
        int top = win.getContentFrameLw().top;
        top += win.getGivenContentInsetsLw().top;
        if (mContentBottom > top) {
            mContentBottom = top;
        }
        top = win.getVisibleFrameLw().top;
        top += win.getGivenVisibleInsetsLw().top;
        if (mCurBottom > top) {
            mCurBottom = top;
        }
        if (DEBUG_LAYOUT) Log.v(TAG, "Input method: mDockBottom="
                + mDockBottom + " mContentBottom="
                + mContentBottom + " mCurBottom=" + mCurBottom);
    }

    /** {@inheritDoc} */
    @Override
    public void finishLayoutLw() {
        return;
    }

    /** {@inheritDoc} */
    @Override
    public void beginPostLayoutPolicyLw(int displayWidth, int displayHeight) {
        mTopFullscreenOpaqueWindowState = null;
        mForceStatusBar = false;
        mForceStatusBarFromKeyguard = false;
        
        mHideLockScreen = false;
        mAllowLockscreenWhenOn = false;
        mDismissKeyguard = DISMISS_KEYGUARD_NONE;
        mShowingLockscreen = false;
        mShowingDream = false;
    }

    /** {@inheritDoc} */
    @Override
    public void applyPostLayoutPolicyLw(WindowState win,
                                WindowManager.LayoutParams attrs) {
        if (DEBUG_LAYOUT) Slog.i(TAG, "Win " + win + ": isVisibleOrBehindKeyguardLw="
                + win.isVisibleOrBehindKeyguardLw());
        if (mTopFullscreenOpaqueWindowState == null &&
                win.isVisibleOrBehindKeyguardLw() && !win.isGoneForLayoutLw()) {
            if ((attrs.flags & FLAG_FORCE_NOT_FULLSCREEN) != 0) {
                if (attrs.type == TYPE_KEYGUARD) {
                    mForceStatusBarFromKeyguard = true;
                } else {
                    mForceStatusBar = true;
                }
            }
            if (attrs.type == TYPE_KEYGUARD) {
                mShowingLockscreen = true;
            }
            boolean applyWindow = attrs.type >= FIRST_APPLICATION_WINDOW
                    && attrs.type <= LAST_APPLICATION_WINDOW;
            if (attrs.type == TYPE_DREAM) {
                // If the lockscreen was showing when the dream started then wait
                // for the dream to draw before hiding the lockscreen.
                if (!mDreamingLockscreen
                        || (win.isVisibleLw() && win.hasDrawnLw())) {
                    mShowingDream = true;
                    applyWindow = true;
                }
            }
            if (applyWindow
                    && attrs.x == 0 && attrs.y == 0
                    && attrs.width == WindowManager.LayoutParams.MATCH_PARENT
                    && attrs.height == WindowManager.LayoutParams.MATCH_PARENT) {
                if (DEBUG_LAYOUT) Log.v(TAG, "Fullscreen window: " + win);
                mTopFullscreenOpaqueWindowState = win;
                if ((attrs.flags & FLAG_SHOW_WHEN_LOCKED) != 0) {
                    if (DEBUG_LAYOUT) Log.v(TAG, "Setting mHideLockScreen to true by win " + win);
                    mHideLockScreen = true;
                    mForceStatusBarFromKeyguard = false;
                }
                if ((attrs.flags & FLAG_DISMISS_KEYGUARD) != 0
                        && mDismissKeyguard == DISMISS_KEYGUARD_NONE) {
                    if (DEBUG_LAYOUT) Log.v(TAG, "Setting mDismissKeyguard to true by win " + win);
                    mDismissKeyguard = mWinDismissingKeyguard == win ?
                            DISMISS_KEYGUARD_CONTINUE : DISMISS_KEYGUARD_START;
                    mWinDismissingKeyguard = win;
                    mForceStatusBarFromKeyguard = false;
                }
                if ((attrs.flags & FLAG_ALLOW_LOCK_WHILE_SCREEN_ON) != 0) {
                    mAllowLockscreenWhenOn = true;
                }
            }
        }
    }

    /** {@inheritDoc} */
    @Override
    public int finishPostLayoutPolicyLw() {
        int changes = 0;
        boolean topIsFullscreen = false;

        final WindowManager.LayoutParams lp = (mTopFullscreenOpaqueWindowState != null)
                ? mTopFullscreenOpaqueWindowState.getAttrs()
                : null;

        // If we are not currently showing a dream then remember the current
        // lockscreen state.  We will use this to determine whether the dream
        // started while the lockscreen was showing and remember this state
        // while the dream is showing.
        if (!mShowingDream) {
            mDreamingLockscreen = mShowingLockscreen;
        }

        if (mStatusBar != null) {
            if (DEBUG_LAYOUT) Log.i(TAG, "force=" + mForceStatusBar
                    + " forcefkg=" + mForceStatusBarFromKeyguard
                    + " top=" + mTopFullscreenOpaqueWindowState);
            if (mForceStatusBar || mForceStatusBarFromKeyguard) {
                if (DEBUG_LAYOUT) Log.v(TAG, "Showing status bar: forced");
                if (mStatusBar.showLw(true)) changes |= FINISH_LAYOUT_REDO_LAYOUT;
            } else if (mTopFullscreenOpaqueWindowState != null) {
                if (localLOGV) {
                    Log.d(TAG, "frame: " + mTopFullscreenOpaqueWindowState.getFrameLw()
                            + " shown frame: " + mTopFullscreenOpaqueWindowState.getShownFrameLw());
                    Log.d(TAG, "attr: " + mTopFullscreenOpaqueWindowState.getAttrs()
                            + " lp.flags=0x" + Integer.toHexString(lp.flags));
                }
                topIsFullscreen = (lp.flags & WindowManager.LayoutParams.FLAG_FULLSCREEN) != 0
                        || (mLastSystemUiFlags & View.SYSTEM_UI_FLAG_FULLSCREEN) != 0;
                // The subtle difference between the window for mTopFullscreenOpaqueWindowState
                // and mTopIsFullscreen is that that mTopIsFullscreen is set only if the window
                // has the FLAG_FULLSCREEN set.  Not sure if there is another way that to be the
                // case though.
                if (topIsFullscreen || Settings.System.getInt(mContext.getContentResolver(), Settings.System.EXPANDED_DESKTOP_STATE, 0) == 1) {
                    if (DEBUG_LAYOUT) Log.v(TAG, "** HIDING status bar");
                    if (mStatusBar.hideLw(true)) {
                        changes |= FINISH_LAYOUT_REDO_LAYOUT;

                        mHandler.post(new Runnable() {
                            @Override
                            public void run() {
                            try {
                                IStatusBarService statusbar = getStatusBarService();
                                if (statusbar != null) {
                                    statusbar.collapsePanels();
                                }
                            } catch (RemoteException ex) {
                                // re-acquire status bar service next time it is needed.
                                mStatusBarService = null;
                            }
                        }});
                    } else if (DEBUG_LAYOUT) {
                        Log.v(TAG, "Preventing status bar from hiding by policy");
                    }
                } else {
                    if (DEBUG_LAYOUT) Log.v(TAG, "** SHOWING status bar: top is not fullscreen");
                    if (mStatusBar.showLw(true)) changes |= FINISH_LAYOUT_REDO_LAYOUT;
                }
            }
        }

        mTopIsFullscreen = topIsFullscreen;

        // Hide the key guard if a visible window explicitly specifies that it wants to be
        // displayed when the screen is locked.
        if (mKeyguard != null) {
            if (localLOGV) Log.v(TAG, "finishPostLayoutPolicyLw: mHideKeyguard="
                    + mHideLockScreen);
            if (mDismissKeyguard != DISMISS_KEYGUARD_NONE && !mKeyguardMediator.isSecure()) {
                if (mKeyguard.hideLw(true)) {
                    changes |= FINISH_LAYOUT_REDO_LAYOUT
                            | FINISH_LAYOUT_REDO_CONFIG
                            | FINISH_LAYOUT_REDO_WALLPAPER;
                }
                if (mKeyguardMediator.isShowing()) {
                    mHandler.post(new Runnable() {
                        @Override
                        public void run() {
                            mKeyguardMediator.keyguardDone(false, false);
                        }
                    });
                }
            } else if (mHideLockScreen) {
                if (mKeyguard.hideLw(true)) {
                    changes |= FINISH_LAYOUT_REDO_LAYOUT
                            | FINISH_LAYOUT_REDO_CONFIG
                            | FINISH_LAYOUT_REDO_WALLPAPER;
                }
                mKeyguardMediator.setHidden(true);
            } else if (mDismissKeyguard != DISMISS_KEYGUARD_NONE) {
                // This is the case of keyguard isSecure() and not mHideLockScreen.
                if (mDismissKeyguard == DISMISS_KEYGUARD_START) {
                    // Only launch the next keyguard unlock window once per window.
                    if (mKeyguard.showLw(true)) {
                        changes |= FINISH_LAYOUT_REDO_LAYOUT
                                | FINISH_LAYOUT_REDO_CONFIG
                                | FINISH_LAYOUT_REDO_WALLPAPER;
                    }
                    mKeyguardMediator.setHidden(false);
                    mHandler.post(new Runnable() {
                        @Override
                        public void run() {
                            mKeyguardMediator.dismiss();
                        }
                    });
                }
            } else {
                mWinDismissingKeyguard = null;
                if (mKeyguard.showLw(true)) {
                    changes |= FINISH_LAYOUT_REDO_LAYOUT
                            | FINISH_LAYOUT_REDO_CONFIG
                            | FINISH_LAYOUT_REDO_WALLPAPER;
                }
                mKeyguardMediator.setHidden(false);
            }
        }

        if ((updateSystemUiVisibilityLw()&SYSTEM_UI_CHANGING_LAYOUT) != 0) {
            // If the navigation bar has been hidden or shown, we need to do another
            // layout pass to update that window.
            changes |= FINISH_LAYOUT_REDO_LAYOUT;
        }

        // update since mAllowLockscreenWhenOn might have changed
        updateLockScreenTimeout();
        return changes;
    }

    public boolean allowAppAnimationsLw() {
        if (mKeyguard != null && mKeyguard.isVisibleLw() && !mKeyguard.isAnimatingLw()) {
            // If keyguard is currently visible, no reason to animate
            // behind it.
            return false;
        }
        return true;
    }

    public int focusChangedLw(WindowState lastFocus, WindowState newFocus) {
        mFocusedWindow = newFocus;
        if ((updateSystemUiVisibilityLw()&SYSTEM_UI_CHANGING_LAYOUT) != 0) {
            // If the navigation bar has been hidden or shown, we need to do another
            // layout pass to update that window.
            return FINISH_LAYOUT_REDO_LAYOUT;
        }
        return 0;
    }

    /** {@inheritDoc} */
    public void notifyLidSwitchChanged(long whenNanos, boolean lidOpen) {
        // do nothing if headless
        if (mHeadless) return;

        // lid changed state
        final int newLidState = lidOpen ? LID_OPEN : LID_CLOSED;
        if (newLidState == mLidState) {
            return;
        }

        mLidState = newLidState;
        applyLidSwitchState();
        updateRotation(true);

        if (lidOpen) {
            if (keyguardIsShowingTq()) {
                mKeyguardMediator.onWakeKeyWhenKeyguardShowingTq(KeyEvent.KEYCODE_POWER);
            } else {
                mPowerManager.wakeUp(SystemClock.uptimeMillis());
            }
        } else if (!mLidControlsSleep) {
            mPowerManager.userActivity(SystemClock.uptimeMillis(), false);
        }
    }

    void setHdmiPlugged(boolean plugged) {
        if (mHdmiPlugged != plugged) {
            mHdmiPlugged = plugged;
            updateRotation(true, true);
            Intent intent = new Intent(ACTION_HDMI_PLUGGED);
            intent.addFlags(Intent.FLAG_RECEIVER_REGISTERED_ONLY_BEFORE_BOOT);
            intent.putExtra(EXTRA_HDMI_PLUGGED_STATE, plugged);
            mContext.sendStickyBroadcastAsUser(intent, UserHandle.ALL);
        }
    }

    void initializeHdmiState() {
        boolean plugged = false;
        // watch for HDMI plug messages if the hdmi switch exists
        if (new File("/sys/devices/virtual/switch/hdmi/state").exists()) {
            mHDMIObserver.startObserving("DEVPATH=/devices/virtual/switch/hdmi");

            final String filename = "/sys/class/switch/hdmi/state";
            FileReader reader = null;
            try {
                reader = new FileReader(filename);
                char[] buf = new char[15];
                int n = reader.read(buf);
                if (n > 1) {
                    plugged = 0 != Integer.parseInt(new String(buf, 0, n-1));
                }
            } catch (IOException ex) {
                Slog.w(TAG, "Couldn't read hdmi state from " + filename + ": " + ex);
            } catch (NumberFormatException ex) {
                Slog.w(TAG, "Couldn't read hdmi state from " + filename + ": " + ex);
            } finally {
                if (reader != null) {
                    try {
                        reader.close();
                    } catch (IOException ex) {
                    }
                }
            }
        }
        // This dance forces the code in setHdmiPlugged to run.
        // Always do this so the sticky intent is stuck (to false) if there is no hdmi.
        mHdmiPlugged = !plugged;
        setHdmiPlugged(!mHdmiPlugged);
    }

    /**
     * @return Whether music is being played right now.
     */
    boolean isMusicActive() {
        final AudioManager am = (AudioManager)mContext.getSystemService(Context.AUDIO_SERVICE);
        if (am == null) {
            Log.w(TAG, "isMusicActive: couldn't get AudioManager reference");
            return false;
        }
        return am.isMusicActive();
    }

    /**
     * Tell the audio service to adjust the volume appropriate to the event.
     * @param keycode
     */
    void handleVolumeKey(int stream, int keycode) {
        IAudioService audioService = getAudioService();
        if (audioService == null) {
            return;
        }
        try {
            // since audio is playing, we shouldn't have to hold a wake lock
            // during the call, but we do it as a precaution for the rare possibility
            // that the music stops right before we call this
            // TODO: Actually handle MUTE.
            mBroadcastWakeLock.acquire();
            audioService.adjustStreamVolume(stream,
                keycode == KeyEvent.KEYCODE_VOLUME_UP
                            ? AudioManager.ADJUST_RAISE
                            : AudioManager.ADJUST_LOWER,
                    0);
        } catch (RemoteException e) {
            Log.w(TAG, "IAudioService.adjustStreamVolume() threw RemoteException " + e);
        } finally {
            mBroadcastWakeLock.release();
        }
    }

    final Object mScreenshotLock = new Object();
    ServiceConnection mScreenshotConnection = null;

    final Runnable mScreenshotTimeout = new Runnable() {
        @Override public void run() {
            synchronized (mScreenshotLock) {
                if (mScreenshotConnection != null) {
                    mContext.unbindService(mScreenshotConnection);
                    mScreenshotConnection = null;
                }
            }
        }
    };

    // Assume this is called from the Handler thread.
    private void takeScreenshot() {
        synchronized (mScreenshotLock) {
            if (mScreenshotConnection != null) {
                return;
            }
            ComponentName cn = new ComponentName("com.android.systemui",
                    "com.android.systemui.screenshot.TakeScreenshotService");
            Intent intent = new Intent();
            intent.setComponent(cn);
            ServiceConnection conn = new ServiceConnection() {
                @Override
                public void onServiceConnected(ComponentName name, IBinder service) {
                    synchronized (mScreenshotLock) {
                        if (mScreenshotConnection != this) {
                            return;
                        }
                        Messenger messenger = new Messenger(service);
                        Message msg = Message.obtain(null, 1);
                        final ServiceConnection myConn = this;
                        Handler h = new Handler(mHandler.getLooper()) {
                            @Override
                            public void handleMessage(Message msg) {
                                synchronized (mScreenshotLock) {
                                    if (mScreenshotConnection == myConn) {
                                        mContext.unbindService(mScreenshotConnection);
                                        mScreenshotConnection = null;
                                        mHandler.removeCallbacks(mScreenshotTimeout);
                                    }
                                }
                            }
                        };
                        msg.replyTo = new Messenger(h);
                        msg.arg1 = msg.arg2 = 0;
                        if (mStatusBar != null && mStatusBar.isVisibleLw())
                            msg.arg1 = 1;
                        if (mNavigationBar != null && mNavigationBar.isVisibleLw())
                            msg.arg2 = 1;
                        try {
                            messenger.send(msg);
                        } catch (RemoteException e) {
                        }
                    }
                }
                @Override
                public void onServiceDisconnected(ComponentName name) {}
            };
            if (mContext.bindService(
                    intent, conn, Context.BIND_AUTO_CREATE, UserHandle.USER_CURRENT)) {
                mScreenshotConnection = conn;
                mHandler.postDelayed(mScreenshotTimeout, 10000);
            }
        }
    }

    /** {@inheritDoc} */
    @Override
    public int interceptKeyBeforeQueueing(KeyEvent event, int policyFlags, boolean isScreenOn) {
        if (!mSystemBooted) {
            // If we have not yet booted, don't let key events do anything.
            return 0;
        }

        final boolean down = event.getAction() == KeyEvent.ACTION_DOWN;
        final boolean canceled = event.isCanceled();
        int keyCode = event.getKeyCode();
        int scanCode = event.getScanCode();

        final boolean isInjected = (policyFlags & WindowManagerPolicy.FLAG_INJECTED) != 0;

        // If screen is off then we treat the case where the keyguard is open but hidden
        // the same as if it were open and in front.
        // This will prevent any keys other than the power button from waking the screen
        // when the keyguard is hidden by another activity.
        final boolean keyguardActive = (mKeyguardMediator == null ? false :
                                            (isScreenOn ?
                                                mKeyguardMediator.isShowingAndNotHidden() :
                                                mKeyguardMediator.isShowing()));

        if (keyCode == KeyEvent.KEYCODE_POWER) {
            policyFlags |= WindowManagerPolicy.FLAG_WAKE;
        }
        final boolean isWakeKey = (policyFlags
                & (WindowManagerPolicy.FLAG_WAKE | WindowManagerPolicy.FLAG_WAKE_DROPPED)) != 0;

        //Ignore Menu key if it is disabled in Settings
        if (scanCode != 0 && keyCode == KeyEvent.KEYCODE_MENU) {
            if (Settings.System.getInt(mContext.getContentResolver(), Settings.System.KEY_MENU_ENABLED, 1) == 0) {
                Log.i(TAG, "Ignoring Menu Key: Disabled via Settings");
                return 0;
            }
        }

        //Ignore Back key if it is disabled in Settings
        if (scanCode != 0 && keyCode == KeyEvent.KEYCODE_BACK) {
            if (Settings.System.getInt(mContext.getContentResolver(), Settings.System.KEY_BACK_ENABLED, 1) == 0) {
                Log.i(TAG, "Ignoring Menu Key: Disabled via Settings");
                return 0;
            }
        }

        if (DEBUG_INPUT) {
            Log.d(TAG, "interceptKeyTq keycode=" + keyCode
                    + " screenIsOn=" + isScreenOn + " keyguardActive=" + keyguardActive
                    + " policyFlags=" + Integer.toHexString(policyFlags)
                    + " isWakeKey=" + isWakeKey);
        }

        if (down && (policyFlags & WindowManagerPolicy.FLAG_VIRTUAL) != 0
                && event.getRepeatCount() == 0) {
            performHapticFeedbackLw(null, HapticFeedbackConstants.VIRTUAL_KEY, false);
        }

        // Basic policy based on screen state and keyguard.
        // FIXME: This policy isn't quite correct.  We shouldn't care whether the screen
        //        is on or off, really.  We should care about whether the device is in an
        //        interactive state or is in suspend pretending to be "off".
        //        The primary screen might be turned off due to proximity sensor or
        //        because we are presenting media on an auxiliary screen or remotely controlling
        //        the device some other way (which is why we have an exemption here for injected
        //        events).
        int result;
        if ((isScreenOn && !mHeadless) || (isInjected && !isWakeKey)) {
            // When the screen is on or if the key is injected pass the key to the application.
            result = ACTION_PASS_TO_USER;
        } else {
            // When the screen is off and the key is not injected, determine whether
            // to wake the device but don't pass the key to the application.
            result = 0;
            if (down && isWakeKey && isWakeKeyWhenScreenOff(keyCode)) {
                if (keyguardActive) {
                    // If the keyguard is showing, let it wake the device when ready.
                    mKeyguardMediator.onWakeKeyWhenKeyguardShowingTq(keyCode);
                } else if ((keyCode != KeyEvent.KEYCODE_VOLUME_UP) && (keyCode != KeyEvent.KEYCODE_VOLUME_DOWN)) {
                    // Otherwise, wake the device ourselves.
                    result |= ACTION_WAKE_UP;
                }
            }
        }

        // Handle special keys.
        switch (keyCode) {
            case KeyEvent.KEYCODE_ENDCALL: {
                result &= ~ACTION_PASS_TO_USER;
                if (down) {
                    ITelephony telephonyService = getTelephonyService();
                    boolean hungUp = false;
                    if (telephonyService != null) {
                        try {
                            hungUp = telephonyService.endCall();
                        } catch (RemoteException ex) {
                            Log.w(TAG, "ITelephony threw RemoteException", ex);
                        }
                    }
                    interceptPowerKeyDown(!isScreenOn || hungUp);
                } else {
                    if (interceptPowerKeyUp(canceled)) {
                        if ((mEndcallBehavior
                                & Settings.System.END_BUTTON_BEHAVIOR_HOME) != 0) {
                            if (goHome()) {
                                break;
                            }
                        }
                        if ((mEndcallBehavior
                                & Settings.System.END_BUTTON_BEHAVIOR_SLEEP) != 0) {
                            result = (result & ~ACTION_WAKE_UP) | ACTION_GO_TO_SLEEP;
                        }
                    }
                }
                break;
            }
            case KeyEvent.KEYCODE_VOLUME_DOWN:
            case KeyEvent.KEYCODE_VOLUME_UP:
            case KeyEvent.KEYCODE_VOLUME_MUTE: {
                if (keyCode == KeyEvent.KEYCODE_VOLUME_DOWN) {
                    if (down) {
                        if (isScreenOn && !mVolumeDownKeyTriggered
                                && (event.getFlags() & KeyEvent.FLAG_FALLBACK) == 0) {
                            mVolumeDownKeyTriggered = true;
                            mVolumeDownKeyTime = event.getDownTime();
                            mVolumeDownKeyConsumedByChord = false;
                            cancelPendingPowerKeyAction();
                            interceptScreenshotChord();
                            interceptRingerChord();
                        }
                    } else {
                        mVolumeDownKeyTriggered = false;
                        cancelPendingScreenshotChordAction();
                        cancelPendingRingerChordAction();
                    }
                } else if (keyCode == KeyEvent.KEYCODE_VOLUME_UP) {
                    if (down) {
                        if (isScreenOn && !mVolumeUpKeyTriggered
                                && (event.getFlags() & KeyEvent.FLAG_FALLBACK) == 0) {
                            mVolumeUpKeyTriggered = true;
                            mVolumeUpKeyTime = event.getDownTime();
                            mVolumeUpKeyConsumedByChord = false;
                            cancelPendingPowerKeyAction();
                            cancelPendingScreenshotChordAction();
                            interceptRingerChord();
                        }
                    } else {
                        mVolumeUpKeyTriggered = false;
                        cancelPendingScreenshotChordAction();
                        cancelPendingRingerChordAction();
                    }
                }
                if (down) {
                    ITelephony telephonyService = getTelephonyService();
                    if (telephonyService != null) {
                        try {
                            if (telephonyService.isRinging()) {
                                // If an incoming call is ringing, either VOLUME key means
                                // "silence ringer".  We handle these keys here, rather than
                                // in the InCallScreen, to make sure we'll respond to them
                                // even if the InCallScreen hasn't come to the foreground yet.
                                // Look for the DOWN event here, to agree with the "fallback"
                                // behavior in the InCallScreen.
                                Log.i(TAG, "interceptKeyBeforeQueueing:"
                                      + " VOLUME key-down while ringing: Silence ringer!");

                                // Silence the ringer.  (It's safe to call this
                                // even if the ringer has already been silenced.)
                                telephonyService.silenceRinger();

                                // And *don't* pass this key thru to the current activity
                                // (which is probably the InCallScreen.)
                                result &= ~ACTION_PASS_TO_USER;
                                break;
                            }
                            if (telephonyService.isOffhook()
                                    && (result & ACTION_PASS_TO_USER) == 0) {
                                // If we are in call but we decided not to pass the key to
                                // the application, handle the volume change here.
                                handleVolumeKey(AudioManager.STREAM_VOICE_CALL, keyCode);
                                break;
                            }
                        } catch (RemoteException ex) {
                            Log.w(TAG, "ITelephony threw RemoteException", ex);
                        }
                    }
                }
                if (isMusicActive() && (result & ACTION_PASS_TO_USER) == 0) {
                    if (mVolBtnMusicControls && down && (keyCode != KeyEvent.KEYCODE_VOLUME_MUTE)) {
                        mIsLongPress = false;
                        handleVolumeLongPress(keyCode);
                        break;
                    } else {
                        if (mVolBtnMusicControls && !down) {
                            handleVolumeLongPressAbort();
                            if (mIsLongPress) {
                                break;
                            }
                        }
                        if (!isScreenOn && !mVolumeWakeScreen) {
                            handleVolumeKey(AudioManager.STREAM_MUSIC, keyCode);
                        }
                    }
                }
                if (isScreenOn || !mVolumeWakeScreen) {
                    break;
                } else if (keyguardActive) {
                    keyCode = KeyEvent.KEYCODE_POWER;
                    mKeyguardMediator.onWakeKeyWhenKeyguardShowingTq(keyCode);
                } else {
                    result |= ACTION_WAKE_UP;
                    break;
                }
            }

            case KeyEvent.KEYCODE_POWER: {
                if ((mTopFullscreenOpaqueWindowState.getAttrs().flags
                        & WindowManager.LayoutParams.PREVENT_POWER_KEY) != 0){
                    return result;
                }
                result &= ~ACTION_PASS_TO_USER;
                if (down) {
                    if (isScreenOn && !mPowerKeyTriggered
                            && (event.getFlags() & KeyEvent.FLAG_FALLBACK) == 0) {
                        mPowerKeyTriggered = true;
                        mPowerKeyTime = event.getDownTime();
                        cancelPendingRingerChordAction();
                        interceptScreenshotChord();
                    }

                    ITelephony telephonyService = getTelephonyService();
                    boolean hungUp = false;
                    if (telephonyService != null) {
                        try {
                            if (telephonyService.isRinging()) {
                                // Pressing Power while there's a ringing incoming
                                // call should silence the ringer.
                                telephonyService.silenceRinger();
                            } else if ((mIncallPowerBehavior
                                    & Settings.Secure.INCALL_POWER_BUTTON_BEHAVIOR_HANGUP) != 0
                                    && telephonyService.isOffhook()) {
                                // Otherwise, if "Power button ends call" is enabled,
                                // the Power button will hang up any current active call.
                                hungUp = telephonyService.endCall();
                            }
                        } catch (RemoteException ex) {
                            Log.w(TAG, "ITelephony threw RemoteException", ex);
                        }
                    }
                    interceptPowerKeyDown(!isScreenOn || hungUp
                            || mVolumeDownKeyTriggered || mVolumeUpKeyTriggered);
                } else {
                    mPowerKeyTriggered = false;
                    cancelPendingScreenshotChordAction();
                    if (interceptPowerKeyUp(canceled || mPendingPowerKeyUpCanceled)) {
                        result = (result & ~ACTION_WAKE_UP) | ACTION_GO_TO_SLEEP;
                    }
                    mPendingPowerKeyUpCanceled = false;
                }
                break;
            }

            case KeyEvent.KEYCODE_MEDIA_PLAY:
            case KeyEvent.KEYCODE_MEDIA_PAUSE:
            case KeyEvent.KEYCODE_MEDIA_PLAY_PAUSE:
                if (down) {
                    ITelephony telephonyService = getTelephonyService();
                    if (telephonyService != null) {
                        try {
                            if (!telephonyService.isIdle()) {
                                // Suppress PLAY/PAUSE toggle when phone is ringing or in-call
                                // to avoid music playback.
                                break;
                            }
                        } catch (RemoteException ex) {
                            Log.w(TAG, "ITelephony threw RemoteException", ex);
                        }
                    }
                }
            case KeyEvent.KEYCODE_HEADSETHOOK:
            case KeyEvent.KEYCODE_MUTE:
            case KeyEvent.KEYCODE_MEDIA_STOP:
            case KeyEvent.KEYCODE_MEDIA_NEXT:
            case KeyEvent.KEYCODE_MEDIA_PREVIOUS:
            case KeyEvent.KEYCODE_MEDIA_REWIND:
            case KeyEvent.KEYCODE_MEDIA_RECORD:
            case KeyEvent.KEYCODE_MEDIA_FAST_FORWARD: {
                if ((result & ACTION_PASS_TO_USER) == 0) {
                    // Only do this if we would otherwise not pass it to the user. In that
                    // case, the PhoneWindow class will do the same thing, except it will
                    // only do it if the showing app doesn't process the key on its own.
                    // Note that we need to make a copy of the key event here because the
                    // original key event will be recycled when we return.
                    mBroadcastWakeLock.acquire();
                    Message msg = mHandler.obtainMessage(MSG_DISPATCH_MEDIA_KEY_WITH_WAKE_LOCK,
                            new KeyEvent(event));
                    msg.setAsynchronous(true);
                    msg.sendToTarget();
                }
                break;
            }

            case KeyEvent.KEYCODE_CALL: {
                if (down) {
                    ITelephony telephonyService = getTelephonyService();
                    if (telephonyService != null) {
                        try {
                            if (telephonyService.isRinging()) {
                                Log.i(TAG, "interceptKeyBeforeQueueing:"
                                      + " CALL key-down while ringing: Answer the call!");
                                telephonyService.answerRingingCall();

                                // And *don't* pass this key thru to the current activity
                                // (which is presumably the InCallScreen.)
                                result &= ~ACTION_PASS_TO_USER;
                            }
                        } catch (RemoteException ex) {
                            Log.w(TAG, "ITelephony threw RemoteException", ex);
                        }
                    }
                }
                break;
            }
        }
        return result;
    }

    /**
     * When the screen is off we ignore some keys that might otherwise typically
     * be considered wake keys.  We filter them out here.
     *
     * {@link KeyEvent#KEYCODE_POWER} is notably absent from this list because it
     * is always considered a wake key.
     */
    private boolean isWakeKeyWhenScreenOff(int keyCode) {
        switch (keyCode) {
            // ignore volume keys unless docked
            case KeyEvent.KEYCODE_VOLUME_UP:
            case KeyEvent.KEYCODE_VOLUME_DOWN:
            case KeyEvent.KEYCODE_VOLUME_MUTE:
                return mDockMode != Intent.EXTRA_DOCK_STATE_UNDOCKED;

            // ignore media and camera keys
            case KeyEvent.KEYCODE_MUTE:
            case KeyEvent.KEYCODE_HEADSETHOOK:
            case KeyEvent.KEYCODE_MEDIA_PLAY:
            case KeyEvent.KEYCODE_MEDIA_PAUSE:
            case KeyEvent.KEYCODE_MEDIA_PLAY_PAUSE:
            case KeyEvent.KEYCODE_MEDIA_STOP:
            case KeyEvent.KEYCODE_MEDIA_NEXT:
            case KeyEvent.KEYCODE_MEDIA_PREVIOUS:
            case KeyEvent.KEYCODE_MEDIA_REWIND:
            case KeyEvent.KEYCODE_MEDIA_RECORD:
            case KeyEvent.KEYCODE_MEDIA_FAST_FORWARD:
            case KeyEvent.KEYCODE_CAMERA:
                return false;
        }
        return true;
    }


    /** {@inheritDoc} */
    @Override
    public int interceptMotionBeforeQueueingWhenScreenOff(int policyFlags) {
        int result = 0;

        final boolean isWakeMotion = (policyFlags
                & (WindowManagerPolicy.FLAG_WAKE | WindowManagerPolicy.FLAG_WAKE_DROPPED)) != 0;
        if (isWakeMotion) {
            if (mKeyguardMediator != null && mKeyguardMediator.isShowing()) {
                // If the keyguard is showing, let it decide what to do with the wake motion.
                mKeyguardMediator.onWakeMotionWhenKeyguardShowingTq();
            } else {
                // Otherwise, wake the device ourselves.
                result |= ACTION_WAKE_UP;
            }
        }
        return result;
    }

    void dispatchMediaKeyWithWakeLock(KeyEvent event) {
        if (DEBUG_INPUT) {
            Slog.d(TAG, "dispatchMediaKeyWithWakeLock: " + event);
        }

        if (mHavePendingMediaKeyRepeatWithWakeLock) {
            if (DEBUG_INPUT) {
                Slog.d(TAG, "dispatchMediaKeyWithWakeLock: canceled repeat");
            }

            mHandler.removeMessages(MSG_DISPATCH_MEDIA_KEY_REPEAT_WITH_WAKE_LOCK);
            mHavePendingMediaKeyRepeatWithWakeLock = false;
            mBroadcastWakeLock.release(); // pending repeat was holding onto the wake lock
        }

        dispatchMediaKeyWithWakeLockToAudioService(event);

        if (event.getAction() == KeyEvent.ACTION_DOWN
                && event.getRepeatCount() == 0) {
            mHavePendingMediaKeyRepeatWithWakeLock = true;

            Message msg = mHandler.obtainMessage(
                    MSG_DISPATCH_MEDIA_KEY_REPEAT_WITH_WAKE_LOCK, event);
            msg.setAsynchronous(true);
            mHandler.sendMessageDelayed(msg, ViewConfiguration.getKeyRepeatTimeout());
        } else {
            mBroadcastWakeLock.release();
        }
    }

    void dispatchMediaKeyRepeatWithWakeLock(KeyEvent event) {
        mHavePendingMediaKeyRepeatWithWakeLock = false;

        KeyEvent repeatEvent = KeyEvent.changeTimeRepeat(event,
                SystemClock.uptimeMillis(), 1, event.getFlags() | KeyEvent.FLAG_LONG_PRESS);
        if (DEBUG_INPUT) {
            Slog.d(TAG, "dispatchMediaKeyRepeatWithWakeLock: " + repeatEvent);
        }

        dispatchMediaKeyWithWakeLockToAudioService(repeatEvent);
        mBroadcastWakeLock.release();
    }

    void dispatchMediaKeyWithWakeLockToAudioService(KeyEvent event) {
        if (ActivityManagerNative.isSystemReady()) {
            IAudioService audioService = getAudioService();
            if (audioService != null) {
                try {
                    audioService.dispatchMediaKeyEventUnderWakelock(event);
                } catch (RemoteException e) {
                    Log.e(TAG, "dispatchMediaKeyEvent threw exception " + e);
                }
            }
        }
    }

    BroadcastReceiver mDockReceiver = new BroadcastReceiver() {
        public void onReceive(Context context, Intent intent) {
            if (Intent.ACTION_DOCK_EVENT.equals(intent.getAction())) {
                mDockMode = intent.getIntExtra(Intent.EXTRA_DOCK_STATE,
                        Intent.EXTRA_DOCK_STATE_UNDOCKED);
            }
            updateRotation(true);
            updateOrientationListenerLp();
        }
    };

    BroadcastReceiver mDreamReceiver = new BroadcastReceiver() {
        @Override
        public void onReceive(Context context, Intent intent) {
            if (Intent.ACTION_DREAMING_STARTED.equals(intent.getAction())) {
                if (mKeyguardMediator != null) {
                    mKeyguardMediator.onDreamingStarted();
                }
            } else if (Intent.ACTION_DREAMING_STOPPED.equals(intent.getAction())) {
                if (mKeyguardMediator != null) {
                    mKeyguardMediator.onDreamingStopped();
                }
            }
        }
    };

    BroadcastReceiver mMultiuserReceiver = new BroadcastReceiver() {
        @Override
        public void onReceive(Context context, Intent intent) {
            if (Intent.ACTION_USER_SWITCHED.equals(intent.getAction())) {
                // tickle the settings observer: this first ensures that we're
                // observing the relevant settings for the newly-active user,
                // and then updates our own bookkeeping based on the now-
                // current user.
                mSettingsObserver.onChange(false);
            }
        }
    };

    BroadcastReceiver mThemeChangeReceiver = new BroadcastReceiver() {
        public void onReceive(Context context, Intent intent) {
            mUiContext = null;
        }
    };

    @Override
    public void screenTurnedOff(int why) {
        EventLog.writeEvent(70000, 0);
        synchronized (mLock) {
            mScreenOnEarly = false;
            mScreenOnFully = false;
        }
        if (mKeyguardMediator != null) {
            mKeyguardMediator.onScreenTurnedOff(why);
        }
        synchronized (mLock) {
            updateOrientationListenerLp();
            updateLockScreenTimeout();
        }
    }

    @Override
    public void screenTurningOn(final ScreenOnListener screenOnListener) {
        EventLog.writeEvent(70000, 1);
        if (false) {
            RuntimeException here = new RuntimeException("here");
            here.fillInStackTrace();
            Slog.i(TAG, "Screen turning on...", here);
        }

        synchronized (mLock) {
            mScreenOnEarly = true;
            updateOrientationListenerLp();
            updateLockScreenTimeout();
        }

        waitForKeyguard(screenOnListener);
    }

    private void waitForKeyguard(final ScreenOnListener screenOnListener) {
        if (mKeyguardMediator != null) {
            if (screenOnListener != null) {
                mKeyguardMediator.onScreenTurnedOn(new KeyguardViewManager.ShowListener() {
                    @Override
                    public void onShown(IBinder windowToken) {
                        waitForKeyguardWindowDrawn(windowToken, screenOnListener);
                    }
                });
                return;
            } else {
                mKeyguardMediator.onScreenTurnedOn(null);
            }
        } else {
            Slog.i(TAG, "No keyguard mediator!");
        }
        finishScreenTurningOn(screenOnListener);
    }

    private void waitForKeyguardWindowDrawn(IBinder windowToken,
            final ScreenOnListener screenOnListener) {
        if (windowToken != null) {
            try {
                if (mWindowManager.waitForWindowDrawn(
                        windowToken, new IRemoteCallback.Stub() {
                    @Override
                    public void sendResult(Bundle data) {
                        Slog.i(TAG, "Lock screen displayed!");
                        finishScreenTurningOn(screenOnListener);
                    }
                })) {
                    return;
                }
            } catch (RemoteException ex) {
                // Can't happen in system process.
            }
        }

        Slog.i(TAG, "No lock screen!");
        finishScreenTurningOn(screenOnListener);
    }

    private void finishScreenTurningOn(ScreenOnListener screenOnListener) {
        synchronized (mLock) {
            mScreenOnFully = true;
        }

        try {
            mWindowManager.setEventDispatching(true);
        } catch (RemoteException unhandled) {
        }

        if (screenOnListener != null) {
            screenOnListener.onScreenOn();
        }
    }

    @Override
    public boolean isScreenOnEarly() {
        return mScreenOnEarly;
    }

    @Override
    public boolean isScreenOnFully() {
        return mScreenOnFully;
    }

    /** {@inheritDoc} */
    public void enableKeyguard(boolean enabled) {
        if (mKeyguardMediator != null) {
            mKeyguardMediator.setKeyguardEnabled(enabled);
        }
    }

    /** {@inheritDoc} */
    public void exitKeyguardSecurely(OnKeyguardExitResult callback) {
        if (mKeyguardMediator != null) {
            mKeyguardMediator.verifyUnlock(callback);
        }
    }

    private boolean keyguardIsShowingTq() {
        if (mKeyguardMediator == null) return false;
        return mKeyguardMediator.isShowingAndNotHidden();
    }


    /** {@inheritDoc} */
    public boolean isKeyguardLocked() {
        return keyguardOn();
    }

    /** {@inheritDoc} */
    public boolean isKeyguardSecure() {
        if (mKeyguardMediator == null) return false;
        return mKeyguardMediator.isSecure();
    }

    /** {@inheritDoc} */
    public boolean inKeyguardRestrictedKeyInputMode() {
        if (mKeyguardMediator == null) return false;
        return mKeyguardMediator.isInputRestricted();
    }

    public void dismissKeyguardLw() {
        if (mKeyguardMediator.isShowing()) {
            mHandler.post(new Runnable() {
                public void run() {
                    if (mKeyguardMediator.isDismissable()) {
                        // Can we just finish the keyguard straight away?
                        mKeyguardMediator.keyguardDone(false, true);
                    } else {
                        // ask the keyguard to prompt the user to authenticate if necessary
                        mKeyguardMediator.dismiss();
                    }
                }
            });
        }
    }

    void sendCloseSystemWindows() {
        sendCloseSystemWindows(mContext, null);
    }

    void sendCloseSystemWindows(String reason) {
        sendCloseSystemWindows(mContext, reason);
    }

    static void sendCloseSystemWindows(Context context, String reason) {
        if (ActivityManagerNative.isSystemReady()) {
            try {
                ActivityManagerNative.getDefault().closeSystemDialogs(reason);
            } catch (RemoteException e) {
            }
        }
    }

    @Override
    public int rotationForOrientationLw(int orientation, int lastRotation) {
        if (false) {
            Slog.v(TAG, "rotationForOrientationLw(orient="
                        + orientation + ", last=" + lastRotation
                        + "); user=" + mUserRotation + " "
                        + ((mUserRotationMode == WindowManagerPolicy.USER_ROTATION_LOCKED)
                            ? "USER_ROTATION_LOCKED" : "")
                        );
        }

        synchronized (mLock) {
            int sensorRotation = mOrientationListener.getProposedRotation(); // may be -1
            if (sensorRotation < 0) {
                sensorRotation = lastRotation;
            }

            final int preferredRotation;
            if (mLidState == LID_OPEN && mLidOpenRotation >= 0) {
                // Ignore sensor when lid switch is open and rotation is forced.
                preferredRotation = mLidOpenRotation;
            } else if (mDockMode == Intent.EXTRA_DOCK_STATE_CAR
                    && (mCarDockEnablesAccelerometer || mCarDockRotation >= 0)) {
                // Ignore sensor when in car dock unless explicitly enabled.
                // This case can override the behavior of NOSENSOR, and can also
                // enable 180 degree rotation while docked.
                preferredRotation = mCarDockEnablesAccelerometer
                        ? sensorRotation : mCarDockRotation;
            } else if ((mDockMode == Intent.EXTRA_DOCK_STATE_DESK
                    || mDockMode == Intent.EXTRA_DOCK_STATE_LE_DESK
                    || mDockMode == Intent.EXTRA_DOCK_STATE_HE_DESK)
                    && (mDeskDockEnablesAccelerometer || mDeskDockRotation >= 0)) {
                // Ignore sensor when in desk dock unless explicitly enabled.
                // This case can override the behavior of NOSENSOR, and can also
                // enable 180 degree rotation while docked.
                preferredRotation = mDeskDockEnablesAccelerometer
                        ? sensorRotation : mDeskDockRotation;
            } else if (mHdmiPlugged && mHdmiRotationLock) {
                // Ignore sensor when plugged into HDMI.
                // Note that the dock orientation overrides the HDMI orientation.
                preferredRotation = mHdmiRotation;
            } else if ((mUserRotationMode == WindowManagerPolicy.USER_ROTATION_FREE
                            && (orientation == ActivityInfo.SCREEN_ORIENTATION_USER
                                    || orientation == ActivityInfo.SCREEN_ORIENTATION_UNSPECIFIED))
                    || orientation == ActivityInfo.SCREEN_ORIENTATION_SENSOR
                    || orientation == ActivityInfo.SCREEN_ORIENTATION_FULL_SENSOR
                    || orientation == ActivityInfo.SCREEN_ORIENTATION_SENSOR_LANDSCAPE
                    || orientation == ActivityInfo.SCREEN_ORIENTATION_SENSOR_PORTRAIT) {
                // Otherwise, use sensor only if requested by the application or enabled
                // by default for USER or UNSPECIFIED modes.  Does not apply to NOSENSOR.
                if (mAllowAllRotations < 0) {
                    // Can't read this during init() because the context doesn't
                    // have display metrics at that time so we cannot determine
                    // tablet vs. phone then.
                    mAllowAllRotations = mContext.getResources().getBoolean(
                            com.android.internal.R.bool.config_allowAllRotations) ? 1 : 0;
                }
                // Rotation setting bitmask
                // 1=0 2=90 4=180 8=270
                boolean allowed = true;
                if (mUserRotationAngles < 0) {
                    // Not set by user so use these defaults
                    mUserRotationAngles = mAllowAllRotations == 1 ?
                            (1 | 2 | 4 | 8) : // All angles
                                (1 | 2 | 8); // All except 180
                }
                switch (sensorRotation) {
                    case Surface.ROTATION_0:
                        allowed = (mUserRotationAngles & 1) != 0;
                        break;
                    case Surface.ROTATION_90:
                        allowed = (mUserRotationAngles & 2) != 0;
                        break;
                    case Surface.ROTATION_180:
                        allowed = (mUserRotationAngles & 4) != 0;
                        break;
                    case Surface.ROTATION_270:
                        allowed = (mUserRotationAngles & 8) != 0;
                        break;
                }
                if (allowed) {
                    preferredRotation = sensorRotation;
                } else {
                    preferredRotation = lastRotation;
                }
            } else if (mUserRotationMode == WindowManagerPolicy.USER_ROTATION_LOCKED
                    && orientation != ActivityInfo.SCREEN_ORIENTATION_NOSENSOR) {
                // Apply rotation lock.  Does not apply to NOSENSOR.
                // The idea is that the user rotation expresses a weak preference for the direction
                // of gravity and as NOSENSOR is never affected by gravity, then neither should
                // NOSENSOR be affected by rotation lock (although it will be affected by docks).
                preferredRotation = mUserRotation;
            } else {
                // No overriding preference.
                // We will do exactly what the application asked us to do.
                preferredRotation = -1;
            }

            switch (orientation) {
                case ActivityInfo.SCREEN_ORIENTATION_PORTRAIT:
                    // Return portrait unless overridden.
                    if (isAnyPortrait(preferredRotation)) {
                        return preferredRotation;
                    }
                    return mPortraitRotation;

                case ActivityInfo.SCREEN_ORIENTATION_LANDSCAPE:
                    // Return landscape unless overridden.
                    if (isLandscapeOrSeascape(preferredRotation)) {
                        return preferredRotation;
                    }
                    return mLandscapeRotation;

                case ActivityInfo.SCREEN_ORIENTATION_REVERSE_PORTRAIT:
                    // Return reverse portrait unless overridden.
                    if (isAnyPortrait(preferredRotation)) {
                        return preferredRotation;
                    }
                    return mUpsideDownRotation;

                case ActivityInfo.SCREEN_ORIENTATION_REVERSE_LANDSCAPE:
                    // Return seascape unless overridden.
                    if (isLandscapeOrSeascape(preferredRotation)) {
                        return preferredRotation;
                    }
                    return mSeascapeRotation;

                case ActivityInfo.SCREEN_ORIENTATION_SENSOR_LANDSCAPE:
                    // Return either landscape rotation.
                    if (isLandscapeOrSeascape(preferredRotation)) {
                        return preferredRotation;
                    }
                    if (isLandscapeOrSeascape(lastRotation)) {
                        return lastRotation;
                    }
                    return mLandscapeRotation;

                case ActivityInfo.SCREEN_ORIENTATION_SENSOR_PORTRAIT:
                    // Return either portrait rotation.
                    if (isAnyPortrait(preferredRotation)) {
                        return preferredRotation;
                    }
                    if (isAnyPortrait(lastRotation)) {
                        return lastRotation;
                    }
                    return mPortraitRotation;

                default:
                    // For USER, UNSPECIFIED, NOSENSOR, SENSOR and FULL_SENSOR,
                    // just return the preferred orientation we already calculated.
                    if (preferredRotation >= 0) {
                        return preferredRotation;
                    }
                    return Surface.ROTATION_0;
            }
        }
    }

    @Override
    public boolean rotationHasCompatibleMetricsLw(int orientation, int rotation) {
        switch (orientation) {
            case ActivityInfo.SCREEN_ORIENTATION_PORTRAIT:
            case ActivityInfo.SCREEN_ORIENTATION_REVERSE_PORTRAIT:
            case ActivityInfo.SCREEN_ORIENTATION_SENSOR_PORTRAIT:
                return isAnyPortrait(rotation);

            case ActivityInfo.SCREEN_ORIENTATION_LANDSCAPE:
            case ActivityInfo.SCREEN_ORIENTATION_REVERSE_LANDSCAPE:
            case ActivityInfo.SCREEN_ORIENTATION_SENSOR_LANDSCAPE:
                return isLandscapeOrSeascape(rotation);

            default:
                return true;
        }
    }

    @Override
    public void setRotationLw(int rotation) {
        mOrientationListener.setCurrentRotation(rotation);
    }

    private boolean isLandscapeOrSeascape(int rotation) {
        return rotation == mLandscapeRotation || rotation == mSeascapeRotation;
    }

    private boolean isAnyPortrait(int rotation) {
        return rotation == mPortraitRotation || rotation == mUpsideDownRotation;
    }


    // User rotation: to be used when all else fails in assigning an orientation to the device
    public void setUserRotationMode(int mode, int rot) {
        ContentResolver res = mContext.getContentResolver();

        // mUserRotationMode and mUserRotation will be assigned by the content observer
        if (mode == WindowManagerPolicy.USER_ROTATION_LOCKED) {
            Settings.System.putIntForUser(res,
                    Settings.System.USER_ROTATION,
                    rot,
                    UserHandle.USER_CURRENT);
            Settings.System.putIntForUser(res,
                    Settings.System.ACCELEROMETER_ROTATION,
                    0,
                    UserHandle.USER_CURRENT);
        } else {
            Settings.System.putIntForUser(res,
                    Settings.System.ACCELEROMETER_ROTATION,
                    1,
                    UserHandle.USER_CURRENT);
        }
    }

    public void setSafeMode(boolean safeMode) {
        mSafeMode = safeMode;
        performHapticFeedbackLw(null, safeMode
                ? HapticFeedbackConstants.SAFE_MODE_ENABLED
                : HapticFeedbackConstants.SAFE_MODE_DISABLED, true);
    }
    
    static long[] getLongIntArray(Resources r, int resid) {
        int[] ar = r.getIntArray(resid);
        if (ar == null) {
            return null;
        }
        long[] out = new long[ar.length];
        for (int i=0; i<ar.length; i++) {
            out[i] = ar[i];
        }
        return out;
    }
    
    /** {@inheritDoc} */
    public void systemReady() {
        if (mKeyguardMediator != null) {
            // tell the keyguard
            mKeyguardMediator.onSystemReady();
        }
        synchronized (mLock) {
            updateOrientationListenerLp();
            mSystemReady = true;
            mHandler.post(new Runnable() {
                public void run() {
                    updateSettings();
                }
            });
        }
    }

    /** {@inheritDoc} */
    public void systemBooted() {
        synchronized (mLock) {
            mSystemBooted = true;
        }
    }

    ProgressDialog mBootMsgDialog = null;

    /** {@inheritDoc} */
    public void showBootMessage(final CharSequence msg, final boolean always) {
        if (mHeadless) return;
        mHandler.post(new Runnable() {
            @Override public void run() {
                if (mBootMsgDialog == null) {
                    mBootMsgDialog = new ProgressDialog(mContext) {
                        // This dialog will consume all events coming in to
                        // it, to avoid it trying to do things too early in boot.
                        @Override public boolean dispatchKeyEvent(KeyEvent event) {
                            return true;
                        }
                        @Override public boolean dispatchKeyShortcutEvent(KeyEvent event) {
                            return true;
                        }
                        @Override public boolean dispatchTouchEvent(MotionEvent ev) {
                            return true;
                        }
                        @Override public boolean dispatchTrackballEvent(MotionEvent ev) {
                            return true;
                        }
                        @Override public boolean dispatchGenericMotionEvent(MotionEvent ev) {
                            return true;
                        }
                        @Override public boolean dispatchPopulateAccessibilityEvent(
                                AccessibilityEvent event) {
                            return true;
                        }
                    };
                    mBootMsgDialog.setTitle(R.string.android_upgrading_title);
                    mBootMsgDialog.setProgressStyle(ProgressDialog.STYLE_SPINNER);
                    mBootMsgDialog.setIndeterminate(true);
                    mBootMsgDialog.getWindow().setType(
                            WindowManager.LayoutParams.TYPE_BOOT_PROGRESS);
                    mBootMsgDialog.getWindow().addFlags(
                            WindowManager.LayoutParams.FLAG_DIM_BEHIND
                            | WindowManager.LayoutParams.FLAG_LAYOUT_IN_SCREEN);
                    mBootMsgDialog.getWindow().setDimAmount(1);
                    WindowManager.LayoutParams lp = mBootMsgDialog.getWindow().getAttributes();
                    lp.screenOrientation = ActivityInfo.SCREEN_ORIENTATION_NOSENSOR;
                    mBootMsgDialog.getWindow().setAttributes(lp);
                    mBootMsgDialog.setCancelable(false);
                    mBootMsgDialog.show();
                }
                mBootMsgDialog.setMessage(msg);
            }
        });
    }

    /** {@inheritDoc} */
    public void hideBootMessages() {
        mHandler.post(new Runnable() {
            @Override public void run() {
                if (mBootMsgDialog != null) {
                    mBootMsgDialog.dismiss();
                    mBootMsgDialog = null;
                }
            }
        });
    }

    /** {@inheritDoc} */
    public void userActivity() {
        // ***************************************
        // NOTE NOTE NOTE NOTE NOTE NOTE NOTE NOTE
        // ***************************************
        // THIS IS CALLED FROM DEEP IN THE POWER MANAGER
        // WITH ITS LOCKS HELD.
        //
        // This code must be VERY careful about the locks
        // it acquires.
        // In fact, the current code acquires way too many,
        // and probably has lurking deadlocks.

        synchronized (mScreenLockTimeout) {
            if (mLockScreenTimerActive) {
                // reset the timer
                mHandler.removeCallbacks(mScreenLockTimeout);
                mHandler.postDelayed(mScreenLockTimeout, mLockScreenTimeout);
            }
        }
    }

    class ScreenLockTimeout implements Runnable {
        Bundle options;

        @Override
        public void run() {
            synchronized (this) {
                if (localLOGV) Log.v(TAG, "mScreenLockTimeout activating keyguard");
                if (mKeyguardMediator != null) {
                    mKeyguardMediator.doKeyguardTimeout(options);
                }
                mLockScreenTimerActive = false;
                options = null;
            }
        }

        public void setLockOptions(Bundle options) {
            this.options = options;
        }
    }

    ScreenLockTimeout mScreenLockTimeout = new ScreenLockTimeout();

    public void lockNow(Bundle options) {
        mContext.enforceCallingOrSelfPermission(android.Manifest.permission.DEVICE_POWER, null);
        mHandler.removeCallbacks(mScreenLockTimeout);
        if (options != null) {
            // In case multiple calls are made to lockNow, we don't wipe out the options
            // until the runnable actually executes.
            mScreenLockTimeout.setLockOptions(options);
        }
        mHandler.post(mScreenLockTimeout);
    }

    private void updateLockScreenTimeout() {
        synchronized (mScreenLockTimeout) {
            boolean enable = (mAllowLockscreenWhenOn && mScreenOnEarly &&
                    mKeyguardMediator != null && mKeyguardMediator.isSecure());
            if (mLockScreenTimerActive != enable) {
                if (enable) {
                    if (localLOGV) Log.v(TAG, "setting lockscreen timer");
                    mHandler.postDelayed(mScreenLockTimeout, mLockScreenTimeout);
                } else {
                    if (localLOGV) Log.v(TAG, "clearing lockscreen timer");
                    mHandler.removeCallbacks(mScreenLockTimeout);
                }
                mLockScreenTimerActive = enable;
            }
        }
    }

    /** {@inheritDoc} */
    public void enableScreenAfterBoot() {
        readLidState();
        applyLidSwitchState();
        updateRotation(true);
    }

    private void applyLidSwitchState() {
        if (mLidState == LID_CLOSED && mLidControlsSleep) {
            mPowerManager.goToSleep(SystemClock.uptimeMillis());
        }
    }

    void updateRotation(boolean alwaysSendConfiguration) {
        try {
            //set orientation on WindowManager
            mWindowManager.updateRotation(alwaysSendConfiguration, false);
        } catch (RemoteException e) {
            // Ignore
        }
    }

    void updateRotation(boolean alwaysSendConfiguration, boolean forceRelayout) {
        try {
            //set orientation on WindowManager
            mWindowManager.updateRotation(alwaysSendConfiguration, forceRelayout);
        } catch (RemoteException e) {
            // Ignore
        }
    }

    void startDockOrHome() {
        // We don't have dock home anymore. Home is home. If you lived here, you'd be home by now.
        mContext.startActivityAsUser(mHomeIntent, UserHandle.CURRENT);
    }
    
    /**
     * goes to the home screen
     * @return whether it did anything
     */
    boolean goHome() {
        if (false) {
            // This code always brings home to the front.
            try {
                ActivityManagerNative.getDefault().stopAppSwitches();
            } catch (RemoteException e) {
            }
            sendCloseSystemWindows();
            startDockOrHome();
        } else {
            // This code brings home to the front or, if it is already
            // at the front, puts the device to sleep.
            try {
                if (SystemProperties.getInt("persist.sys.uts-test-mode", 0) == 1) {
                    /// Roll back EndcallBehavior as the cupcake design to pass P1 lab entry.
                    Log.d(TAG, "UTS-TEST-MODE");
                } else {
                    ActivityManagerNative.getDefault().stopAppSwitches();
                    sendCloseSystemWindows();
                }
                int result = ActivityManagerNative.getDefault()
                        .startActivityAsUser(null, mHomeIntent,
                                mHomeIntent.resolveTypeIfNeeded(mContext.getContentResolver()),
                                null, null, 0,
                                ActivityManager.START_FLAG_ONLY_IF_NEEDED,
                                null, null, null, UserHandle.USER_CURRENT);
                if (result == ActivityManager.START_RETURN_INTENT_TO_CALLER) {
                    return false;
                }
            } catch (RemoteException ex) {
                // bummer, the activity manager, which is in this process, is dead
            }
        }
        return true;
    }
    
    public void setCurrentOrientationLw(int newOrientation) {
        synchronized (mLock) {
            if (newOrientation != mCurrentAppOrientation) {
                mCurrentAppOrientation = newOrientation;
                updateOrientationListenerLp();
            }
        }
    }

    private void performAuditoryFeedbackForAccessibilityIfNeed() {
        if (!isGlobalAccessibilityGestureEnabled()) {
            return;
        }
        AudioManager audioManager = (AudioManager) mContext.getSystemService(
                Context.AUDIO_SERVICE);
        if (audioManager.isSilentMode()) {
            return;
        }
        Ringtone ringTone = RingtoneManager.getRingtone(mContext,
                Settings.System.DEFAULT_NOTIFICATION_URI);
        ringTone.setStreamType(AudioManager.STREAM_MUSIC);
        ringTone.play();
    }
    private boolean isGlobalAccessibilityGestureEnabled() {
        return Settings.Global.getInt(mContext.getContentResolver(),
                Settings.Global.ENABLE_ACCESSIBILITY_GLOBAL_GESTURE_ENABLED, 0) == 1;
    }

    public boolean performHapticFeedbackLw(WindowState win, int effectId, boolean always) {
        if (!mVibrator.hasVibrator()) {
            return false;
        }
        final boolean hapticsDisabled = Settings.System.getIntForUser(mContext.getContentResolver(),
                Settings.System.HAPTIC_FEEDBACK_ENABLED, 0, UserHandle.USER_CURRENT) == 0;
        if (!always && (hapticsDisabled || mKeyguardMediator.isShowingAndNotHidden())) {
            return false;
        }
        long[] pattern = null;
        switch (effectId) {
            case HapticFeedbackConstants.LONG_PRESS:
                pattern = mLongPressVibePattern;
                break;
            case HapticFeedbackConstants.VIRTUAL_KEY:
                pattern = mVirtualKeyVibePattern;
                break;
            case HapticFeedbackConstants.KEYBOARD_TAP:
                pattern = mKeyboardTapVibePattern;
                break;
            case HapticFeedbackConstants.SAFE_MODE_DISABLED:
                pattern = mSafeModeDisabledVibePattern;
                break;
            case HapticFeedbackConstants.SAFE_MODE_ENABLED:
                pattern = mSafeModeEnabledVibePattern;
                break;
            default:
                return false;
        }
        if (pattern.length == 1) {
            // One-shot vibration
            mVibrator.vibrate(pattern[0]);
        } else {
            // Pattern vibration
            mVibrator.vibrate(pattern, -1);
        }
        return true;
    }

    @Override
    public void keepScreenOnStartedLw() {
    }

    @Override
    public void keepScreenOnStoppedLw() {
        if (mKeyguardMediator != null && !mKeyguardMediator.isShowingAndNotHidden()) {
            long curTime = SystemClock.uptimeMillis();
            mPowerManager.userActivity(curTime, false);
        }
    }

    private int updateSystemUiVisibilityLw() {
        // If there is no window focused, there will be nobody to handle the events
        // anyway, so just hang on in whatever state we're in until things settle down.
        if (mFocusedWindow == null) {
            return 0;
        }
        if (mFocusedWindow.getAttrs().type == TYPE_KEYGUARD && mHideLockScreen == true) {
            // We are updating at a point where the keyguard has gotten
            // focus, but we were last in a state where the top window is
            // hiding it.  This is probably because the keyguard as been
            // shown while the top window was displayed, so we want to ignore
            // it here because this is just a very transient change and it
            // will quickly lose focus once it correctly gets hidden.
            return 0;
        }
        final int visibility = mFocusedWindow.getSystemUiVisibility()
                & ~mResettingSystemUiFlags
                & ~mForceClearedSystemUiFlags;
        int diff = visibility ^ mLastSystemUiFlags;
        final boolean needsMenu = mFocusedWindow.getNeedsMenuLw(mTopFullscreenOpaqueWindowState);
        if (diff == 0 && mLastFocusNeedsMenu == needsMenu
                && mFocusedApp == mFocusedWindow.getAppToken()) {
            return 0;
        }
        mLastSystemUiFlags = visibility;
        mLastFocusNeedsMenu = needsMenu;
        mFocusedApp = mFocusedWindow.getAppToken();
        mHandler.post(new Runnable() {
                public void run() {
                    try {
                        IStatusBarService statusbar = getStatusBarService();
                        if (statusbar != null) {
                            statusbar.setSystemUiVisibility(visibility, 0xffffffff);
                            statusbar.topAppWindowChanged(needsMenu);
                        }
                    } catch (RemoteException e) {
                        // re-acquire status bar service next time it is needed.
                        mStatusBarService = null;
                    }
                }
            });
        return diff;
    }

    // Use this instead of checking config_showNavigationBar so that it can be consistently
    // overridden by qemu.hw.mainkeys in the emulator.
    public boolean hasNavigationBar() {
        return mHasNavigationBar;
    }

    @Override
    public void setLastInputMethodWindowLw(WindowState ime, WindowState target) {
        mLastInputMethodWindow = ime;
        mLastInputMethodTargetWindow = target;
    }

    @Override
    public boolean canMagnifyWindowLw(WindowManager.LayoutParams attrs) {
        switch (attrs.type) {
            case WindowManager.LayoutParams.TYPE_INPUT_METHOD:
            case WindowManager.LayoutParams.TYPE_INPUT_METHOD_DIALOG:
            case WindowManager.LayoutParams.TYPE_NAVIGATION_BAR:
            case WindowManager.LayoutParams.TYPE_MAGNIFICATION_OVERLAY: {
                return false;
            }
        }
        return true;
    }

    @Override
    public void setCurrentUserLw(int newUserId) {
        if (mKeyguardMediator != null) {
            mKeyguardMediator.setCurrentUser(newUserId);
        }
        if (mStatusBarService != null) {
            try {
                mStatusBarService.setCurrentUser(newUserId);
            } catch (RemoteException e) {
                // oh well
            }
        }
        setLastInputMethodWindowLw(null, null);
    }

    @Override
    public void showAssistant() {
        mKeyguardMediator.showAssistant();
    }

    @Override
    public void dump(String prefix, PrintWriter pw, String[] args) {
        pw.print(prefix); pw.print("mSafeMode="); pw.print(mSafeMode);
                pw.print(" mSystemReady="); pw.print(mSystemReady);
                pw.print(" mSystemBooted="); pw.println(mSystemBooted);
        pw.print(prefix); pw.print("mLidState="); pw.print(mLidState);
                pw.print(" mLidOpenRotation="); pw.print(mLidOpenRotation);
                pw.print(" mHdmiPlugged="); pw.println(mHdmiPlugged);
        if (mLastSystemUiFlags != 0 || mResettingSystemUiFlags != 0
                || mForceClearedSystemUiFlags != 0) {
            pw.print(prefix); pw.print("mLastSystemUiFlags=0x");
                    pw.print(Integer.toHexString(mLastSystemUiFlags));
                    pw.print(" mResettingSystemUiFlags=0x");
                    pw.print(Integer.toHexString(mResettingSystemUiFlags));
                    pw.print(" mForceClearedSystemUiFlags=0x");
                    pw.println(Integer.toHexString(mForceClearedSystemUiFlags));
        }
        if (mLastFocusNeedsMenu) {
            pw.print(prefix); pw.print("mLastFocusNeedsMenu=");
                    pw.println(mLastFocusNeedsMenu);
        }
        pw.print(prefix); pw.print("mDockMode="); pw.print(mDockMode);
                pw.print(" mCarDockRotation="); pw.print(mCarDockRotation);
                pw.print(" mDeskDockRotation="); pw.println(mDeskDockRotation);
        pw.print(prefix); pw.print("mUserRotationMode="); pw.print(mUserRotationMode);
                pw.print(" mUserRotation="); pw.print(mUserRotation);
                pw.print(" mAllowAllRotations="); pw.println(mAllowAllRotations);
        pw.print(prefix); pw.print("mCurrentAppOrientation="); pw.println(mCurrentAppOrientation);
        pw.print(prefix); pw.print("mCarDockEnablesAccelerometer=");
                pw.print(mCarDockEnablesAccelerometer);
                pw.print(" mDeskDockEnablesAccelerometer=");
                pw.println(mDeskDockEnablesAccelerometer);
        pw.print(prefix); pw.print("mLidKeyboardAccessibility=");
                pw.print(mLidKeyboardAccessibility);
                pw.print(" mLidNavigationAccessibility="); pw.print(mLidNavigationAccessibility);
                pw.print(" mLidControlsSleep="); pw.println(mLidControlsSleep);
        pw.print(prefix); pw.print("mLongPressOnPowerBehavior=");
                pw.print(mLongPressOnPowerBehavior);
                pw.print(" mHasSoftInput="); pw.println(mHasSoftInput);
        pw.print(prefix); pw.print("mScreenOnEarly="); pw.print(mScreenOnEarly);
                pw.print(" mScreenOnFully="); pw.print(mScreenOnFully);
                pw.print(" mOrientationSensorEnabled="); pw.println(mOrientationSensorEnabled);
        pw.print(prefix); pw.print("mUnrestrictedScreen=("); pw.print(mUnrestrictedScreenLeft);
                pw.print(","); pw.print(mUnrestrictedScreenTop);
                pw.print(") "); pw.print(mUnrestrictedScreenWidth);
                pw.print("x"); pw.println(mUnrestrictedScreenHeight);
        pw.print(prefix); pw.print("mRestrictedScreen=("); pw.print(mRestrictedScreenLeft);
                pw.print(","); pw.print(mRestrictedScreenTop);
                pw.print(") "); pw.print(mRestrictedScreenWidth);
                pw.print("x"); pw.println(mRestrictedScreenHeight);
        pw.print(prefix); pw.print("mStableFullscreen=("); pw.print(mStableFullscreenLeft);
                pw.print(","); pw.print(mStableFullscreenTop);
                pw.print(")-("); pw.print(mStableFullscreenRight);
                pw.print(","); pw.print(mStableFullscreenBottom); pw.println(")");
        pw.print(prefix); pw.print("mStable=("); pw.print(mStableLeft);
                pw.print(","); pw.print(mStableTop);
                pw.print(")-("); pw.print(mStableRight);
                pw.print(","); pw.print(mStableBottom); pw.println(")");
        pw.print(prefix); pw.print("mSystem=("); pw.print(mSystemLeft);
                pw.print(","); pw.print(mSystemTop);
                pw.print(")-("); pw.print(mSystemRight);
                pw.print(","); pw.print(mSystemBottom); pw.println(")");
        pw.print(prefix); pw.print("mCur=("); pw.print(mCurLeft);
                pw.print(","); pw.print(mCurTop);
                pw.print(")-("); pw.print(mCurRight);
                pw.print(","); pw.print(mCurBottom); pw.println(")");
        pw.print(prefix); pw.print("mContent=("); pw.print(mContentLeft);
                pw.print(","); pw.print(mContentTop);
                pw.print(")-("); pw.print(mContentRight);
                pw.print(","); pw.print(mContentBottom); pw.println(")");
        pw.print(prefix); pw.print("mDock=("); pw.print(mDockLeft);
                pw.print(","); pw.print(mDockTop);
                pw.print(")-("); pw.print(mDockRight);
                pw.print(","); pw.print(mDockBottom); pw.println(")");
        pw.print(prefix); pw.print("mDockLayer="); pw.print(mDockLayer);
                pw.print(" mStatusBarLayer="); pw.println(mStatusBarLayer);
        pw.print(prefix); pw.print("mShowingLockscreen="); pw.print(mShowingLockscreen);
                pw.print(" mShowingDream="); pw.print(mShowingDream);
                pw.print(" mDreamingLockscreen="); pw.println(mDreamingLockscreen);
        if (mLastInputMethodWindow != null) {
            pw.print(prefix); pw.print("mLastInputMethodWindow=");
                    pw.println(mLastInputMethodWindow);
        }
        if (mLastInputMethodTargetWindow != null) {
            pw.print(prefix); pw.print("mLastInputMethodTargetWindow=");
                    pw.println(mLastInputMethodTargetWindow);
        }
        if (mStatusBar != null) {
            pw.print(prefix); pw.print("mStatusBar=");
                    pw.println(mStatusBar);
        }
        if (mNavigationBar != null) {
            pw.print(prefix); pw.print("mNavigationBar=");
                    pw.println(mNavigationBar);
        }
        if (mKeyguard != null) {
            pw.print(prefix); pw.print("mKeyguard=");
                    pw.println(mKeyguard);
        }
        if (mFocusedWindow != null) {
            pw.print(prefix); pw.print("mFocusedWindow=");
                    pw.println(mFocusedWindow);
        }
        if (mFocusedApp != null) {
            pw.print(prefix); pw.print("mFocusedApp=");
                    pw.println(mFocusedApp);
        }
        if (mWinDismissingKeyguard != null) {
            pw.print(prefix); pw.print("mWinDismissingKeyguard=");
                    pw.println(mWinDismissingKeyguard);
        }
        if (mTopFullscreenOpaqueWindowState != null) {
            pw.print(prefix); pw.print("mTopFullscreenOpaqueWindowState=");
                    pw.println(mTopFullscreenOpaqueWindowState);
        }
        pw.print(prefix); pw.print("mTopIsFullscreen="); pw.print(mTopIsFullscreen);
                pw.print(" mHideLockScreen="); pw.println(mHideLockScreen);
        pw.print(prefix); pw.print("mForceStatusBar="); pw.print(mForceStatusBar);
                pw.print(" mForceStatusBarFromKeyguard=");
                pw.println(mForceStatusBarFromKeyguard);
        pw.print(prefix); pw.print("mDismissKeyguard="); pw.print(mDismissKeyguard);
                pw.print(" mWinDismissingKeyguard="); pw.print(mWinDismissingKeyguard);
        pw.print(prefix); pw.print("mAllowLockscreenWhenOn="); pw.print(mAllowLockscreenWhenOn);
                pw.print(" mLockScreenTimeout="); pw.print(mLockScreenTimeout);
                pw.print(" mLockScreenTimerActive="); pw.println(mLockScreenTimerActive);
        pw.print(prefix); pw.print("mEndcallBehavior="); pw.print(mEndcallBehavior);
                pw.print(" mIncallPowerBehavior="); pw.print(mIncallPowerBehavior);
                pw.print(" mLongPressOnHomeBehavior="); pw.println(mLongPressOnHomeBehavior);
        pw.print(prefix); pw.print("mLandscapeRotation="); pw.print(mLandscapeRotation);
                pw.print(" mSeascapeRotation="); pw.println(mSeascapeRotation);
        pw.print(prefix); pw.print("mPortraitRotation="); pw.print(mPortraitRotation);
                pw.print(" mUpsideDownRotation="); pw.println(mUpsideDownRotation);
        pw.print(prefix); pw.print("mHdmiRotation="); pw.print(mHdmiRotation);
                pw.print(" mHdmiRotationLock="); pw.println(mHdmiRotationLock);
    }
}<|MERGE_RESOLUTION|>--- conflicted
+++ resolved
@@ -619,11 +619,8 @@
                     Settings.System.ACCELEROMETER_ROTATION_ANGLES), false, this,
                     UserHandle.USER_ALL);
             resolver.registerContentObserver(Settings.System.getUriFor(
-<<<<<<< HEAD
                     Settings.System.ON_SCREEN_BUTTONS_HEIGHT), false, this);
             resolver.registerContentObserver(Settings.System.getUriFor(
-=======
->>>>>>> b055725d
                     Settings.System.KEY_HOME_LONG_PRESS_ACTION), false, this);
             resolver.registerContentObserver(Settings.System.getUriFor(
                     Settings.System.KEY_MENU_ACTION), false, this);
